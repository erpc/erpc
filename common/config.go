--- conflicted
+++ resolved
@@ -70,11 +70,7 @@
 }
 
 type CacheConfig struct {
-<<<<<<< HEAD
-	Connectors []*ConnectorConfig   `yaml:"connectors" json:"connectors" tstype:"TsConnectorConfig[]"`
-	Policies   []*CachePolicyConfig `yaml:"policies" json:"policies"`
-=======
-	Connectors []*ConnectorConfig            `yaml:"connectors" json:"connectors" tstype:"types.ConnectorConfig[]"`
+	Connectors []*ConnectorConfig            `yaml:"connectors" json:"connectors" tstype:"TsConnectorConfig[]"`
 	Policies   []*CachePolicyConfig          `yaml:"policies" json:"policies"`
 	Methods    map[string]*CacheMethodConfig `yaml:"methods" json:"methods"`
 }
@@ -84,7 +80,6 @@
 	RespRefs  [][]interface{} `yaml:"respRefs" json:"respRefs"`
 	Finalized bool            `yaml:"finalized" json:"finalized"`
 	Realtime  bool            `yaml:"realtime" json:"realtime"`
->>>>>>> 7d274b9d
 }
 
 func (c *CacheConfig) UnmarshalYAML(unmarshal func(interface{}) error) error {
@@ -123,13 +118,8 @@
 	Params      []interface{}      `yaml:"params,omitempty" json:"params"`
 	Finality    DataFinalityState  `yaml:"finality,omitempty" json:"finality"`
 	Empty       CacheEmptyBehavior `yaml:"empty,omitempty" json:"empty"`
-<<<<<<< HEAD
-	MinItemSize *ByteSizeString    `yaml:"minItemSize,omitempty" json:"minItemSize,omitempty" tstype:"ByteSize"`
-	MaxItemSize *ByteSizeString    `yaml:"maxItemSize,omitempty" json:"maxItemSize,omitempty" tstype:"ByteSize"`
-=======
-	MinItemSize *string            `yaml:"minItemSize,omitempty" json:"minItemSize"`
-	MaxItemSize *string            `yaml:"maxItemSize,omitempty" json:"maxItemSize"`
->>>>>>> 7d274b9d
+	MinItemSize *ByteSizeString    `yaml:"minItemSize,omitempty" json:"minItemSize" tstype:"ByteSize"`
+	MaxItemSize *ByteSizeString    `yaml:"maxItemSize,omitempty" json:"maxItemSize" tstype:"ByteSize"`
 	TTL         time.Duration      `yaml:"ttl,omitempty" json:"ttl"`
 }
 
@@ -431,14 +421,7 @@
 }
 
 type NetworkConfig struct {
-<<<<<<< HEAD
-	Architecture    NetworkArchitecture    `yaml:"architecture" json:"architecture" tstype:"TsNetworkArchitecture"`
-	RateLimitBudget string                 `yaml:"rateLimitBudget,omitempty" json:"rateLimitBudget,omitempty"`
-	Failsafe        *FailsafeConfig        `yaml:"failsafe,omitempty" json:"failsafe,omitempty"`
-	Evm             *EvmNetworkConfig      `yaml:"evm,omitempty" json:"evm,omitempty"`
-	SelectionPolicy *SelectionPolicyConfig `yaml:"selectionPolicy,omitempty" json:"selectionPolicy,omitempty"`
-=======
-	Architecture      NetworkArchitecture      `yaml:"architecture" json:"architecture" tstype:"'evm'"`
+	Architecture      NetworkArchitecture      `yaml:"architecture" json:"architecture" tstype:"TsNetworkArchitecture"`
 	RateLimitBudget   string                   `yaml:"rateLimitBudget,omitempty" json:"rateLimitBudget"`
 	Failsafe          *FailsafeConfig          `yaml:"failsafe,omitempty" json:"failsafe"`
 	Evm               *EvmNetworkConfig        `yaml:"evm,omitempty" json:"evm"`
@@ -451,7 +434,6 @@
 	RetryPending  *bool   `yaml:"retryPending,omitempty" json:"retryPending"`
 	SkipCacheRead *bool   `yaml:"skipCacheRead,omitempty" json:"skipCacheRead"`
 	UseUpstream   *string `yaml:"useUpstream,omitempty" json:"useUpstream"`
->>>>>>> 7d274b9d
 }
 
 type EvmNetworkConfig struct {
@@ -460,21 +442,12 @@
 }
 
 type SelectionPolicyConfig struct {
-<<<<<<< HEAD
-	EvalInterval     time.Duration  `yaml:"evalInterval,omitempty" json:"evalInterval,omitempty"`
-	EvalFunction     sobek.Callable `yaml:"evalFunction,omitempty" json:"evalFunction,omitempty" tstype:"SelectionPolicyEvalFunction | undefined"`
-	EvalPerMethod    bool           `yaml:"evalPerMethod,omitempty" json:"evalPerMethod,omitempty"`
-	ResampleExcluded bool           `yaml:"resampleExcluded,omitempty" json:"resampleExcluded,omitempty"`
-	ResampleInterval time.Duration  `yaml:"resampleInterval,omitempty" json:"resampleInterval,omitempty"`
-	ResampleCount    int            `yaml:"resampleCount,omitempty" json:"resampleCount,omitempty"`
-=======
 	EvalInterval     time.Duration  `yaml:"evalInterval,omitempty" json:"evalInterval"`
-	EvalFunction     sobek.Callable `yaml:"evalFunction,omitempty" json:"evalFunction" tstype:"types.SelectionPolicyEvalFunction | undefined"`
+	EvalFunction     sobek.Callable `yaml:"evalFunction,omitempty" json:"evalFunction" tstype:"SelectionPolicyEvalFunction | undefined"`
 	EvalPerMethod    bool           `yaml:"evalPerMethod,omitempty" json:"evalPerMethod"`
 	ResampleExcluded bool           `yaml:"resampleExcluded,omitempty" json:"resampleExcluded"`
 	ResampleInterval time.Duration  `yaml:"resampleInterval,omitempty" json:"resampleInterval"`
 	ResampleCount    int            `yaml:"resampleCount,omitempty" json:"resampleCount"`
->>>>>>> 7d274b9d
 
 	evalFunctionOriginal string `yaml:"-" json:"-"`
 }
