--- conflicted
+++ resolved
@@ -74,28 +74,6 @@
 ) *UpstreamsRegistry {
 	lg := logger.With().Str("component", "upstreams").Logger()
 	return &UpstreamsRegistry{
-<<<<<<< HEAD
-		appCtx:               appCtx,
-		prjId:                prjId,
-		scoreRefreshInterval: scoreRefreshInterval,
-		logger:               logger,
-		sharedStateRegistry:  ssr,
-		clientRegistry:       clients.NewClientRegistry(logger, prjId, ppr),
-		rateLimitersRegistry: rr,
-		vendorsRegistry:      vr,
-		providersRegistry:    pr,
-		metricsTracker:       mt,
-		upsCfg:               upsCfg,
-		projectConfig:        projectConfig,
-		networkUpstreams:     make(map[string][]*Upstream),
-		sortedUpstreams:      make(map[string]map[string][]*Upstream),
-		upstreamScores:       make(map[string]map[string]map[string]float64),
-		upstreamsMu:          &sync.RWMutex{},
-		networkMu:            &sync.Map{},
-		rrIndices:            make(map[string]map[string]int),
-		rrWeights:            make(map[string]map[string][]float64),
-		initializer:          util.NewInitializer(appCtx, &lg, nil),
-=======
 		appCtx:                 appCtx,
 		prjId:                  prjId,
 		scoreRefreshInterval:   scoreRefreshInterval,
@@ -107,14 +85,16 @@
 		providersRegistry:      pr,
 		metricsTracker:         mt,
 		upsCfg:                 upsCfg,
+		projectConfig:          projectConfig,
 		networkUpstreams:       make(map[string][]*Upstream),
 		networkShadowUpstreams: make(map[string][]*Upstream),
 		sortedUpstreams:        make(map[string]map[string][]*Upstream),
 		upstreamScores:         make(map[string]map[string]map[string]float64),
 		upstreamsMu:            &sync.RWMutex{},
 		networkMu:              &sync.Map{},
+		rrIndices:              make(map[string]map[string]int),
+		rrWeights:              make(map[string]map[string][]float64),
 		initializer:            util.NewInitializer(appCtx, &lg, nil),
->>>>>>> 51d1d944
 	}
 }
 
@@ -698,7 +678,18 @@
 				qn = cfg.Routing.ScoreLatencyQuantile
 			}
 			metrics := u.metricsTracker.GetUpstreamMethodMetrics(ups, method)
-			respLatencies = append(respLatencies, metrics.ResponseQuantiles.GetQuantile(qn).Seconds())
+			latency := metrics.ResponseQuantiles.GetQuantile(qn).Seconds()
+
+			// Handle zero latency values: if an upstream has zero latency, it likely means
+			// it has no successful requests (100% error rate), so we should treat this as
+			// invalid data rather than the best possible latency.
+			// We'll use a sentinel value that will be handled in normalization.
+			if latency == 0.0 && metrics.ErrorRate() > 0.5 {
+				// If latency is zero and error rate is high, treat as invalid latency
+				latency = -1.0 // Sentinel value for invalid latency
+			}
+
+			respLatencies = append(respLatencies, latency)
 			blockHeadLags = append(blockHeadLags, float64(metrics.BlockHeadLag.Load()))
 			finalizationLags = append(finalizationLags, float64(metrics.FinalizationLag.Load()))
 			errorRates = append(errorRates, metrics.ErrorRate())
@@ -706,7 +697,7 @@
 			totalRequests = append(totalRequests, float64(metrics.RequestsTotal.Load()))
 		}
 
-		normRespLatencies := normalizeValuesLog(respLatencies)
+		normRespLatencies := normalizeValuesLogWithInvalid(respLatencies)
 		normErrorRates := normalizeValues(errorRates)
 		normThrottledRates := normalizeValues(throttledRates)
 		normTotalRequests := normalizeValues(totalRequests)
@@ -790,66 +781,6 @@
 				return activeUpstreams[i].Id() < activeUpstreams[j].Id()
 			})
 		}
-<<<<<<< HEAD
-=======
-		metrics := u.metricsTracker.GetUpstreamMethodMetrics(ups, method)
-		latency := metrics.ResponseQuantiles.GetQuantile(qn).Seconds()
-
-		// Handle zero latency values: if an upstream has zero latency, it likely means
-		// it has no successful requests (100% error rate), so we should treat this as
-		// invalid data rather than the best possible latency.
-		// We'll use a sentinel value that will be handled in normalization.
-		if latency == 0.0 && metrics.ErrorRate() > 0.5 {
-			// If latency is zero and error rate is high, treat as invalid latency
-			latency = -1.0 // Sentinel value for invalid latency
-		}
-
-		respLatencies = append(respLatencies, latency)
-		blockHeadLags = append(blockHeadLags, float64(metrics.BlockHeadLag.Load()))
-		finalizationLags = append(finalizationLags, float64(metrics.FinalizationLag.Load()))
-		errorRates = append(errorRates, metrics.ErrorRate())
-		throttledRates = append(throttledRates, metrics.ThrottledRate())
-		totalRequests = append(totalRequests, float64(metrics.RequestsTotal.Load()))
-	}
-
-	normRespLatencies := normalizeValuesLogWithInvalid(respLatencies)
-	normErrorRates := normalizeValues(errorRates)
-	normThrottledRates := normalizeValues(throttledRates)
-	normTotalRequests := normalizeValues(totalRequests)
-	normBlockHeadLags := normalizeValuesLog(blockHeadLags)
-	normFinalizationLags := normalizeValuesLog(finalizationLags)
-	for i, ups := range upsList {
-		upsId := ups.Id()
-		score := u.calculateScore(
-			ups,
-			networkId,
-			method,
-			normTotalRequests[i],
-			normRespLatencies[i],
-			normErrorRates[i],
-			normThrottledRates[i],
-			normBlockHeadLags[i],
-			normFinalizationLags[i],
-		)
-		// Upstream might not have scores initialized yet (especially when networkId is *)
-		// TODO add a test case to send request to network A when network B is defined in config but no requests sent yet
-		if upsc, ok := u.upstreamScores[upsId]; ok {
-			if _, ok := upsc[networkId]; ok {
-				upsc[networkId][method] = score
-			}
-		}
-		ups.logger.Trace().
-			Str("method", method).
-			Float64("score", score).
-			Float64("normalizedTotalRequests", normTotalRequests[i]).
-			Float64("normalizedRespLatency", normRespLatencies[i]).
-			Float64("normalizedErrorRate", normErrorRates[i]).
-			Float64("normalizedThrottledRate", normThrottledRates[i]).
-			Float64("normalizedBlockHeadLag", normBlockHeadLags[i]).
-			Float64("normalizedFinalizationLag", normFinalizationLags[i]).
-			Msg("score updated")
-		telemetry.MetricUpstreamScoreOverall.WithLabelValues(u.prjId, ups.VendorName(), networkId, upsId, method).Set(score)
->>>>>>> 51d1d944
 	}
 
 	u.sortedUpstreams[networkId][method] = activeUpstreams
@@ -1129,7 +1060,6 @@
 	return u.metricsTracker
 }
 
-<<<<<<< HEAD
 func (u *UpstreamsRegistry) GetNextUpstream(ctx context.Context, networkId, method string) (*Upstream, error) {
 	u.upstreamsMu.Lock()
 	defer u.upstreamsMu.Unlock()
@@ -1334,12 +1264,12 @@
 	}
 
 	return selectedUpstream, nil
-=======
+}
+
 func castToCommonUpstreams(upstreams []*Upstream) []common.Upstream {
 	commonUpstreams := make([]common.Upstream, len(upstreams))
 	for i, ups := range upstreams {
 		commonUpstreams[i] = ups
 	}
 	return commonUpstreams
->>>>>>> 51d1d944
 }