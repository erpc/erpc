package erpc

import (
	"bytes"
	"context"
	"errors"
	"fmt"
	"math/rand"
	"net/http"
	"net/url"
	"runtime"
	"strings"
	"sync"
	"sync/atomic"
	"testing"
	"time"

	"github.com/bytedance/sonic"
	"github.com/erpc/erpc/architecture/evm"
	"github.com/erpc/erpc/clients"
	"github.com/erpc/erpc/common"
	"github.com/erpc/erpc/data"
	"github.com/erpc/erpc/health"
	"github.com/erpc/erpc/telemetry"
	"github.com/erpc/erpc/thirdparty"
	"github.com/erpc/erpc/upstream"
	"github.com/erpc/erpc/util"
	"github.com/h2non/gock"
	promUtil "github.com/prometheus/client_golang/prometheus/testutil"
	"github.com/rs/zerolog/log"
	"github.com/stretchr/testify/assert"
	"github.com/stretchr/testify/mock"
	"github.com/stretchr/testify/require"
)

func init() {
	util.ConfigureTestLogger()
}

func TestNetwork_Forward(t *testing.T) {

	t.Run("ForwardCorrectlyRateLimitedOnNetworkLevel", func(t *testing.T) {
		util.ResetGock()
		defer util.ResetGock()
		util.SetupMocksForEvmStatePoller()
		defer util.AssertNoPendingMocks(t, 0)

		rateLimitersRegistry, err := upstream.NewRateLimitersRegistry(
			&common.RateLimiterConfig{
				Budgets: []*common.RateLimitBudgetConfig{
					{
						Id: "MyLimiterBudget_Test1",
						Rules: []*common.RateLimitRuleConfig{
							{
								Method:   "*",
								MaxCount: 3,
								Period:   common.Duration(60 * time.Second),
								WaitTime: common.Duration(0),
							},
						},
					},
				},
			},
			&log.Logger,
		)
		if err != nil {
			t.Fatal(err)
		}

		ctx, cancel := context.WithCancel(context.Background())
		defer cancel()

		mt := health.NewTracker(&log.Logger, "prjA", 2*time.Second)
		up1 := &common.UpstreamConfig{
			Id:       "test",
			Type:     common.UpstreamTypeEvm,
			Endpoint: "http://rpc1.localhost",
			Evm: &common.EvmUpstreamConfig{
				ChainId: 123,
			},
		}
		vr := thirdparty.NewVendorsRegistry()
		pr, err := thirdparty.NewProvidersRegistry(
			&log.Logger,
			vr,
			[]*common.ProviderConfig{},
			nil,
		)
		if err != nil {
			t.Fatal(err)
		}
		ssr, err := data.NewSharedStateRegistry(ctx, &log.Logger, &common.SharedStateConfig{
			Connector: &common.ConnectorConfig{
				Driver: "memory",
				Memory: &common.MemoryConnectorConfig{
					MaxItems: 100_000, MaxTotalSize: "1GB",
				},
			},
		})
		if err != nil {
			panic(err)
		}
		upsReg := upstream.NewUpstreamsRegistry(
			ctx,
			&log.Logger,
			"prjA",
			[]*common.UpstreamConfig{
				up1,
			},
			ssr,
			rateLimitersRegistry,
			vr,
			pr,
			nil,
			mt,
			1*time.Second,
			nil,
		)
		ntw, err := NewNetwork(
			ctx,
			&log.Logger,
			"prjA",
			&common.NetworkConfig{
				Architecture: common.ArchitectureEvm,
				Evm: &common.EvmNetworkConfig{
					ChainId: 123,
				},
				RateLimitBudget: "MyLimiterBudget_Test1",
			},
			rateLimitersRegistry,
			upsReg,
			mt,
		)
		if err != nil {
			t.Fatal(err)
		}
		err = upsReg.Bootstrap(ctx)
		if err != nil {
			t.Fatal(err)
		}
		err = upsReg.PrepareUpstreamsForNetwork(ctx, util.EvmNetworkId(123))
		if err != nil {
			t.Fatal(err)
		}

		upstream.ReorderUpstreams(upsReg)

		var lastErr error
		var lastResp *common.NormalizedResponse

		for i := 0; i < 5; i++ {
			fakeReq := common.NewNormalizedRequest([]byte(`{"method": "eth_chainId","params":[]}`))
			lastResp, lastErr = ntw.Forward(ctx, fakeReq)
		}

		var e *common.ErrNetworkRateLimitRuleExceeded
		if lastErr == nil || !errors.As(lastErr, &e) {
			t.Errorf("Expected %v, got %v", "ErrNetworkRateLimitRuleExceeded", lastErr)
		}

		log.Logger.Info().Msgf("Last Resp: %+v", lastResp)
	})

	t.Run("ForwardNotRateLimitedOnNetworkLevel", func(t *testing.T) {
		util.ResetGock()
		defer util.ResetGock()
		util.SetupMocksForEvmStatePoller()
		defer util.AssertNoPendingMocks(t, 0)

		rateLimitersRegistry, err := upstream.NewRateLimitersRegistry(
			&common.RateLimiterConfig{
				Budgets: []*common.RateLimitBudgetConfig{
					{
						Id: "MyLimiterBudget_Test2",
						Rules: []*common.RateLimitRuleConfig{
							{
								Method:   "*",
								MaxCount: 1000,
								Period:   common.Duration(60 * time.Second),
								WaitTime: common.Duration(0),
							},
						},
					},
				},
			},
			&log.Logger,
		)
		if err != nil {
			t.Fatal(err)
		}

		ctx, cancel := context.WithCancel(context.Background())
		defer cancel()

		mt := health.NewTracker(&log.Logger, "prjA", 2*time.Second)
		up1 := &common.UpstreamConfig{
			Id:       "test",
			Type:     common.UpstreamTypeEvm,
			Endpoint: "http://rpc1.localhost",
			Evm: &common.EvmUpstreamConfig{
				ChainId: 123,
			},
		}
		vr := thirdparty.NewVendorsRegistry()
		pr, err := thirdparty.NewProvidersRegistry(
			&log.Logger,
			vr,
			[]*common.ProviderConfig{},
			nil,
		)
		if err != nil {
			t.Fatal(err)
		}
		ssr, err := data.NewSharedStateRegistry(ctx, &log.Logger, &common.SharedStateConfig{
			Connector: &common.ConnectorConfig{
				Driver: "memory",
				Memory: &common.MemoryConnectorConfig{
					MaxItems: 100_000, MaxTotalSize: "1GB",
				},
			},
		})
		if err != nil {
			panic(err)
		}
		upsReg := upstream.NewUpstreamsRegistry(
			ctx,
			&log.Logger,
			"prjA",
			[]*common.UpstreamConfig{
				up1,
			},
			ssr,
			rateLimitersRegistry,
			vr,
			pr,
			nil,
			mt,
			1*time.Second,
			nil,
		)
		ntw, err := NewNetwork(
			ctx,
			&log.Logger,
			"prjA",
			&common.NetworkConfig{
				Architecture: common.ArchitectureEvm,
				Evm: &common.EvmNetworkConfig{
					ChainId: 123,
				},
				RateLimitBudget: "MyLimiterBudget_Test2",
			},
			rateLimitersRegistry,
			upsReg,
			mt,
		)
		if err != nil {
			t.Fatal(err)
		}
		err = upsReg.Bootstrap(ctx)
		if err != nil {
			t.Fatal(err)
		}
		err = upsReg.PrepareUpstreamsForNetwork(ctx, util.EvmNetworkId(123))
		if err != nil {
			t.Fatal(err)
		}

		upstream.ReorderUpstreams(upsReg)

		var lastErr error

		for i := 0; i < 10; i++ {
			fakeReq := common.NewNormalizedRequest([]byte(`{"method": "eth_chainId","params":[]}`))
			_, lastErr = ntw.Forward(ctx, fakeReq)
		}

		var e *common.ErrNetworkRateLimitRuleExceeded
		if lastErr != nil && errors.As(lastErr, &e) {
			t.Errorf("Did not expect ErrNetworkRateLimitRuleExceeded")
		}
	})

	t.Run("ForwardUpstreamRetryIntermittentFailuresWithoutSuccessAndNoErrCode", func(t *testing.T) {
		util.ResetGock()
		defer util.ResetGock()
		util.SetupMocksForEvmStatePoller()
		defer util.AssertNoPendingMocks(t, 0)

		var requestBytes = []byte(`{"jsonrpc":"2.0","id":1,"method":"eth_traceTransaction","params":["0x1273c18",false]}`)

		gock.New("http://rpc1.localhost").
			Times(3).
			Post("").
			Reply(503).
			JSON([]byte(`{"error":{"message":"some random provider issue"}}`))

		ctx, cancel := context.WithCancel(context.Background())
		defer cancel()

		clr := clients.NewClientRegistry(&log.Logger, "prjA", nil)

		fsCfg := &common.FailsafeConfig{
			Retry: &common.RetryPolicyConfig{
				MaxAttempts: 3,
			},
		}
		rlr, err := upstream.NewRateLimitersRegistry(&common.RateLimiterConfig{
			Budgets: []*common.RateLimitBudgetConfig{},
		}, &log.Logger)
		if err != nil {
			t.Fatal(err)
		}
		vndr := thirdparty.NewVendorsRegistry()
		mt := health.NewTracker(&log.Logger, "prjA", 2*time.Second)
		up1 := &common.UpstreamConfig{
			Id:       "test",
			Type:     common.UpstreamTypeEvm,
			Endpoint: "http://rpc1.localhost",
			Evm: &common.EvmUpstreamConfig{
				ChainId: 123,
			},
			Failsafe: []*common.FailsafeConfig{fsCfg},
		}
		vr := thirdparty.NewVendorsRegistry()
		pr, err := thirdparty.NewProvidersRegistry(
			&log.Logger,
			vr,
			[]*common.ProviderConfig{},
			nil,
		)
		if err != nil {
			t.Fatal(err)
		}
		ssr, err := data.NewSharedStateRegistry(ctx, &log.Logger, &common.SharedStateConfig{
			Connector: &common.ConnectorConfig{
				Driver: "memory",
				Memory: &common.MemoryConnectorConfig{
					MaxItems: 100_000, MaxTotalSize: "1GB",
				},
			},
		})
		if err != nil {
			panic(err)
		}
		upr := upstream.NewUpstreamsRegistry(
			ctx,
			&log.Logger,
			"prjA",
			[]*common.UpstreamConfig{
				up1,
			},
			ssr,
			rlr,
			vndr,
			pr,
			nil,
			mt,
			1*time.Second,
			nil,
		)
		err = upr.Bootstrap(ctx)
		if err != nil {
			t.Fatal(err)
		}
		err = upr.PrepareUpstreamsForNetwork(ctx, util.EvmNetworkId(123))
		if err != nil {
			t.Fatal(err)
		}
		pup, err := upr.NewUpstream(up1)
		if err != nil {
			t.Fatal(err)
		}
		cl, err := clr.GetOrCreateClient(ctx, pup)
		if err != nil {
			t.Fatal(err)
		}
		pup.Client = cl
		ntw, err := NewNetwork(
			ctx,
			&log.Logger,
			"prjA",
			&common.NetworkConfig{
				Architecture: common.ArchitectureEvm,
				Evm: &common.EvmNetworkConfig{
					ChainId: 123,
				},
			},
			rlr,
			upr,
			health.NewTracker(&log.Logger, "prjA", 2*time.Second),
		)
		if err != nil {
			t.Fatal(err)
		}
		upstream.ReorderUpstreams(upr)
		fakeReq := common.NewNormalizedRequest(requestBytes)
		_, err = ntw.Forward(ctx, fakeReq)

		if err == nil {
			t.Errorf("Expected an error, got nil")
		} else if !strings.Contains(common.ErrorSummary(err), "ErrEndpointServerSideException") {
			t.Errorf("Expected %v, got %v", "ErrEndpointServerSideException", err)
		}
	})

	t.Run("ForwardRetryFailuresWithoutSuccessErrorWithCode", func(t *testing.T) {
		util.ResetGock()
		defer util.ResetGock()
		util.SetupMocksForEvmStatePoller()
		defer util.AssertNoPendingMocks(t, 0)

		var requestBytes = []byte(`{"jsonrpc":"2.0","id":9199,"method":"eth_traceTransaction","params":["0x1273c18",false]}`)

		gock.New("http://rpc1.localhost").
			Times(3).
			Post("").
			Reply(503).
			JSON([]byte(`{"jsonrpc":"2.0","id":9199,"error":{"code":-32603,"message":"some random provider issue"}}`))

		ctx, cancel := context.WithCancel(context.Background())
		defer cancel()

		clr := clients.NewClientRegistry(&log.Logger, "prjA", nil)

		fsCfg := &common.FailsafeConfig{
			Retry: &common.RetryPolicyConfig{
				MaxAttempts: 3,
			},
		}
		rlr, err := upstream.NewRateLimitersRegistry(&common.RateLimiterConfig{
			Budgets: []*common.RateLimitBudgetConfig{},
		}, &log.Logger)
		if err != nil {
			t.Fatal(err)
		}
		vr := thirdparty.NewVendorsRegistry()
		pr, err := thirdparty.NewProvidersRegistry(
			&log.Logger,
			vr,
			[]*common.ProviderConfig{},
			nil,
		)
		if err != nil {
			t.Fatal(err)
		}
		mt := health.NewTracker(&log.Logger, "prjA", 2*time.Second)
		up1 := &common.UpstreamConfig{
			Id:       "test",
			Type:     common.UpstreamTypeEvm,
			Endpoint: "http://rpc1.localhost",
			Evm: &common.EvmUpstreamConfig{
				ChainId: 123,
			},
			Failsafe: []*common.FailsafeConfig{fsCfg},
		}
		ssr, err := data.NewSharedStateRegistry(ctx, &log.Logger, &common.SharedStateConfig{
			Connector: &common.ConnectorConfig{
				Driver: "memory",
				Memory: &common.MemoryConnectorConfig{
					MaxItems: 100_000, MaxTotalSize: "1GB",
				},
			},
		})
		if err != nil {
			panic(err)
		}
		upr := upstream.NewUpstreamsRegistry(
			ctx,
			&log.Logger,
			"prjA",
			[]*common.UpstreamConfig{
				up1,
			},
			ssr,
			rlr,
			vr,
			pr,
			nil,
			mt,
			1*time.Second,
			nil,
		)
		err = upr.Bootstrap(ctx)
		if err != nil {
			t.Fatal(err)
		}
		err = upr.PrepareUpstreamsForNetwork(ctx, util.EvmNetworkId(123))
		if err != nil {
			t.Fatal(err)
		}
		pup, err := upr.NewUpstream(up1)
		if err != nil {
			t.Fatal(err)
		}
		cl, err := clr.GetOrCreateClient(ctx, pup)
		if err != nil {
			t.Fatal(err)
		}
		pup.Client = cl
		ntw, err := NewNetwork(
			ctx,
			&log.Logger,
			"prjA",
			&common.NetworkConfig{
				Architecture: common.ArchitectureEvm,
				Evm: &common.EvmNetworkConfig{
					ChainId: 123,
				},
			},
			rlr,
			upr,
			mt,
		)
		if err != nil {
			t.Fatal(err)
		}
		upstream.ReorderUpstreams(upr)
		fakeReq := common.NewNormalizedRequest(requestBytes)
		_, err = ntw.Forward(ctx, fakeReq)

		if err == nil {
			t.Errorf("Expected an error, got nil")
		}

		if !strings.Contains(common.ErrorSummary(err), "ErrEndpointServerSideException") {
			t.Errorf("Expected %v, got %v", "ErrEndpointServerSideException", err)
		}
	})

	t.Run("ForwardSkipsNonRetryableFailuresFromUpstreams", func(t *testing.T) {
		util.ResetGock()
		defer util.ResetGock()
		util.SetupMocksForEvmStatePoller()
		defer util.AssertNoPendingMocks(t, 0)

		var requestBytes = []byte(`{"jsonrpc":"2.0","id":1,"method":"eth_traceTransaction","params":["0x1273c18",false]}`)

		gock.New("http://rpc1.localhost").
			Times(1).
			Post("").
			Reply(401).
			JSON([]byte(`{"error":{"code":-32016,"message":"unauthorized rpc1"}}`))

		gock.New("http://rpc2.localhost").
			Times(1).
			Post("").
			Reply(503).
			JSON([]byte(`{"error":"random rpc2 unavailable"}`))

		gock.New("http://rpc2.localhost").
			Times(1).
			Post("").
			Reply(200).
			JSON([]byte(`{"result":"0x1234567"}`))

		ctx, cancel := context.WithCancel(context.Background())
		defer cancel()

		clr := clients.NewClientRegistry(&log.Logger, "prjA", nil)

		upsFsCfg := &common.FailsafeConfig{
			Retry: &common.RetryPolicyConfig{
				MaxAttempts: 2,
			},
		}
		ntwFsCfg := &common.FailsafeConfig{
			Retry: &common.RetryPolicyConfig{
				MaxAttempts: 2,
			},
		}
		rlr, err := upstream.NewRateLimitersRegistry(&common.RateLimiterConfig{
			Budgets: []*common.RateLimitBudgetConfig{},
		}, &log.Logger)
		if err != nil {
			t.Fatal(err)
		}
		vr := thirdparty.NewVendorsRegistry()
		pr, err := thirdparty.NewProvidersRegistry(
			&log.Logger,
			vr,
			[]*common.ProviderConfig{},
			nil,
		)
		if err != nil {
			t.Fatal(err)
		}
		mt := health.NewTracker(&log.Logger, "prjA", 2*time.Second)
		up1 := &common.UpstreamConfig{
			Id:       "rpc1",
			Type:     common.UpstreamTypeEvm,
			Endpoint: "http://rpc1.localhost",
			Evm: &common.EvmUpstreamConfig{
				ChainId: 123,
			},
			Failsafe: []*common.FailsafeConfig{upsFsCfg},
		}
		up2 := &common.UpstreamConfig{
			Id:       "rpc2",
			Type:     common.UpstreamTypeEvm,
			Endpoint: "http://rpc2.localhost",
			Evm: &common.EvmUpstreamConfig{
				ChainId: 123,
			},
			Failsafe: []*common.FailsafeConfig{upsFsCfg},
		}
		ssr, err := data.NewSharedStateRegistry(ctx, &log.Logger, &common.SharedStateConfig{
			Connector: &common.ConnectorConfig{
				Driver: "memory",
				Memory: &common.MemoryConnectorConfig{
					MaxItems: 100_000, MaxTotalSize: "1GB",
				},
			},
		})
		if err != nil {
			panic(err)
		}
		upr := upstream.NewUpstreamsRegistry(
			ctx,
			&log.Logger,
			"prjA",
			[]*common.UpstreamConfig{
				up1,
				up2,
			},
			ssr,
			rlr,
			vr,
			pr,
			nil,
			mt,
			1*time.Second,
			nil,
		)
		err = upr.Bootstrap(ctx)
		if err != nil {
			t.Fatal(err)
		}
		err = upr.PrepareUpstreamsForNetwork(ctx, util.EvmNetworkId(123))
		if err != nil {
			t.Fatal(err)
		}
		pup1, err := upr.NewUpstream(up1)
		if err != nil {
			t.Fatal(err)
		}
		cl, err := clr.GetOrCreateClient(ctx, pup1)
		if err != nil {
			t.Fatal(err)
		}
		pup1.Client = cl

		pup2, err := upr.NewUpstream(up2)
		if err != nil {
			t.Fatal(err)
		}
		cl2, err := clr.GetOrCreateClient(ctx, pup2)
		if err != nil {
			t.Fatal(err)
		}
		pup2.Client = cl2

		ntw, err := NewNetwork(
			ctx,
			&log.Logger,
			"prjA",
			&common.NetworkConfig{
				Architecture: common.ArchitectureEvm,
				Evm: &common.EvmNetworkConfig{
					ChainId: 123,
				},
				Failsafe: []*common.FailsafeConfig{ntwFsCfg},
			},
			rlr,
			upr,
			health.NewTracker(&log.Logger, "prjA", 2*time.Second),
		)
		if err != nil {
			t.Fatal(err)
		}
		upstream.ReorderUpstreams(upr)
		fakeReq := common.NewNormalizedRequest(requestBytes)
		_, err = ntw.Forward(ctx, fakeReq)

		if err != nil {
			t.Errorf("Expected an nil, got error %v", err)
		}
	})

	t.Run("ForwardNotSkipsRetryableFailuresFromUpstreams", func(t *testing.T) {
		util.ResetGock()
		defer util.ResetGock()

		var requestBytes = []byte(`{"jsonrpc":"2.0","id":1,"method":"eth_traceTransaction","params":["0x1273c18",false]}`)

		gock.New("http://rpc1.localhost").
			Times(3).
			Post("").
			Reply(503).
			JSON([]byte(`{"error":"random rpc1 unavailable"}`))

		gock.New("http://rpc2.localhost").
			Times(2).
			Post("").
			Reply(503).
			JSON([]byte(`{"error":"random rpc2 unavailable"}`))

		gock.New("http://rpc2.localhost").
			Times(1).
			Post("").
			Reply(200).
			JSON([]byte(`{"result":"0x1234567"}`))

		ctx, cancel := context.WithCancel(context.Background())
		defer cancel()

		clr := clients.NewClientRegistry(&log.Logger, "prjA", nil)

		upsFsCfg := &common.FailsafeConfig{
			Retry: &common.RetryPolicyConfig{
				MaxAttempts: 3,
			},
		}
		ntwFsCfg := &common.FailsafeConfig{
			Retry: &common.RetryPolicyConfig{
				MaxAttempts: 2,
			},
		}
		rlr, err := upstream.NewRateLimitersRegistry(&common.RateLimiterConfig{
			Budgets: []*common.RateLimitBudgetConfig{},
		}, &log.Logger)
		if err != nil {
			t.Fatal(err)
		}
		vr := thirdparty.NewVendorsRegistry()
		pr, err := thirdparty.NewProvidersRegistry(
			&log.Logger,
			vr,
			[]*common.ProviderConfig{},
			nil,
		)
		if err != nil {
			t.Fatal(err)
		}
		mt := health.NewTracker(&log.Logger, "prjA", 2*time.Second)
		up1 := &common.UpstreamConfig{
			Id:       "rpc1",
			Type:     common.UpstreamTypeEvm,
			Endpoint: "http://rpc1.localhost",
			Evm: &common.EvmUpstreamConfig{
				ChainId: 123,
			},
			Failsafe: []*common.FailsafeConfig{upsFsCfg},
		}
		up2 := &common.UpstreamConfig{
			Id:       "rpc2",
			Type:     common.UpstreamTypeEvm,
			Endpoint: "http://rpc2.localhost",
			Evm: &common.EvmUpstreamConfig{
				ChainId: 123,
			},
			Failsafe: []*common.FailsafeConfig{upsFsCfg},
		}
		ssr, err := data.NewSharedStateRegistry(ctx, &log.Logger, &common.SharedStateConfig{
			Connector: &common.ConnectorConfig{
				Driver: "memory",
				Memory: &common.MemoryConnectorConfig{
					MaxItems: 100_000, MaxTotalSize: "1GB",
				},
			},
		})
		if err != nil {
			panic(err)
		}
		upr := upstream.NewUpstreamsRegistry(
			ctx,
			&log.Logger,
			"prjA",
			[]*common.UpstreamConfig{
				up1,
				up2,
			},
			ssr,
			rlr,
			vr,
			pr,
			nil,
			mt,
			1*time.Second,
			nil,
		)
		err = upr.Bootstrap(ctx)
		if err != nil {
			t.Fatal(err)
		}
		err = upr.PrepareUpstreamsForNetwork(ctx, util.EvmNetworkId(123))
		if err != nil {
			t.Fatal(err)
		}
		pup1, err := upr.NewUpstream(up1)
		if err != nil {
			t.Fatal(err)
		}
		cl, err := clr.GetOrCreateClient(ctx, pup1)
		if err != nil {
			t.Fatal(err)
		}
		pup1.Client = cl

		pup2, err := upr.NewUpstream(up2)
		if err != nil {
			t.Fatal(err)
		}
		cl2, err := clr.GetOrCreateClient(ctx, pup2)
		if err != nil {
			t.Fatal(err)
		}
		pup2.Client = cl2

		ntw, err := NewNetwork(
			ctx,
			&log.Logger,
			"prjA",
			&common.NetworkConfig{
				Architecture: common.ArchitectureEvm,
				Evm: &common.EvmNetworkConfig{
					ChainId: 123,
				},
				Failsafe: []*common.FailsafeConfig{ntwFsCfg},
			},
			rlr,
			upr,
			health.NewTracker(&log.Logger, "prjA", 2*time.Second),
		)
		if err != nil {
			t.Fatal(err)
		}
		upstream.ReorderUpstreams(upr)
		fakeReq := common.NewNormalizedRequest(requestBytes)
		_, err = ntw.Forward(ctx, fakeReq)

		if len(gock.Pending()) > 0 {
			t.Errorf("Expected all mocks to be consumed, got %v left", len(gock.Pending()))
			for _, pending := range gock.Pending() {
				t.Errorf("Pending mock: %s => status %d, body %s", pending.Request().URLStruct, pending.Response().StatusCode, string(pending.Response().BodyBuffer))
			}
		}

		if err != nil {
			t.Errorf("Expected an nil, got error %v", err)
		}
	})

	t.Run("NotRetryWhenBlockIsFinalizedNodeIsSynced", func(t *testing.T) {
		util.ResetGock()
		defer util.ResetGock()
		util.SetupMocksForEvmStatePoller()
		defer util.AssertNoPendingMocks(t, 1)

		// Prepare a JSON-RPC request payload as a byte array
		var requestBytes = []byte(`{
			"jsonrpc": "2.0",
			"method": "eth_getLogs",
			"params": [{
				"address": "0x1234567890abcdef1234567890abcdef12345678",
				"fromBlock": "0x4",
				"toBlock": "0x7"
			}],
			"id": 1
		}`)

		// Mock an empty logs response from the first upstream
		gock.New("http://rpc1.localhost").
			Post("").
			Filter(func(request *http.Request) bool {
				return strings.Contains(util.SafeReadBody(request), "eth_getLogs")
			}).
			Reply(200).
			JSON([]byte(`{"result":[]}`))

		// Mock a non-empty logs response from the second upstream
		gock.New("http://rpc2.localhost").
			Post("").
			Filter(func(request *http.Request) bool {
				return strings.Contains(util.SafeReadBody(request), "eth_getLogs")
			}).
			Reply(200).
			JSON([]byte(`{"result":[{"logIndex":444}]}`))

		// Set up a context and a cancellation function
		ctx, cancel := context.WithCancel(context.Background())
		defer cancel()

		// Initialize various components for the test environment
		clr := clients.NewClientRegistry(&log.Logger, "prjA", nil)
		rlr, err := upstream.NewRateLimitersRegistry(&common.RateLimiterConfig{
			Budgets: []*common.RateLimitBudgetConfig{},
		}, &log.Logger)
		if err != nil {
			t.Fatal(err)
		}
		mt := health.NewTracker(&log.Logger, "prjA", 2*time.Second)

		// Set up upstream configurations
		up1 := &common.UpstreamConfig{
			Id:       "rpc1",
			Type:     common.UpstreamTypeEvm,
			Endpoint: "http://rpc1.localhost",
			Evm: &common.EvmUpstreamConfig{
				ChainId: 123,
			},
		}
		up2 := &common.UpstreamConfig{
			Id:       "rpc2",
			Type:     common.UpstreamTypeEvm,
			Endpoint: "http://rpc2.localhost",
			Evm: &common.EvmUpstreamConfig{
				ChainId: 123,
			},
		}

		// Initialize the upstreams registry
		vr := thirdparty.NewVendorsRegistry()
		pr, err := thirdparty.NewProvidersRegistry(
			&log.Logger,
			vr,
			[]*common.ProviderConfig{},
			nil,
		)
		if err != nil {
			t.Fatal(err)
		}
		ssr, err := data.NewSharedStateRegistry(ctx, &log.Logger, &common.SharedStateConfig{
			Connector: &common.ConnectorConfig{
				Driver: "memory",
				Memory: &common.MemoryConnectorConfig{
					MaxItems: 100_000, MaxTotalSize: "1GB",
				},
			},
		})
		if err != nil {
			panic(err)
		}
		upr := upstream.NewUpstreamsRegistry(
			ctx,
			&log.Logger,
			"prjA",
			[]*common.UpstreamConfig{up1, up2},
			ssr,
			rlr,
			vr,
			pr,
			nil,
			mt,
			1*time.Second,
			nil,
		)
		err = upr.Bootstrap(ctx)
		if err != nil {
			t.Fatal(err)
		}
		err = upr.PrepareUpstreamsForNetwork(ctx, util.EvmNetworkId(123))
		if err != nil {
			t.Fatal(err)
		}

		// Create and register clients for both upstreams
		pup1, err := upr.NewUpstream(up1)
		if err != nil {
			t.Fatal(err)
		}
		err = pup1.Bootstrap(ctx)
		if err != nil {
			t.Fatal(err)
		}
		cl1, err := clr.GetOrCreateClient(ctx, pup1)
		if err != nil {
			t.Fatal(err)
		}
		pup1.Client = cl1

		pup2, err := upr.NewUpstream(up2)
		if err != nil {
			t.Fatal(err)
		}
		err = pup2.Bootstrap(ctx)
		if err != nil {
			t.Fatal(err)
		}
		cl2, err := clr.GetOrCreateClient(ctx, pup2)
		if err != nil {
			t.Fatal(err)
		}
		pup2.Client = cl2

		// Set up the network configuration
		ntw, err := NewNetwork(
			ctx,
			&log.Logger,
			"prjA",
			&common.NetworkConfig{
				Architecture: common.ArchitectureEvm,
				Evm: &common.EvmNetworkConfig{
					ChainId: 123,
				},
				Failsafe: []*common.FailsafeConfig{{
					Retry: &common.RetryPolicyConfig{
						MaxAttempts: 1,
					}},
				},
			},
			rlr,
			upr,
			mt,
		)
		if err != nil {
			t.Fatal(err)
		}

		// Bootstrap the network and make the simulated request
		ntw.Bootstrap(ctx)
		time.Sleep(100 * time.Millisecond)

		poller := pup1.EvmStatePoller()
		poller.SuggestLatestBlock(9)
		poller.SuggestFinalizedBlock(8)

		upstream.ReorderUpstreams(upr)

		// Create a fake request and forward it through the network
		fakeReq := common.NewNormalizedRequest(requestBytes)
		resp, err := ntw.Forward(ctx, fakeReq)

		if err != nil {
			t.Fatalf("Expected nil error, got %v", err)
		}

		// Convert the raw response to a map to access custom fields like fromHost
		jrr, err := resp.JsonRpcResponse()
		if err != nil {
			t.Fatalf("Failed to get JsonRpcResponse: %v", err)
		}

		// Check that the result field is an empty array as expected
		if len(jrr.Result) != 2 || jrr.Result[0] != '[' || jrr.Result[1] != ']' {
			t.Fatalf("Expected result to be an empty array, got %s", string(jrr.Result))
		}
	})

	t.Run("RetryWhenNodeIsNotSynced", func(t *testing.T) {
		util.ResetGock()
		defer util.ResetGock()
		util.SetupMocksForEvmStatePoller()
		defer util.AssertNoPendingMocks(t, 0)

		// Prepare a JSON-RPC request payload as a byte array
		var requestBytes = []byte(`{
			"jsonrpc": "2.0",
			"method": "eth_getBalance",
			"params": ["0x1234567890abcdef1234567890abcdef12345678"],
			"id": 1
		}`)

		// Mock an empty logs response from the first upstream
		gock.New("http://rpc1.localhost").
			Post("").
			Filter(func(request *http.Request) bool {
				return strings.Contains(util.SafeReadBody(request), "eth_getBalance")
			}).
			Reply(200).
			JSON([]byte(`{"result":[]}`))

		// Mock a non-empty logs response from the second upstream
		gock.New("http://rpc2.localhost").
			Post("").
			Filter(func(request *http.Request) bool {
				return strings.Contains(util.SafeReadBody(request), "eth_getBalance")
			}).
			Reply(200).
			JSON([]byte(`{"result":[{"logIndex":444}]}`))

		// Set up a context and a cancellation function
		ctx, cancel := context.WithCancel(context.Background())
		defer cancel()

		// Initialize various components for the test environment
		clr := clients.NewClientRegistry(&log.Logger, "prjA", nil)
		fsCfg := &common.FailsafeConfig{
			Hedge:   nil,
			Timeout: nil,
			Retry: &common.RetryPolicyConfig{
				MaxAttempts: 2, // Allow up to 2 retry attempts
			},
		}
		rlr, err := upstream.NewRateLimitersRegistry(&common.RateLimiterConfig{
			Budgets: []*common.RateLimitBudgetConfig{},
		}, &log.Logger)
		if err != nil {
			t.Fatal(err)
		}
		mt := health.NewTracker(&log.Logger, "prjA", 2*time.Second)

		// Set up upstream configurations
		up1 := &common.UpstreamConfig{
			Id:       "rpc1",
			Type:     common.UpstreamTypeEvm,
			Endpoint: "http://rpc1.localhost",
			Evm: &common.EvmUpstreamConfig{
				ChainId: 123,
			},
		}
		up2 := &common.UpstreamConfig{
			Id:       "rpc2",
			Type:     common.UpstreamTypeEvm,
			Endpoint: "http://rpc2.localhost",
			Evm: &common.EvmUpstreamConfig{
				ChainId: 123,
			},
		}

		// Initialize the upstreams registry
		vr := thirdparty.NewVendorsRegistry()
		pr, err := thirdparty.NewProvidersRegistry(
			&log.Logger,
			vr,
			[]*common.ProviderConfig{},
			nil,
		)
		if err != nil {
			t.Fatal(err)
		}
		ssr, err := data.NewSharedStateRegistry(ctx, &log.Logger, &common.SharedStateConfig{
			Connector: &common.ConnectorConfig{
				Driver: "memory",
				Memory: &common.MemoryConnectorConfig{
					MaxItems: 100_000, MaxTotalSize: "1GB",
				},
			},
		})
		if err != nil {
			panic(err)
		}
		upr := upstream.NewUpstreamsRegistry(
			ctx,
			&log.Logger,
			"prjA",
			[]*common.UpstreamConfig{up1, up2},
			ssr,
			rlr,
			vr,
			pr,
			nil,
			mt,
			1*time.Second,
			nil,
		)
		err = upr.Bootstrap(ctx)
		if err != nil {
			t.Fatal(err)
		}
		err = upr.PrepareUpstreamsForNetwork(ctx, util.EvmNetworkId(123))
		if err != nil {
			t.Fatal(err)
		}

		// Create and register clients for both upstreams
		pup1, err := upr.NewUpstream(up1)
		if err != nil {
			t.Fatal(err)
		}
		err = pup1.Bootstrap(ctx)
		if err != nil {
			t.Fatal(err)
		}
		cl1, err := clr.GetOrCreateClient(ctx, pup1)
		if err != nil {
			t.Fatal(err)
		}
		pup1.Client = cl1

		pup2, err := upr.NewUpstream(up2)
		if err != nil {
			t.Fatal(err)
		}
		err = pup2.Bootstrap(ctx)
		if err != nil {
			t.Fatal(err)
		}
		cl2, err := clr.GetOrCreateClient(ctx, pup2)
		if err != nil {
			t.Fatal(err)
		}
		pup2.Client = cl2

		// Set up the network configuration
		ntw, err := NewNetwork(
			ctx,
			&log.Logger,
			"prjA",
			&common.NetworkConfig{
				Architecture: common.ArchitectureEvm,
				Evm: &common.EvmNetworkConfig{
					ChainId: 123,
				},
				Failsafe: []*common.FailsafeConfig{fsCfg},
				DirectiveDefaults: &common.DirectiveDefaultsConfig{
					RetryEmpty: &common.TRUE,
				},
			},
			rlr,
			upr,
			mt,
		)
		if err != nil {
			t.Fatal(err)
		}

		// Bootstrap the network and make the simulated request
		ntw.Bootstrap(ctx)
		time.Sleep(100 * time.Millisecond)

		poller1 := pup1.EvmStatePoller()
		poller1.SuggestLatestBlock(9)
		poller1.SuggestFinalizedBlock(8)

		poller2 := pup2.EvmStatePoller()
		poller2.SuggestLatestBlock(9)
		poller2.SuggestFinalizedBlock(8)

		pup1.EvmStatePoller().SetSyncingState(common.EvmSyncingStateSyncing)

		time.Sleep(100 * time.Millisecond)

		upstream.ReorderUpstreams(upr)

		// Create a fake request and forward it through the network
		fakeReq := common.NewNormalizedRequest(requestBytes)
		fakeReq.ApplyDirectiveDefaults(ntw.Config().DirectiveDefaults)
		resp, err := ntw.Forward(ctx, fakeReq)

		if err != nil {
			t.Fatalf("Expected nil error, got %v", err)
		}

		// Convert the raw response to a map to access custom fields like fromHost
		jrr, err := resp.JsonRpcResponse()
		if err != nil {
			t.Fatalf("Failed to get JsonRpcResponse: %v", err)
		}
		var result []interface{}
		err = sonic.Unmarshal(jrr.Result, &result)
		if err != nil {
			t.Fatalf("Failed to unmarshal response body: %v", err)
		}

		if len(result) == 0 {
			t.Fatalf("Expected non-empty result array")
		}
	})

	t.Run("ForwardRetriesOnPendingBlockIsNotAvailableClientError", func(t *testing.T) {
		util.ResetGock()
		defer util.ResetGock()
		util.SetupMocksForEvmStatePoller()
		// We expect no leftover mocks after both calls
		defer util.AssertNoPendingMocks(t, 0)

		var requestBytes = []byte(`{
			"jsonrpc": "2.0",
			"id": 1,
			"method": "eth_call",
			"params": [
				{
					"to": "0x123"
				},
				"pending"
			]
		}`)

		// First upstream returns the retryable client error
		gock.New("http://rpc1.localhost").
			Post("").
			Reply(400).
			JSON([]byte(`{
				"jsonrpc": "2.0",
				"id": 1,
				"error": {
					"code": -32000,
					"message": "pending block is not available"
				}
			}`))

		// Second upstream responds successfully
		gock.New("http://rpc2.localhost").
			Post("").
			Reply(200).
			JSON([]byte(`{
				"jsonrpc": "2.0",
				"id": 1,
				"result": "0x123"
			}`))

		ctx, cancel := context.WithCancel(context.Background())
		defer cancel()

		clr := clients.NewClientRegistry(&log.Logger, "prjA", nil)
		rlr, err := upstream.NewRateLimitersRegistry(&common.RateLimiterConfig{
			Budgets: []*common.RateLimitBudgetConfig{},
		}, &log.Logger)
		if err != nil {
			t.Fatal(err)
		}

		mt := health.NewTracker(&log.Logger, "prjA", 2*time.Second)

		up1 := &common.UpstreamConfig{
			Id:       "rpc1",
			Type:     common.UpstreamTypeEvm,
			Endpoint: "http://rpc1.localhost",
			Evm: &common.EvmUpstreamConfig{
				ChainId: 123,
			},
		}

		up2 := &common.UpstreamConfig{
			Id:       "rpc2",
			Type:     common.UpstreamTypeEvm,
			Endpoint: "http://rpc2.localhost",
			Evm: &common.EvmUpstreamConfig{
				ChainId: 123,
			},
		}

		vr := thirdparty.NewVendorsRegistry()
		pr, err := thirdparty.NewProvidersRegistry(
			&log.Logger,
			vr,
			[]*common.ProviderConfig{},
			nil,
		)
		if err != nil {
			t.Fatal(err)
		}
		ssr, err := data.NewSharedStateRegistry(ctx, &log.Logger, &common.SharedStateConfig{
			Connector: &common.ConnectorConfig{
				Driver: "memory",
				Memory: &common.MemoryConnectorConfig{
					MaxItems: 100_000, MaxTotalSize: "1GB",
				},
			},
		})
		if err != nil {
			panic(err)
		}
		upr := upstream.NewUpstreamsRegistry(
			ctx,
			&log.Logger,
			"prjA",
			[]*common.UpstreamConfig{up1, up2},
			ssr,
			rlr,
			vr,
			pr,
			nil,
			mt,
			1*time.Second,
			nil,
		)
		err = upr.Bootstrap(ctx)
		if err != nil {
			t.Fatal(err)
		}
		err = upr.PrepareUpstreamsForNetwork(ctx, util.EvmNetworkId(123))
		if err != nil {
			t.Fatal(err)
		}

		pup1, err := upr.NewUpstream(up1)
		if err != nil {
			t.Fatal(err)
		}
		err = pup1.Bootstrap(ctx)
		if err != nil {
			t.Fatal(err)
		}
		cl1, err := clr.GetOrCreateClient(ctx, pup1)
		if err != nil {
			t.Fatal(err)
		}
		pup1.Client = cl1

		pup2, err := upr.NewUpstream(up2)
		if err != nil {
			t.Fatal(err)
		}
		err = pup2.Bootstrap(ctx)
		if err != nil {
			t.Fatal(err)
		}
		cl2, err := clr.GetOrCreateClient(ctx, pup2)
		if err != nil {
			t.Fatal(err)
		}
		pup2.Client = cl2

		ntw, err := NewNetwork(
			ctx,
			&log.Logger,
			"prjA",
			&common.NetworkConfig{
				Architecture: common.ArchitectureEvm,
				Evm: &common.EvmNetworkConfig{
					ChainId: 123,
				},
				Failsafe: []*common.FailsafeConfig{{
					Retry: &common.RetryPolicyConfig{
						MaxAttempts: 3,
					}},
				},
			},
			rlr,
			upr,
			mt,
		)
		if err != nil {
			t.Fatal(err)
		}

		ntw.Bootstrap(ctx)
		time.Sleep(100 * time.Millisecond)

		poller1 := pup1.EvmStatePoller()
		poller1.SuggestLatestBlock(9)
		poller1.SuggestFinalizedBlock(8)

		poller2 := pup2.EvmStatePoller()
		poller2.SuggestLatestBlock(9)
		poller2.SuggestFinalizedBlock(8)

		upstream.ReorderUpstreams(upr)

		fakeReq := common.NewNormalizedRequest(requestBytes)
		resp, err := ntw.Forward(ctx, fakeReq)

		// Since "pending block is not available" client error is considered retryable,
		// aggregator should try the second upstream and succeed.
		if err != nil {
			t.Fatalf("Expected no error (success from second upstream), got %v", err)
		}
		if resp == nil {
			t.Fatal("Expected a non-nil response from second upstream, got nil")
		}

		jrr, err := resp.JsonRpcResponse()
		if err != nil {
			t.Fatalf("Unable to parse JSON-RPC response: %v", err)
		}
		if jrr.Result == nil {
			t.Fatal("Expected a successful 'result' field, got nil")
		}

		assert.Equal(t, "\"0x123\"", strings.ToLower(string(jrr.Result)))
	})

	t.Run("ForwardRetriesOnInvalidArgumentCodeClientError", func(t *testing.T) {
		util.ResetGock()
		defer util.ResetGock()
		util.SetupMocksForEvmStatePoller()
		// We expect no leftover mocks after both calls
		defer util.AssertNoPendingMocks(t, 0)

		var requestBytes = []byte(`{"jsonrpc":"2.0","id":1,"method":"eth_call","params":[{"to":"0x123"}]}`)

		// Mock a client error response (400) and code -32602, meaning invalid argument
		gock.New("http://rpc1.localhost").
			Post("").
			Reply(400).
			JSON([]byte(`{
				"jsonrpc": "2.0",
				"id": 1,
				"error": {
					"code": -32602,
					"message": "value is not an object"
				}
			}`))

		// Second upstream responds successfully
		gock.New("http://rpc2.localhost").
			Post("").
			Reply(200).
			JSON([]byte(`{
				"jsonrpc": "2.0",
				"id": 1,
				"result": "0x123"
			}`))

		ctx, cancel := context.WithCancel(context.Background())
		defer cancel()

		clr := clients.NewClientRegistry(&log.Logger, "prjA", nil)
		rlr, err := upstream.NewRateLimitersRegistry(&common.RateLimiterConfig{
			Budgets: []*common.RateLimitBudgetConfig{},
		}, &log.Logger)
		if err != nil {
			t.Fatal(err)
		}

		mt := health.NewTracker(&log.Logger, "prjA", 2*time.Second)

		up1 := &common.UpstreamConfig{
			Id:       "rpc1",
			Type:     common.UpstreamTypeEvm,
			Endpoint: "http://rpc1.localhost",
			Evm: &common.EvmUpstreamConfig{
				ChainId: 123,
			},
		}

		up2 := &common.UpstreamConfig{
			Id:       "rpc2",
			Type:     common.UpstreamTypeEvm,
			Endpoint: "http://rpc2.localhost",
			Evm: &common.EvmUpstreamConfig{
				ChainId: 123,
			},
		}

		vr := thirdparty.NewVendorsRegistry()
		pr, err := thirdparty.NewProvidersRegistry(
			&log.Logger,
			vr,
			[]*common.ProviderConfig{},
			nil,
		)
		if err != nil {
			t.Fatal(err)
		}
		ssr, err := data.NewSharedStateRegistry(ctx, &log.Logger, &common.SharedStateConfig{
			Connector: &common.ConnectorConfig{
				Driver: "memory",
				Memory: &common.MemoryConnectorConfig{
					MaxItems: 100_000, MaxTotalSize: "1GB",
				},
			},
		})
		if err != nil {
			panic(err)
		}
		upr := upstream.NewUpstreamsRegistry(
			ctx,
			&log.Logger,
			"prjA",
			[]*common.UpstreamConfig{up1, up2},
			ssr,
			rlr,
			vr,
			pr,
			nil,
			mt,
			1*time.Second,
			nil,
		)
		err = upr.Bootstrap(ctx)
		if err != nil {
			t.Fatal(err)
		}
		err = upr.PrepareUpstreamsForNetwork(ctx, util.EvmNetworkId(123))
		if err != nil {
			t.Fatal(err)
		}

		pup1, err := upr.NewUpstream(up1)
		if err != nil {
			t.Fatal(err)
		}
		err = pup1.Bootstrap(ctx)
		if err != nil {
			t.Fatal(err)
		}
		cl1, err := clr.GetOrCreateClient(ctx, pup1)
		if err != nil {
			t.Fatal(err)
		}
		pup1.Client = cl1

		pup2, err := upr.NewUpstream(up2)
		if err != nil {
			t.Fatal(err)
		}
		err = pup2.Bootstrap(ctx)
		if err != nil {
			t.Fatal(err)
		}
		cl2, err := clr.GetOrCreateClient(ctx, pup2)
		if err != nil {
			t.Fatal(err)
		}
		pup2.Client = cl2

		ntw, err := NewNetwork(
			ctx,
			&log.Logger,
			"prjA",
			&common.NetworkConfig{
				Architecture: common.ArchitectureEvm,
				Evm: &common.EvmNetworkConfig{
					ChainId: 123,
				},
				Failsafe: []*common.FailsafeConfig{{
					Retry: &common.RetryPolicyConfig{
						MaxAttempts: 3,
					}},
				},
			},
			rlr,
			upr,
			mt,
		)
		if err != nil {
			t.Fatal(err)
		}

		ntw.Bootstrap(ctx)
		time.Sleep(100 * time.Millisecond)

		poller1 := pup1.EvmStatePoller()
		poller1.SuggestLatestBlock(9)
		poller1.SuggestFinalizedBlock(8)

		poller2 := pup2.EvmStatePoller()
		poller2.SuggestLatestBlock(9)
		poller2.SuggestFinalizedBlock(8)

		upstream.ReorderUpstreams(upr)

		fakeReq := common.NewNormalizedRequest(requestBytes)
		resp, err := ntw.Forward(ctx, fakeReq)

		// Since "pending block is not available" client error is considered retryable,
		// aggregator should try the second upstream and succeed.
		if err != nil {
			t.Fatalf("Expected no error (success from second upstream), got %v", err)
		}
		if resp == nil {
			t.Fatal("Expected a non-nil response from second upstream, got nil")
		}

		jrr, err := resp.JsonRpcResponse()
		if err != nil {
			t.Fatalf("Unable to parse JSON-RPC response: %v", err)
		}
		if jrr.Result == nil {
			t.Fatal("Expected a successful 'result' field, got nil")
		}

		assert.Equal(t, "\"0x123\"", strings.ToLower(string(jrr.Result)))
	})

	t.Run("HedgeRequestsBlockedBySharedJsonRpcLock", func(t *testing.T) {
		util.ResetGock()
		defer util.ResetGock()
		util.SetupMocksForEvmStatePoller()
		defer util.AssertNoPendingMocks(t, 0)

		ctx, cancel := context.WithCancel(context.Background())
		defer func() {
			cancel()
			// Allow hedge requests to complete before cleanup
			time.Sleep(500 * time.Millisecond)
		}()

		// Test parameters
		hedgeDelay := 100 * time.Millisecond
		upstream1Delay := 300 * time.Millisecond // Slow upstream
		upstream2Delay := 50 * time.Millisecond  // Fast upstream

		// Upstream 1: Slow response
		gock.New("http://rpc1.localhost").
			Post("/").
			MatchType("json").
			JSON(map[string]interface{}{
				"jsonrpc": "2.0",
				"method":  "eth_getBlockByNumber",
				"params":  []interface{}{"0x123", false},
				"id":      float64(1),
			}).
			Reply(200).
			Delay(upstream1Delay).
			JSON(map[string]interface{}{
				"jsonrpc": "2.0",
				"id":      1,
				"result": map[string]interface{}{
					"number": "0x123",
					"hash":   "0xabc",
				},
			})

		// Upstream 2: Fast response
		gock.New("http://rpc2.localhost").
			Post("/").
			MatchType("json").
			JSON(map[string]interface{}{
				"jsonrpc": "2.0",
				"method":  "eth_getBlockByNumber",
				"params":  []interface{}{"0x123", false},
				"id":      float64(1),
			}).
			Reply(200).
			Delay(upstream2Delay).
			JSON(map[string]interface{}{
				"jsonrpc": "2.0",
				"id":      1,
				"result": map[string]interface{}{
					"number": "0x123",
					"hash":   "0xdef",
				},
			})

		// Configure network with hedge policy
		fsCfg := &common.FailsafeConfig{
			Hedge: &common.HedgePolicyConfig{
				Delay:    common.Duration(hedgeDelay),
				MaxCount: 1,
			},
		}

		// Set up the test environment
		clr := clients.NewClientRegistry(&log.Logger, "prjA", nil)
		rlr, _ := upstream.NewRateLimitersRegistry(&common.RateLimiterConfig{}, &log.Logger)
		vr := thirdparty.NewVendorsRegistry()
		pr, _ := thirdparty.NewProvidersRegistry(&log.Logger, vr, []*common.ProviderConfig{}, nil)
		mt := health.NewTracker(&log.Logger, "prjA", 2*time.Second)

		up1 := &common.UpstreamConfig{
			Type:     common.UpstreamTypeEvm,
			Id:       "rpc1",
			Endpoint: "http://rpc1.localhost",
			Evm:      &common.EvmUpstreamConfig{ChainId: 123},
		}
		up2 := &common.UpstreamConfig{
			Type:     common.UpstreamTypeEvm,
			Id:       "rpc2",
			Endpoint: "http://rpc2.localhost",
			Evm:      &common.EvmUpstreamConfig{ChainId: 123},
		}

		ssr, _ := data.NewSharedStateRegistry(ctx, &log.Logger, &common.SharedStateConfig{
			Connector: &common.ConnectorConfig{
				Driver: "memory",
				Memory: &common.MemoryConnectorConfig{MaxItems: 100_000, MaxTotalSize: "1GB"},
			},
		})

		upr := upstream.NewUpstreamsRegistry(ctx, &log.Logger, "prjA", []*common.UpstreamConfig{up1, up2}, ssr, rlr, vr, pr, nil, mt, 0)
		_ = upr.Bootstrap(ctx)
		_ = upr.PrepareUpstreamsForNetwork(ctx, util.EvmNetworkId(123))

		// Create clients
		pup1, _ := upr.NewUpstream(up1)
		cl1, _ := clr.GetOrCreateClient(ctx, pup1)
		pup1.Client = cl1

		pup2, _ := upr.NewUpstream(up2)
		cl2, _ := clr.GetOrCreateClient(ctx, pup2)
		pup2.Client = cl2

		ntw, _ := NewNetwork(ctx, &log.Logger, "prjA", &common.NetworkConfig{
			Architecture: common.ArchitectureEvm,
			Evm:          &common.EvmNetworkConfig{ChainId: 123},
			Failsafe:     []*common.FailsafeConfig{fsCfg},
		}, rlr, upr, mt)

		_ = ntw.Bootstrap(ctx)
		upstream.ReorderUpstreams(upr)

		// Make the request
		fakeReq := common.NewNormalizedRequest([]byte(`{
			"jsonrpc": "2.0",
			"method": "eth_getBlockByNumber",
			"params": ["0x123", false],
			"id": 1
		}`))

		startTime := time.Now()
		resp, err := ntw.Forward(ctx, fakeReq)
		totalDuration := time.Since(startTime)

		require.NoError(t, err)
		require.NotNil(t, resp)

		t.Logf("Total request duration: %v", totalDuration)

		// Calculate expected duration with hedge:
		// - Request starts with upstream1
		// - After hedgeDelay (100ms), hedge request goes to upstream2
		// - Upstream2 responds after upstream2Delay (50ms)
		// - Total expected: hedgeDelay + upstream2Delay = 150ms
		expectedMaxDuration := hedgeDelay + upstream2Delay + 50*time.Millisecond // 50ms tolerance

		// The total duration should be much less than waiting for upstream1 (300ms)
		// It should be close to hedgeDelay + upstream2Delay
		if totalDuration > expectedMaxDuration {
			t.Errorf("Total duration %v exceeds expected hedged response time %v (hedge delay %v + upstream2 delay %v + tolerance). This indicates hedge was blocked or not triggered properly",
				totalDuration, expectedMaxDuration, hedgeDelay, upstream2Delay)
		}

		// Also verify it's not too fast (which would mean hedge didn't wait)
		if totalDuration < hedgeDelay {
			t.Errorf("Total duration %v is less than hedge delay %v, indicating hedge triggered too early",
				totalDuration, hedgeDelay)
		}
	})

	t.Run("RetryWhenWeDoNotKnowNodeSyncState", func(t *testing.T) {
		util.ResetGock()
		defer util.ResetGock()
		util.SetupMocksForEvmStatePoller()
		defer util.AssertNoPendingMocks(t, 0)

		// Prepare a JSON-RPC request payload as a byte array
		var requestBytes = []byte(`{
				"jsonrpc": "2.0",
				"method": "eth_getBalance",
				"params": ["0x1234567890abcdef1234567890abcdef12345678"],
				"id": 1
			}`)

		// Mock an empty logs response from the first upstream
		gock.New("http://rpc1.localhost").
			Post("").
			Filter(func(request *http.Request) bool {
				return strings.Contains(util.SafeReadBody(request), "eth_getBalance")
			}).
			Reply(200).
			JSON([]byte(`{"result":[]}`))

		// Mock a non-empty logs response from the second upstream
		gock.New("http://rpc2.localhost").
			Post("").
			Filter(func(request *http.Request) bool {
				return strings.Contains(util.SafeReadBody(request), "eth_getBalance")
			}).
			Reply(200).
			JSON([]byte(`{"result":[{"logIndex":444,"fromHost":"rpc2"}]}`))

		// Set up a context and a cancellation function
		ctx, cancel := context.WithCancel(context.Background())
		defer cancel()

		// Initialize various components for the test environment
		vr := thirdparty.NewVendorsRegistry()
		pr, err := thirdparty.NewProvidersRegistry(
			&log.Logger,
			vr,
			[]*common.ProviderConfig{},
			nil,
		)
		if err != nil {
			t.Fatal(err)
		}
		clr := clients.NewClientRegistry(&log.Logger, "prjA", nil)
		fsCfg := &common.FailsafeConfig{
			Retry: &common.RetryPolicyConfig{
				MaxAttempts: 2, // Allow up to 2 retry attempts
			},
		}
		rlr, err := upstream.NewRateLimitersRegistry(&common.RateLimiterConfig{
			Budgets: []*common.RateLimitBudgetConfig{},
		}, &log.Logger)
		if err != nil {
			t.Fatal(err)
		}
		mt := health.NewTracker(&log.Logger, "prjA", 2*time.Second)

		// Set up upstream configurations
		up1 := &common.UpstreamConfig{
			Id:       "rpc1",
			Type:     common.UpstreamTypeEvm,
			Endpoint: "http://rpc1.localhost",
			Evm: &common.EvmUpstreamConfig{
				ChainId: 123,
			},
		}
		up2 := &common.UpstreamConfig{
			Id:       "rpc2",
			Type:     common.UpstreamTypeEvm,
			Endpoint: "http://rpc2.localhost",
			Evm: &common.EvmUpstreamConfig{
				ChainId: 123,
			},
		}

		ssr, err := data.NewSharedStateRegistry(ctx, &log.Logger, &common.SharedStateConfig{
			Connector: &common.ConnectorConfig{
				Driver: "memory",
				Memory: &common.MemoryConnectorConfig{
					MaxItems: 100_000, MaxTotalSize: "1GB",
				},
			},
		})
		if err != nil {
			panic(err)
		}
		// Initialize the upstreams registry
		upr := upstream.NewUpstreamsRegistry(
			ctx,
			&log.Logger,
			"prjA",
			[]*common.UpstreamConfig{up1, up2},
			ssr,
			rlr,
			vr,
			pr,
			nil,
			mt,
			1*time.Second,
			nil,
		)
		err = upr.Bootstrap(ctx)
		if err != nil {
			t.Fatal(err)
		}
		err = upr.PrepareUpstreamsForNetwork(ctx, util.EvmNetworkId(123))
		if err != nil {
			t.Fatal(err)
		}

		// Create and register clients for both upstreams
		pup1, err := upr.NewUpstream(up1)
		if err != nil {
			t.Fatal(err)
		}
		err = pup1.Bootstrap(ctx)
		if err != nil {
			t.Fatal(err)
		}
		cl1, err := clr.GetOrCreateClient(ctx, pup1)
		if err != nil {
			t.Fatal(err)
		}
		pup1.Client = cl1

		pup2, err := upr.NewUpstream(up2)
		if err != nil {
			t.Fatal(err)
		}
		err = pup2.Bootstrap(ctx)
		if err != nil {
			t.Fatal(err)
		}
		cl2, err := clr.GetOrCreateClient(ctx, pup2)
		if err != nil {
			t.Fatal(err)
		}
		pup2.Client = cl2

		// Set up the network configuration
		ntw, err := NewNetwork(
			ctx,
			&log.Logger,
			"prjA",
			&common.NetworkConfig{
				Architecture: common.ArchitectureEvm,
				Evm: &common.EvmNetworkConfig{
					ChainId: 123,
				},
				Failsafe: []*common.FailsafeConfig{fsCfg},
				DirectiveDefaults: &common.DirectiveDefaultsConfig{
					RetryEmpty: &common.TRUE,
				},
			},
			rlr,
			upr,
			mt,
		)
		if err != nil {
			t.Fatal(err)
		}

		// Bootstrap the network and make the simulated request
		ntw.Bootstrap(ctx)
		time.Sleep(100 * time.Millisecond)

		poller1 := pup1.EvmStatePoller()
		poller1.SuggestLatestBlock(9)
		poller1.SuggestFinalizedBlock(8)

		poller2 := pup2.EvmStatePoller()
		poller2.SuggestLatestBlock(9)
		poller2.SuggestFinalizedBlock(8)

		time.Sleep(100 * time.Millisecond)

		upstream.ReorderUpstreams(upr)

		// Create a fake request and forward it through the network
		fakeReq := common.NewNormalizedRequest(requestBytes)
		fakeReq.ApplyDirectiveDefaults(ntw.Config().DirectiveDefaults)
		resp, err := ntw.Forward(ctx, fakeReq)

		if err != nil {
			t.Fatalf("Expected nil error, got %v", err)
		}

		// Convert the raw response to a map to access custom fields like fromHost
		jrr, err := resp.JsonRpcResponse()
		if err != nil {
			t.Fatalf("Failed to get JSON-RPC response: %v", err)
		}

		if jrr.Result == nil {
			t.Fatalf("Expected non-nil result")
		}

		fromHost, err := jrr.PeekStringByPath(context.TODO(), 0, "fromHost")
		if err != nil {
			t.Fatalf("Failed to get fromHost from result: %v", err)
		}
		if fromHost != "rpc2" {
			t.Errorf("Expected fromHost to be %q, got %q", "rpc2", fromHost)
		}
	})

	t.Run("RetryWhenBlockIsNotFinalized", func(t *testing.T) {
		util.ResetGock()
		defer util.ResetGock()
		util.SetupMocksForEvmStatePoller()
		defer util.AssertNoPendingMocks(t, 0)

		// Prepare a JSON-RPC request payload as a byte array
		var requestBytes = []byte(`{
				"jsonrpc": "2.0",
				"method": "eth_getBalance",
				"params": ["0x1234567890abcdef1234567890abcdef12345678"],
				"id": 1
			}`)

		// Mock an empty logs response from the first upstream
		gock.New("http://rpc1.localhost").
			Post("").
			Filter(func(request *http.Request) bool {
				return strings.Contains(util.SafeReadBody(request), "eth_getBalance")
			}).
			Reply(200).
			JSON([]byte(`{"result":[]}`))

		// Mock a non-empty logs response from the second upstream
		gock.New("http://rpc2.localhost").
			Post("").
			Filter(func(request *http.Request) bool {
				return strings.Contains(util.SafeReadBody(request), "eth_getBalance")
			}).
			Reply(200).
			JSON([]byte(`{"result":[{"logIndex":444, "fromHost":"rpc2"}]}`))

		// Set up a context and a cancellation function
		ctx, cancel := context.WithCancel(context.Background())
		defer cancel()

		// Initialize various components for the test environment
		vr := thirdparty.NewVendorsRegistry()
		pr, err := thirdparty.NewProvidersRegistry(
			&log.Logger,
			vr,
			[]*common.ProviderConfig{},
			nil,
		)
		if err != nil {
			t.Fatal(err)
		}
		clr := clients.NewClientRegistry(&log.Logger, "prjA", nil)
		fsCfg := &common.FailsafeConfig{
			Retry: &common.RetryPolicyConfig{
				MaxAttempts: 2, // Allow up to 2 retry attempts
			},
		}
		rlr, err := upstream.NewRateLimitersRegistry(&common.RateLimiterConfig{
			Budgets: []*common.RateLimitBudgetConfig{},
		}, &log.Logger)
		if err != nil {
			t.Fatal(err)
		}
		mt := health.NewTracker(&log.Logger, "prjA", 2*time.Second)

		// Set up upstream configurations
		up1 := &common.UpstreamConfig{
			Id:       "rpc1",
			Type:     common.UpstreamTypeEvm,
			Endpoint: "http://rpc1.localhost",
			Evm: &common.EvmUpstreamConfig{
				ChainId: 123,
			},
		}
		up2 := &common.UpstreamConfig{
			Id:       "rpc2",
			Type:     common.UpstreamTypeEvm,
			Endpoint: "http://rpc2.localhost",
			Evm: &common.EvmUpstreamConfig{
				ChainId: 123,
			},
		}

		ssr, err := data.NewSharedStateRegistry(ctx, &log.Logger, &common.SharedStateConfig{
			Connector: &common.ConnectorConfig{
				Driver: "memory",
				Memory: &common.MemoryConnectorConfig{
					MaxItems: 100_000, MaxTotalSize: "1GB",
				},
			},
		})
		if err != nil {
			panic(err)
		}
		// Initialize the upstreams registry
		upr := upstream.NewUpstreamsRegistry(
			ctx,
			&log.Logger,
			"prjA",
			[]*common.UpstreamConfig{up1, up2},
			ssr,
			rlr,
			vr,
			pr,
			nil,
			mt,
			1*time.Second,
			nil,
		)
		err = upr.Bootstrap(ctx)
		if err != nil {
			t.Fatal(err)
		}
		err = upr.PrepareUpstreamsForNetwork(ctx, util.EvmNetworkId(123))
		if err != nil {
			t.Fatal(err)
		}

		// Create and register clients for both upstreams
		pup1, err := upr.NewUpstream(up1)
		if err != nil {
			t.Fatal(err)
		}
		cl1, err := clr.GetOrCreateClient(ctx, pup1)
		if err != nil {
			t.Fatal(err)
		}
		pup1.Client = cl1

		pup2, err := upr.NewUpstream(up2)
		if err != nil {
			t.Fatal(err)
		}
		cl2, err := clr.GetOrCreateClient(ctx, pup2)
		if err != nil {
			t.Fatal(err)
		}
		pup2.Client = cl2

		// Set up the network configuration
		ntw, err := NewNetwork(
			ctx,
			&log.Logger,
			"prjA",
			&common.NetworkConfig{
				Architecture: common.ArchitectureEvm,
				Evm: &common.EvmNetworkConfig{
					ChainId: 123,
				},
				Failsafe: []*common.FailsafeConfig{fsCfg},
				DirectiveDefaults: &common.DirectiveDefaultsConfig{
					RetryEmpty: &common.TRUE,
				},
			},
			rlr,
			upr,
			mt,
		)
		if err != nil {
			t.Fatal(err)
		}

		// Bootstrap the network and make the simulated request
		ntw.Bootstrap(ctx)
		time.Sleep(100 * time.Millisecond)

		upstream.ReorderUpstreams(upr)

		// Create a fake request and forward it through the network
		fakeReq := common.NewNormalizedRequest(requestBytes)
		fakeReq.ApplyDirectiveDefaults(ntw.Config().DirectiveDefaults)
		resp, err := ntw.Forward(ctx, fakeReq)

		if err != nil {
			t.Fatalf("Expected nil error, got %v", err)
		}

		// Parse and validate the JSON-RPC response
		jrr, err := resp.JsonRpcResponse()
		if err != nil {
			t.Fatalf("Failed to get JSON-RPC response: %v", err)
		}

		if jrr.Result == nil {
			t.Fatalf("Expected non-nil result")
		}

		fromHost, err := jrr.PeekStringByPath(context.TODO(), 0, "fromHost")
		if err != nil {
			t.Fatalf("Failed to get fromHost from result: %v", err)
		}
		if fromHost != "rpc2" {
			t.Errorf("Expected fromHost to be %q, got %q", "rpc2", fromHost)
		}
	})

	t.Run("RetryWhenBlockFinalizationIsNotAvailable", func(t *testing.T) {
		util.ResetGock()
		defer util.ResetGock()
		util.SetupMocksForEvmStatePoller()
		defer util.AssertNoPendingMocks(t, 0)

		// Prepare a JSON-RPC request payload as a byte array
		var requestBytes = []byte(`{
				"jsonrpc": "2.0",
				"method": "eth_getBalance",
				"params": ["0x1234567890abcdef1234567890abcdef12345678"],
				"id": 1
			}`)

		// Mock an empty logs response from the first upstream
		gock.New("http://rpc1.localhost").
			Post("").
			Filter(func(request *http.Request) bool {
				return strings.Contains(util.SafeReadBody(request), "eth_getBalance")
			}).
			Reply(200).
			JSON([]byte(`{"result":[]}`))

		// Mock a non-empty logs response from the second upstream
		gock.New("http://rpc2.localhost").
			Post("").
			Filter(func(request *http.Request) bool {
				return strings.Contains(util.SafeReadBody(request), "eth_getBalance")
			}).
			Reply(200).
			JSON([]byte(`{"result":[{"logIndex":444, "fromHost":"rpc2"}]}`))

		// Set up a context and a cancellation function
		ctx, cancel := context.WithCancel(context.Background())
		defer cancel()

		// Initialize various components for the test environment
		vr := thirdparty.NewVendorsRegistry()
		pr, err := thirdparty.NewProvidersRegistry(
			&log.Logger,
			vr,
			[]*common.ProviderConfig{},
			nil,
		)
		if err != nil {
			t.Fatal(err)
		}
		clr := clients.NewClientRegistry(&log.Logger, "prjA", nil)
		fsCfg := &common.FailsafeConfig{
			Retry: &common.RetryPolicyConfig{
				MaxAttempts: 2, // Allow up to 2 retry attempts
			},
		}
		rlr, err := upstream.NewRateLimitersRegistry(&common.RateLimiterConfig{
			Budgets: []*common.RateLimitBudgetConfig{},
		}, &log.Logger)
		if err != nil {
			t.Fatal(err)
		}
		mt := health.NewTracker(&log.Logger, "prjA", 2*time.Second)

		// Set up upstream configurations
		up1 := &common.UpstreamConfig{
			Id:       "rpc1",
			Type:     common.UpstreamTypeEvm,
			Endpoint: "http://rpc1.localhost",
			Evm: &common.EvmUpstreamConfig{
				ChainId: 123,
			},
		}
		up2 := &common.UpstreamConfig{
			Id:       "rpc2",
			Type:     common.UpstreamTypeEvm,
			Endpoint: "http://rpc2.localhost",
			Evm: &common.EvmUpstreamConfig{
				ChainId: 123,
			},
		}

		ssr, err := data.NewSharedStateRegistry(ctx, &log.Logger, &common.SharedStateConfig{
			Connector: &common.ConnectorConfig{
				Driver: "memory",
				Memory: &common.MemoryConnectorConfig{
					MaxItems: 100_000, MaxTotalSize: "1GB",
				},
			},
		})
		if err != nil {
			panic(err)
		}
		// Initialize the upstreams registry
		upr := upstream.NewUpstreamsRegistry(
			ctx,
			&log.Logger,
			"prjA",
			[]*common.UpstreamConfig{up1, up2},
			ssr,
			rlr,
			vr,
			pr,
			nil,
			mt,
			1*time.Second,
			nil,
		)
		err = upr.Bootstrap(ctx)
		if err != nil {
			t.Fatal(err)
		}
		err = upr.PrepareUpstreamsForNetwork(ctx, util.EvmNetworkId(123))
		if err != nil {
			t.Fatal(err)
		}

		// Create and register clients for both upstreams
		pup1, err := upr.NewUpstream(up1)
		if err != nil {
			t.Fatal(err)
		}
		cl1, err := clr.GetOrCreateClient(ctx, pup1)
		if err != nil {
			t.Fatal(err)
		}
		pup1.Client = cl1

		pup2, err := upr.NewUpstream(up2)
		if err != nil {
			t.Fatal(err)
		}
		cl2, err := clr.GetOrCreateClient(ctx, pup2)
		if err != nil {
			t.Fatal(err)
		}
		pup2.Client = cl2

		// Set up the network configuration
		ntw, err := NewNetwork(
			ctx,
			&log.Logger,
			"prjA",
			&common.NetworkConfig{
				Architecture: common.ArchitectureEvm,
				Evm: &common.EvmNetworkConfig{
					ChainId: 123,
				},
				Failsafe: []*common.FailsafeConfig{fsCfg},
				DirectiveDefaults: &common.DirectiveDefaultsConfig{
					RetryEmpty: &common.TRUE,
				},
			},
			rlr,
			upr,
			mt,
		)
		if err != nil {
			t.Fatal(err)
		}

		// Bootstrap the network and make the simulated request
		ntw.Bootstrap(ctx)
		time.Sleep(100 * time.Millisecond)

		upstream.ReorderUpstreams(upr)

		// Create a fake request and forward it through the network
		fakeReq := common.NewNormalizedRequest(requestBytes)
		fakeReq.ApplyDirectiveDefaults(ntw.Config().DirectiveDefaults)
		resp, err := ntw.Forward(ctx, fakeReq)

		if err != nil {
			t.Fatalf("Expected nil error, got %v", err)
		}

		// Parse and validate the JSON-RPC response
		jrr, err := resp.JsonRpcResponse()
		if err != nil {
			t.Fatalf("Failed to get JSON-RPC response: %v", err)
		}

		if jrr.Result == nil {
			t.Fatalf("Expected non-nil result")
		}

		fromHost, err := jrr.PeekStringByPath(context.TODO(), 0, "fromHost")
		if err != nil {
			t.Fatalf("Failed to get fromHost from result: %v", err)
		}
		if fromHost != "rpc2" {
			t.Errorf("Expected fromHost to be %q, got %q", "rpc2", fromHost)
		}
<<<<<<< HEAD
	})
=======
	})

	t.Run("RetryPendingTXsWhenDirectiveIsSet", func(t *testing.T) {
		util.ResetGock()
		defer util.ResetGock()
		util.SetupMocksForEvmStatePoller()
		defer util.AssertNoPendingMocks(t, 0)

		// Mock a pending transaction response from the first upstream
		gock.New("http://rpc1.localhost").
			Post("").
			Filter(func(request *http.Request) bool {
				b := util.SafeReadBody(request)
				return strings.Contains(b, "eth_getTransactionByHash")
			}).
			Reply(200).
			JSON([]byte(`{"result":{"blockNumber":null,"hash":"0xabcdef","fromHost":"rpc1"}}`))

		// Mock a non-pending transaction response from the second upstream
		gock.New("http://rpc2.localhost").
			Post("").
			Filter(func(request *http.Request) bool {
				b := util.SafeReadBody(request)
				return strings.Contains(b, "eth_getTransactionByHash")
			}).
			Reply(200).
			JSON([]byte(`{"result":{"blockNumber":"0x54C563","hash":"0xabcdef","fromHost":"rpc2"}}`))

		// Set up a context and a cancellation function
		ctx, cancel := context.WithCancel(context.Background())
		defer cancel()

		// Initialize various components for the test environment
		vr := thirdparty.NewVendorsRegistry()
		pr, err := thirdparty.NewProvidersRegistry(
			&log.Logger,
			vr,
			[]*common.ProviderConfig{},
			nil,
		)
		if err != nil {
			t.Fatal(err)
		}
		clr := clients.NewClientRegistry(&log.Logger, "prjA", nil)
		fsCfg := &common.FailsafeConfig{
			Retry: &common.RetryPolicyConfig{
				MaxAttempts: 2, // Allow up to 2 retry attempts
			},
		}
		rlr, err := upstream.NewRateLimitersRegistry(&common.RateLimiterConfig{
			Budgets: []*common.RateLimitBudgetConfig{},
		}, &log.Logger)
		if err != nil {
			t.Fatal(err)
		}
		mt := health.NewTracker(&log.Logger, "prjA", 2*time.Second)

		// Set up upstream configurations
		up1 := &common.UpstreamConfig{
			Id:       "rpc1",
			Type:     common.UpstreamTypeEvm,
			Endpoint: "http://rpc1.localhost",
			Evm: &common.EvmUpstreamConfig{
				ChainId: 123,
			},
		}
		up2 := &common.UpstreamConfig{
			Id:       "rpc2",
			Type:     common.UpstreamTypeEvm,
			Endpoint: "http://rpc2.localhost",
			Evm: &common.EvmUpstreamConfig{
				ChainId: 123,
			},
		}

		ssr, err := data.NewSharedStateRegistry(ctx, &log.Logger, &common.SharedStateConfig{
			Connector: &common.ConnectorConfig{
				Driver: "memory",
				Memory: &common.MemoryConnectorConfig{
					MaxItems: 100_000, MaxTotalSize: "1GB",
				},
			},
		})
		if err != nil {
			panic(err)
		}
		// Initialize the upstreams registry
		upr := upstream.NewUpstreamsRegistry(
			ctx,
			&log.Logger,
			"prjA",
			[]*common.UpstreamConfig{up1, up2},
			ssr,
			rlr,
			vr,
			pr,
			nil,
			mt,
			0,
		)
		err = upr.Bootstrap(ctx)
		if err != nil {
			t.Fatal(err)
		}
		err = upr.PrepareUpstreamsForNetwork(ctx, util.EvmNetworkId(123))
		if err != nil {
			t.Fatal(err)
		}

		upstream.ReorderUpstreams(upr)

		// Create and register clients for both upstreams
		pup1, err := upr.NewUpstream(up1)
		if err != nil {
			t.Fatal(err)
		}
		cl1, err := clr.GetOrCreateClient(ctx, pup1)
		if err != nil {
			t.Fatal(err)
		}
		pup1.Client = cl1

		pup2, err := upr.NewUpstream(up2)
		if err != nil {
			t.Fatal(err)
		}
		cl2, err := clr.GetOrCreateClient(ctx, pup2)
		if err != nil {
			t.Fatal(err)
		}
		pup2.Client = cl2

		// Set up the network configuration
		ntw, err := NewNetwork(
			ctx,
			&log.Logger,
			"prjA",
			&common.NetworkConfig{
				Architecture: common.ArchitectureEvm,
				Evm: &common.EvmNetworkConfig{
					ChainId: 123,
				},
				Failsafe: []*common.FailsafeConfig{fsCfg},
				DirectiveDefaults: &common.DirectiveDefaultsConfig{
					RetryEmpty: &common.TRUE,
				},
			},
			rlr,
			upr,
			mt,
		)
		if err != nil {
			t.Fatal(err)
		}

		// Bootstrap the network and make the simulated request
		ntw.Bootstrap(ctx)
		time.Sleep(100 * time.Millisecond)

		upstream.ReorderUpstreams(upr)

		// Create a fake request and forward it through the network
		fakeReq := common.NewNormalizedRequest([]byte(`{
				"jsonrpc": "2.0",
				"method": "eth_getTransactionByHash",
				"params": ["0xabcdef"],
				"id": 1
			}`))
		fakeReq.ApplyDirectivesFromHttp(http.Header{
			"X-Erpc-Retry-Pending": []string{"true"},
		}, url.Values{})
		resp, err := ntw.Forward(ctx, fakeReq)

		if err != nil {
			t.Fatalf("Expected nil error, got %v", err)
		}

		// Parse and validate the JSON-RPC response
		jrr, err := resp.JsonRpcResponse()
		if err != nil {
			t.Fatalf("Failed to get JSON-RPC response: %v", err)
		}

		if jrr.Result == nil {
			t.Fatalf("Expected non-nil result")
		}

		blockNumber, err := jrr.PeekStringByPath(context.TODO(), "blockNumber")
		if err != nil {
			t.Fatalf("Failed to get blockNumber from result: %v", err)
		}
		if blockNumber != "0x54C563" {
			t.Errorf("Expected blockNumber to be %q, got %q", "0x54C563", blockNumber)
		}

		fromHost, err := jrr.PeekStringByPath(context.TODO(), "fromHost")
		if err != nil {
			t.Fatalf("Failed to get fromHost from result: %v", err)
		}
		if fromHost != "rpc2" {
			t.Errorf("Expected fromHost to be %q, got %q", "rpc2", fromHost)
		}
	})

	t.Run("RetryEmptyAndUseLastNonEmptyResponse", func(t *testing.T) {
		util.ResetGock()
		defer util.ResetGock()
		util.SetupMocksForEvmStatePoller()
		defer util.AssertNoPendingMocks(t, 0)

		// Mock sequence:
		// 1. First upstream returns empty result (0x0)
		// 2. Second upstream returns non-empty result
		// The non-empty result from second upstream should be preserved
		gock.New("http://rpc1.localhost").
			Post("").
			Filter(func(request *http.Request) bool {
				b := util.SafeReadBody(request)
				return strings.Contains(b, "eth_getBalance")
			}).
			Reply(200).
			JSON([]byte(`{"result":null}`))

		gock.New("http://rpc2.localhost").
			Post("").
			Filter(func(request *http.Request) bool {
				b := util.SafeReadBody(request)
				return strings.Contains(b, "eth_getBalance")
			}).
			Reply(200).
			JSON([]byte(`{"result":{"blockNumber":"0x1234567890","fromHost":"rpc2"}}`))

		// Set up a context and a cancellation function
		ctx, cancel := context.WithCancel(context.Background())
		defer cancel()

		// Initialize various components for the test environment
		vr := thirdparty.NewVendorsRegistry()
		pr, err := thirdparty.NewProvidersRegistry(
			&log.Logger,
			vr,
			[]*common.ProviderConfig{},
			nil,
		)
		if err != nil {
			t.Fatal(err)
		}
		clr := clients.NewClientRegistry(&log.Logger, "prjA", nil)
		fsCfg := &common.FailsafeConfig{
			Retry: &common.RetryPolicyConfig{
				MaxAttempts: 4, // Allow up to 4 attempts (1 initial + 3 retries)
			},
		}
		rlr, err := upstream.NewRateLimitersRegistry(&common.RateLimiterConfig{
			Budgets: []*common.RateLimitBudgetConfig{},
		}, &log.Logger)
		if err != nil {
			t.Fatal(err)
		}
		mt := health.NewTracker(&log.Logger, "prjA", 2*time.Second)

		// Set up upstream configurations
		up1 := &common.UpstreamConfig{
			Id:       "rpc1",
			Type:     common.UpstreamTypeEvm,
			Endpoint: "http://rpc1.localhost",
			Evm: &common.EvmUpstreamConfig{
				ChainId: 123,
			},
		}
		up2 := &common.UpstreamConfig{
			Id:       "rpc2",
			Type:     common.UpstreamTypeEvm,
			Endpoint: "http://rpc2.localhost",
			Evm: &common.EvmUpstreamConfig{
				ChainId: 123,
			},
		}
		up3 := &common.UpstreamConfig{
			Id:       "rpc3",
			Type:     common.UpstreamTypeEvm,
			Endpoint: "http://rpc3.localhost",
			Evm: &common.EvmUpstreamConfig{
				ChainId: 123,
			},
		}

		ssr, err := data.NewSharedStateRegistry(ctx, &log.Logger, &common.SharedStateConfig{
			Connector: &common.ConnectorConfig{
				Driver: "memory",
				Memory: &common.MemoryConnectorConfig{
					MaxItems: 100_000, MaxTotalSize: "1GB",
				},
			},
		})
		if err != nil {
			panic(err)
		}
		// Initialize the upstreams registry
		upr := upstream.NewUpstreamsRegistry(
			ctx,
			&log.Logger,
			"prjA",
			[]*common.UpstreamConfig{up1, up2, up3},
			ssr,
			rlr,
			vr,
			pr,
			nil,
			mt,
			0,
		)
		err = upr.Bootstrap(ctx)
		if err != nil {
			t.Fatal(err)
		}
		err = upr.PrepareUpstreamsForNetwork(ctx, util.EvmNetworkId(123))
		if err != nil {
			t.Fatal(err)
		}

		upstream.ReorderUpstreams(upr)

		// Create and register clients for all upstreams
		pup1, err := upr.NewUpstream(up1)
		if err != nil {
			t.Fatal(err)
		}
		cl1, err := clr.GetOrCreateClient(ctx, pup1)
		if err != nil {
			t.Fatal(err)
		}
		pup1.Client = cl1

		pup2, err := upr.NewUpstream(up2)
		if err != nil {
			t.Fatal(err)
		}
		cl2, err := clr.GetOrCreateClient(ctx, pup2)
		if err != nil {
			t.Fatal(err)
		}
		pup2.Client = cl2

		pup3, err := upr.NewUpstream(up3)
		if err != nil {
			t.Fatal(err)
		}
		cl3, err := clr.GetOrCreateClient(ctx, pup3)
		if err != nil {
			t.Fatal(err)
		}
		pup3.Client = cl3

		// Set up the network configuration with RetryEmpty directive
		ntw, err := NewNetwork(
			ctx,
			&log.Logger,
			"prjA",
			&common.NetworkConfig{
				Architecture: common.ArchitectureEvm,
				Evm: &common.EvmNetworkConfig{
					ChainId: 123,
				},
				Failsafe: []*common.FailsafeConfig{fsCfg},
				DirectiveDefaults: &common.DirectiveDefaultsConfig{
					RetryEmpty: &common.TRUE,
				},
			},
			rlr,
			upr,
			mt,
		)
		if err != nil {
			t.Fatal(err)
		}

		// Bootstrap the network and make the simulated request
		ntw.Bootstrap(ctx)
		time.Sleep(100 * time.Millisecond)

		upstream.ReorderUpstreams(upr)

		// Create a fake request with RetryEmpty directive
		fakeReq := common.NewNormalizedRequest([]byte(`{
				"jsonrpc": "2.0",
				"method": "eth_getBalance",
				"params": ["0x742d35Cc6634C0532925a3b844Bc9e7595f8fA49", "latest"],
				"id": 1
			}`))
		fakeReq.ApplyDirectiveDefaults(ntw.Config().DirectiveDefaults)
		resp, err := ntw.Forward(ctx, fakeReq)

		if err != nil {
			t.Fatalf("Expected nil error, got %v", err)
		}

		// Parse and validate the JSON-RPC response
		jrr, err := resp.JsonRpcResponse()
		if err != nil {
			t.Fatalf("Failed to get JSON-RPC response: %v", err)
		}

		if jrr.Result == nil {
			t.Fatalf("Expected non-nil result")
		}

		// The response should be the non-empty result from the second upstream
		result, err := jrr.PeekStringByPath(context.TODO(), "blockNumber")
		if err != nil {
			t.Fatalf("Failed to get result: %v", err)
		}
		if result != "0x1234567890" {
			t.Errorf("Expected result to be %q, got %q", "0x1234567890", result)
		}

		fromHost, err := jrr.PeekStringByPath(context.TODO(), "fromHost")
		if err != nil {
			t.Fatalf("Failed to get fromHost from result: %v", err)
		}
		if fromHost != "rpc2" {
			t.Errorf("Expected fromHost to be %q, got %q", "rpc2", fromHost)
		}

		// Verify that the request's lastValidResponse was set correctly
		lastValidResp := fakeReq.LastValidResponse()
		if lastValidResp == nil {
			t.Fatalf("Expected lastValidResponse to be set")
		}

		// Verify that the last upstream is set to the one with non-empty response
		lastUpstream := fakeReq.LastUpstream()
		if lastUpstream == nil {
			t.Fatalf("Expected lastUpstream to be set")
		}
		if lastUpstream.Config().Id != "rpc2" {
			t.Errorf("Expected lastUpstream to be rpc2, got %s", lastUpstream.Config().Id)
		}
	})

	t.Run("RetryPendingDirectiveFromDefaults", func(t *testing.T) {
		util.ResetGock()
		defer util.ResetGock()
		util.SetupMocksForEvmStatePoller()
		defer util.AssertNoPendingMocks(t, 0)

		// Mock responses similar to RetryPendingTXsWhenDirectiveIsSet
		gock.New("http://rpc1.localhost").
			Post("").
			Filter(func(request *http.Request) bool {
				return strings.Contains(util.SafeReadBody(request), "eth_getTransactionByHash")
			}).
			Reply(200).
			JSON([]byte(`{"result":{"blockNumber":null,"hash":"0xabcdef","fromHost":"rpc1"}}`))

		gock.New("http://rpc2.localhost").
			Post("").
			Filter(func(request *http.Request) bool {
				return strings.Contains(util.SafeReadBody(request), "eth_getTransactionByHash")
			}).
			Reply(200).
			JSON([]byte(`{"result":{"blockNumber":"0x54C563","hash":"0xabcdef","fromHost":"rpc2"}}`))

		ctx, cancel := context.WithCancel(context.Background())
		defer cancel()

		// Initialize test components
		vr := thirdparty.NewVendorsRegistry()
		pr, err := thirdparty.NewProvidersRegistry(
			&log.Logger,
			vr,
			[]*common.ProviderConfig{},
			nil,
		)
		if err != nil {
			t.Fatal(err)
		}
		clr := clients.NewClientRegistry(&log.Logger, "prjA", nil)
		fsCfg := &common.FailsafeConfig{
			Retry: &common.RetryPolicyConfig{
				MaxAttempts: 2,
			},
		}
		rlr, err := upstream.NewRateLimitersRegistry(&common.RateLimiterConfig{
			Budgets: []*common.RateLimitBudgetConfig{},
		}, &log.Logger)
		if err != nil {
			t.Fatal(err)
		}

		// Set up test environment
		mt := health.NewTracker(&log.Logger, "prjA", 2*time.Second)
		up1 := &common.UpstreamConfig{
			Id:       "rpc1",
			Type:     common.UpstreamTypeEvm,
			Endpoint: "http://rpc1.localhost",
			Evm: &common.EvmUpstreamConfig{
				ChainId: 123,
			},
		}
		up2 := &common.UpstreamConfig{
			Id:       "rpc2",
			Type:     common.UpstreamTypeEvm,
			Endpoint: "http://rpc2.localhost",
			Evm: &common.EvmUpstreamConfig{
				ChainId: 123,
			},
		}

		ssr, err := data.NewSharedStateRegistry(ctx, &log.Logger, &common.SharedStateConfig{
			Connector: &common.ConnectorConfig{
				Driver: "memory",
				Memory: &common.MemoryConnectorConfig{
					MaxItems: 100_000, MaxTotalSize: "1GB",
				},
			},
		})
		if err != nil {
			panic(err)
		}
		// Set up registry with both upstreams
		upr := upstream.NewUpstreamsRegistry(
			ctx,
			&log.Logger,
			"prjA",
			[]*common.UpstreamConfig{up1, up2},
			ssr,
			rlr,
			vr,
			pr,
			nil,
			mt,
			0,
		)
		if err := upr.Bootstrap(ctx); err != nil {
			t.Fatal(err)
		}
		if err := upr.PrepareUpstreamsForNetwork(ctx, util.EvmNetworkId(123)); err != nil {
			t.Fatal(err)
		}

		// Create and register clients
		pup1, err := upr.NewUpstream(up1)
		if err != nil {
			t.Fatal(err)
		}
		cl1, err := clr.GetOrCreateClient(ctx, pup1)
		if err != nil {
			t.Fatal(err)
		}
		pup1.Client = cl1

		pup2, err := upr.NewUpstream(up2)
		if err != nil {
			t.Fatal(err)
		}
		cl2, err := clr.GetOrCreateClient(ctx, pup2)
		if err != nil {
			t.Fatal(err)
		}
		pup2.Client = cl2

		// Set up network with directiveDefaults
		retryPending := true
		ntw, err := NewNetwork(
			ctx,
			&log.Logger,
			"prjA",
			&common.NetworkConfig{
				Architecture: common.ArchitectureEvm,
				Evm: &common.EvmNetworkConfig{
					ChainId: 123,
				},
				Failsafe: []*common.FailsafeConfig{fsCfg},
				DirectiveDefaults: &common.DirectiveDefaultsConfig{
					RetryPending: &retryPending,
				},
			},
			rlr,
			upr,
			mt,
		)
		if err != nil {
			t.Fatal(err)
		}

		ntw.Bootstrap(ctx)
		time.Sleep(100 * time.Millisecond)

		upstream.ReorderUpstreams(upr)

		// Create request without explicit directives
		fakeReq := common.NewNormalizedRequest([]byte(`{
			"jsonrpc": "2.0",
			"method": "eth_getTransactionByHash",
			"params": ["0xabcdef"],
			"id": 1
		}`))

		fakeReq.ApplyDirectiveDefaults(ntw.Config().DirectiveDefaults)
		resp, err := ntw.Forward(ctx, fakeReq)
		if err != nil {
			t.Fatalf("Expected nil error, got %v", err)
		}

		// Verify response shows retry behavior from defaults
		jrr, err := resp.JsonRpcResponse()
		if err != nil {
			t.Fatalf("Failed to get JSON-RPC response: %v", err)
		}

		blockNumber, err := jrr.PeekStringByPath(context.TODO(), "blockNumber")
		if err != nil {
			t.Fatalf("Failed to get blockNumber: %v", err)
		}
		if blockNumber != "0x54C563" {
			t.Errorf("Expected blockNumber %q, got %q", "0x54C563", blockNumber)
		}

		fromHost, err := jrr.PeekStringByPath(context.TODO(), "fromHost")
		if err != nil {
			t.Fatalf("Failed to get fromHost: %v", err)
		}
		if fromHost != "rpc2" {
			t.Errorf("Expected fromHost %q, got %q", "rpc2", fromHost)
		}
	})

	t.Run("ReturnPendingDataEvenAfterRetryingExhaustedWhenDirectiveIsSet", func(t *testing.T) {
		util.ResetGock()
		defer util.ResetGock()
		util.SetupMocksForEvmStatePoller()
		defer util.AssertNoPendingMocks(t, 0)

		// Mock a pending transaction response from the first upstream
		gock.New("http://rpc1.localhost").
			Post("").
			Filter(func(request *http.Request) bool {
				b := util.SafeReadBody(request)
				return strings.Contains(b, "eth_getTransactionByHash")
			}).
			Reply(200).
			JSON([]byte(`{"result":{"blockNumber":null,"hash":"0xabcdef","fromHost":"rpc1"}}`))

		// Mock a non-pending transaction response from the second upstream
		gock.New("http://rpc2.localhost").
			Post("").
			Filter(func(request *http.Request) bool {
				b := util.SafeReadBody(request)
				return strings.Contains(b, "eth_getTransactionByHash")
			}).
			Reply(200).
			JSON([]byte(`{"result":{"blockNumber":null,"hash":"0xabcdef","fromHost":"rpc2"}}`))

		// Set up a context and a cancellation function
		ctx, cancel := context.WithCancel(context.Background())
		defer cancel()

		// Initialize various components for the test environment
		vr := thirdparty.NewVendorsRegistry()
		pr, err := thirdparty.NewProvidersRegistry(
			&log.Logger,
			vr,
			[]*common.ProviderConfig{},
			nil,
		)
		if err != nil {
			t.Fatal(err)
		}
		clr := clients.NewClientRegistry(&log.Logger, "prjA", nil)
		fsCfg := &common.FailsafeConfig{
			Retry: &common.RetryPolicyConfig{
				MaxAttempts: 3, // Allow up to 3 retry attempts
			},
		}
		rlr, err := upstream.NewRateLimitersRegistry(&common.RateLimiterConfig{
			Budgets: []*common.RateLimitBudgetConfig{},
		}, &log.Logger)
		if err != nil {
			t.Fatal(err)
		}
		mt := health.NewTracker(&log.Logger, "prjA", 2*time.Second)

		// Set up upstream configurations
		up1 := &common.UpstreamConfig{
			Type:     common.UpstreamTypeEvm,
			Id:       "rpc1",
			Endpoint: "http://rpc1.localhost",
			Evm: &common.EvmUpstreamConfig{
				ChainId: 123,
			},
		}
		up2 := &common.UpstreamConfig{
			Type:     common.UpstreamTypeEvm,
			Id:       "rpc2",
			Endpoint: "http://rpc2.localhost",
			Evm: &common.EvmUpstreamConfig{
				ChainId: 123,
			},
		}

		ssr, err := data.NewSharedStateRegistry(ctx, &log.Logger, &common.SharedStateConfig{
			Connector: &common.ConnectorConfig{
				Driver: "memory",
				Memory: &common.MemoryConnectorConfig{
					MaxItems: 100_000, MaxTotalSize: "1GB",
				},
			},
		})
		if err != nil {
			panic(err)
		}
		// Initialize the upstreams registry
		upr := upstream.NewUpstreamsRegistry(
			ctx,
			&log.Logger,
			"prjA",
			[]*common.UpstreamConfig{up1, up2},
			ssr,
			rlr,
			vr,
			pr,
			nil,
			mt,
			0,
		)
		err = upr.Bootstrap(ctx)
		if err != nil {
			t.Fatal(err)
		}
		err = upr.PrepareUpstreamsForNetwork(ctx, util.EvmNetworkId(123))
		if err != nil {
			t.Fatal(err)
		}

		// Create and register clients for both upstreams
		pup1, err := upr.NewUpstream(up1)
		if err != nil {
			t.Fatal(err)
		}
		cl1, err := clr.GetOrCreateClient(ctx, pup1)
		if err != nil {
			t.Fatal(err)
		}
		pup1.Client = cl1

		pup2, err := upr.NewUpstream(up2)
		if err != nil {
			t.Fatal(err)
		}
		cl2, err := clr.GetOrCreateClient(ctx, pup2)
		if err != nil {
			t.Fatal(err)
		}
		pup2.Client = cl2

		// Set up the network configuration
		ntw, err := NewNetwork(
			ctx,
			&log.Logger,
			"prjA",
			&common.NetworkConfig{
				Architecture: common.ArchitectureEvm,
				Evm: &common.EvmNetworkConfig{
					ChainId: 123,
				},
				Failsafe: []*common.FailsafeConfig{fsCfg},
			},
			rlr,
			upr,
			mt,
		)
		if err != nil {
			t.Fatal(err)
		}

		// Bootstrap the network and make the simulated request
		ntw.Bootstrap(ctx)
		time.Sleep(100 * time.Millisecond)

		upstream.ReorderUpstreams(upr)

		// Create a fake request and forward it through the network
		fakeReq := common.NewNormalizedRequest([]byte(`{
				"jsonrpc": "2.0",
				"method": "eth_getTransactionByHash",
				"params": ["0xabcdef"],
				"id": 1
			}`))

		headers := http.Header{
			"X-Erpc-Retry-Pending": []string{"true"},
		}
		queryArgs := url.Values{}
		fakeReq.ApplyDirectivesFromHttp(headers, queryArgs)
		resp, err := ntw.Forward(ctx, fakeReq)

		if err != nil {
			t.Fatalf("Expected nil error, got %v", err)
		}

		// Parse and validate the JSON-RPC response
		jrr, err := resp.JsonRpcResponse()
		if err != nil {
			t.Fatalf("Failed to get JSON-RPC response: %v", err)
		}

		if jrr.Result == nil {
			t.Fatalf("Expected non-nil result")
		}

		hash, err := jrr.PeekStringByPath(context.TODO(), "hash")
		if err != nil {
			t.Fatalf("Failed to get hash from result: %v", err)
		}
		if hash != "0xabcdef" {
			t.Errorf("Expected hash to be %q, got %q", "0xabcdef", hash)
		}

		fromHost, err := jrr.PeekStringByPath(context.TODO(), "fromHost")
		if err != nil {
			t.Fatalf("Failed to get fromHost from result: %v", err)
		}
		if fromHost != "rpc2" {
			t.Errorf("Expected fromHost to be %q, got %q", "rpc2", fromHost)
		}
	})

	t.Run("NotRetryPendingTXsWhenDirectiveIsNotSet", func(t *testing.T) {
		util.ResetGock()
		defer util.ResetGock()
		util.SetupMocksForEvmStatePoller()
		defer util.AssertNoPendingMocks(t, 0)

		// Mock a pending transaction response from the first upstream
		gock.New("http://rpc1.localhost").
			Post("").
			Filter(func(request *http.Request) bool {
				b := util.SafeReadBody(request)
				return strings.Contains(b, "eth_getTransactionByHash")
			}).
			Reply(200).
			JSON([]byte(`{"result":{"blockNumber":null,"hash":"0xabcdef","fromHost":"rpc1"}}`))

		// Set up a context and a cancellation function
		ctx, cancel := context.WithCancel(context.Background())
		defer cancel()

		// Initialize various components for the test environment
		vr := thirdparty.NewVendorsRegistry()
		pr, err := thirdparty.NewProvidersRegistry(
			&log.Logger,
			vr,
			[]*common.ProviderConfig{},
			nil,
		)
		if err != nil {
			t.Fatal(err)
		}
		clr := clients.NewClientRegistry(&log.Logger, "prjA", nil)
		fsCfg := &common.FailsafeConfig{
			Retry: &common.RetryPolicyConfig{
				MaxAttempts: 2, // Allow up to 2 retry attempts
			},
		}
		rlr, err := upstream.NewRateLimitersRegistry(&common.RateLimiterConfig{
			Budgets: []*common.RateLimitBudgetConfig{},
		}, &log.Logger)
		if err != nil {
			t.Fatal(err)
		}
		mt := health.NewTracker(&log.Logger, "prjA", 2*time.Second)

		// Set up upstream configurations
		up1 := &common.UpstreamConfig{
			Type:     common.UpstreamTypeEvm,
			Id:       "rpc1",
			Endpoint: "http://rpc1.localhost",
			Evm: &common.EvmUpstreamConfig{
				ChainId: 123,
			},
		}
		up2 := &common.UpstreamConfig{
			Type:     common.UpstreamTypeEvm,
			Id:       "rpc2",
			Endpoint: "http://rpc2.localhost",
			Evm: &common.EvmUpstreamConfig{
				ChainId: 123,
			},
		}

		ssr, err := data.NewSharedStateRegistry(ctx, &log.Logger, &common.SharedStateConfig{
			Connector: &common.ConnectorConfig{
				Driver: "memory",
				Memory: &common.MemoryConnectorConfig{
					MaxItems: 100_000, MaxTotalSize: "1GB",
				},
			},
		})
		if err != nil {
			panic(err)
		}
		// Initialize the upstreams registry
		upr := upstream.NewUpstreamsRegistry(
			ctx,
			&log.Logger,
			"prjA",
			[]*common.UpstreamConfig{up1, up2},
			ssr,
			rlr,
			vr,
			pr,
			nil,
			mt,
			0,
		)
		err = upr.Bootstrap(ctx)
		if err != nil {
			t.Fatal(err)
		}
		err = upr.PrepareUpstreamsForNetwork(ctx, util.EvmNetworkId(123))
		if err != nil {
			t.Fatal(err)
		}

		// Create and register clients for both upstreams
		pup1, err := upr.NewUpstream(up1)
		if err != nil {
			t.Fatal(err)
		}
		cl1, err := clr.GetOrCreateClient(ctx, pup1)
		if err != nil {
			t.Fatal(err)
		}
		pup1.Client = cl1

		pup2, err := upr.NewUpstream(up2)
		if err != nil {
			t.Fatal(err)
		}
		cl2, err := clr.GetOrCreateClient(ctx, pup2)
		if err != nil {
			t.Fatal(err)
		}
		pup2.Client = cl2

		// Set up the network configuration
		ntw, err := NewNetwork(
			ctx,
			&log.Logger,
			"prjA",
			&common.NetworkConfig{
				Architecture: common.ArchitectureEvm,
				Evm: &common.EvmNetworkConfig{
					ChainId: 123,
				},
				Failsafe: []*common.FailsafeConfig{fsCfg},
			},
			rlr,
			upr,
			mt,
		)
		if err != nil {
			t.Fatal(err)
		}

		// Bootstrap the network and make the simulated request
		ntw.Bootstrap(ctx)
		time.Sleep(100 * time.Millisecond)

		upstream.ReorderUpstreams(upr)

		// Create a fake request and forward it through the network
		fakeReq := common.NewNormalizedRequest([]byte(`{
				"jsonrpc": "2.0",
				"method": "eth_getTransactionByHash",
				"params": ["0xabcdef"],
				"id": 1
			}`))

		headers := http.Header{}
		headers.Set("x-erpc-retry-pending", "false")
		queryArgs := url.Values{}
		fakeReq.ApplyDirectivesFromHttp(headers, queryArgs)
		resp, err := ntw.Forward(ctx, fakeReq)

		if err != nil {
			t.Fatalf("Expected nil error, got %v", err)
		}

		// Parse and validate the JSON-RPC response
		jrr, err := resp.JsonRpcResponse()
		if err != nil {
			t.Fatalf("Failed to get JSON-RPC response: %v", err)
		}

		if jrr.Result == nil {
			t.Fatalf("Expected non-nil result")
		}

		blockNumber, err := jrr.PeekStringByPath(context.TODO(), "blockNumber")
		if err != nil {
			t.Fatalf("Failed to get blockNumber from result: %v", err)
		}
		if blockNumber != "" {
			t.Errorf("Expected blockNumber to be empty, got %q", blockNumber)
		}

		fromHost, err := jrr.PeekStringByPath(context.TODO(), "fromHost")
		if err != nil {
			t.Fatalf("Failed to get fromHost from result: %v", err)
		}
		if fromHost != "rpc1" {
			t.Fatalf("Expected fromHost to be string, got %T", fromHost)
		}
	})

	t.Run("ForwardMustNotReadFromCacheIfDirectiveIsSet", func(t *testing.T) {
		util.ResetGock()
		defer util.ResetGock()
		util.SetupMocksForEvmStatePoller()
		defer util.AssertNoPendingMocks(t, 0)

		var requestBytes = []byte(`{"jsonrpc":"2.0","id":9199,"method":"eth_traceTransaction","params":["0x1273c18",false]}`)

		// Mock the upstream response
		gock.New("http://rpc1.localhost").
			Post("").
			Times(2). // Expect two calls
			Reply(200).
			JSON([]byte(`{"result":{"hash":"0x64d340d2470d2ed0ec979b72d79af9cd09fc4eb2b89ae98728d5fb07fd89baf9","fromHost":"rpc1"}}`))

		ctx, cancel := context.WithCancel(context.Background())
		defer cancel()

		vr := thirdparty.NewVendorsRegistry()
		pr, err := thirdparty.NewProvidersRegistry(
			&log.Logger,
			vr,
			[]*common.ProviderConfig{},
			nil,
		)
		if err != nil {
			t.Fatal(err)
		}
		clr := clients.NewClientRegistry(&log.Logger, "prjA", nil)
		fsCfg := &common.FailsafeConfig{}
		rlr, err := upstream.NewRateLimitersRegistry(&common.RateLimiterConfig{
			Budgets: []*common.RateLimitBudgetConfig{},
		}, &log.Logger)
		if err != nil {
			t.Fatal(err)
		}
		mt := health.NewTracker(&log.Logger, "prjA", 2*time.Second)
		up1 := &common.UpstreamConfig{
			Type:     common.UpstreamTypeEvm,
			Id:       "rpc1",
			Endpoint: "http://rpc1.localhost",
			Evm: &common.EvmUpstreamConfig{
				ChainId: 123,
			},
		}
		ssr, err := data.NewSharedStateRegistry(ctx, &log.Logger, &common.SharedStateConfig{
			Connector: &common.ConnectorConfig{
				Driver: "memory",
				Memory: &common.MemoryConnectorConfig{
					MaxItems: 100_000, MaxTotalSize: "1GB",
				},
			},
		})
		if err != nil {
			panic(err)
		}
		upr := upstream.NewUpstreamsRegistry(
			ctx,
			&log.Logger,
			"prjA",
			[]*common.UpstreamConfig{up1},
			ssr,
			rlr,
			vr,
			pr,
			nil,
			mt,
			1*time.Second,
		)
		err = upr.Bootstrap(ctx)
		if err != nil {
			t.Fatal(err)
		}
		err = upr.PrepareUpstreamsForNetwork(ctx, util.EvmNetworkId(123))
		if err != nil {
			t.Fatal(err)
		}
		pup1, err := upr.NewUpstream(up1)
		if err != nil {
			t.Fatal(err)
		}
		cl1, err := clr.GetOrCreateClient(ctx, pup1)
		if err != nil {
			t.Fatal(err)
		}
		pup1.Client = cl1

		ntw, err := NewNetwork(
			ctx,
			&log.Logger,
			"prjA",
			&common.NetworkConfig{
				Architecture: common.ArchitectureEvm,
				Evm: &common.EvmNetworkConfig{
					ChainId: 123,
				},
				Failsafe: []*common.FailsafeConfig{fsCfg},
			},
			rlr,
			upr,
			mt,
		)
		if err != nil {
			t.Fatal(err)
		}

		upstream.ReorderUpstreams(upr)

		// First request (should be cached)
		fakeReq1 := common.NewNormalizedRequest(requestBytes)
		resp1, err := ntw.Forward(ctx, fakeReq1)
		if err != nil {
			t.Fatalf("Expected nil error, got %v", err)
		}

		// Second request with no-cache directive
		fakeReq2 := common.NewNormalizedRequest(requestBytes)
		headers := http.Header{}
		headers.Set("x-erpc-skip-cache-read", "true")
		fakeReq2.ApplyDirectivesFromHttp(headers, url.Values{})
		resp2, err := ntw.Forward(ctx, fakeReq2)
		if err != nil {
			t.Fatalf("Expected nil error, got %v", err)
		}

		// Check that both responses are not nil and different
		if resp1 == nil || resp2 == nil {
			t.Fatalf("Expected non-nil responses")
		}
	})

	t.Run("ForwardDynamicallyAddsIgnoredMethods", func(t *testing.T) {
		util.ResetGock()
		defer util.ResetGock()
		util.SetupMocksForEvmStatePoller()
		defer util.AssertNoPendingMocks(t, 0)

		var requestBytes = []byte(`{"jsonrpc":"2.0","id":9199,"method":"eth_traceTransaction","params":["0x1273c18",false]}`)

		gock.New("http://rpc1.localhost").
			Times(1).
			Post("").
			Reply(404).
			JSON([]byte(`{"jsonrpc":"2.0","id":9199,"error":{"code":-32601,"message":"Method not supported"}}`))

		ctx, cancel := context.WithCancel(context.Background())
		defer cancel()

		vr := thirdparty.NewVendorsRegistry()
		pr, err := thirdparty.NewProvidersRegistry(
			&log.Logger,
			vr,
			[]*common.ProviderConfig{},
			nil,
		)
		if err != nil {
			t.Fatal(err)
		}
		clr := clients.NewClientRegistry(&log.Logger, "prjA", nil)

		rlr, err := upstream.NewRateLimitersRegistry(&common.RateLimiterConfig{
			Budgets: []*common.RateLimitBudgetConfig{},
		}, &log.Logger)
		if err != nil {
			t.Fatal(err)
		}
		mt := health.NewTracker(&log.Logger, "prjA", 2*time.Second)
		up1 := &common.UpstreamConfig{
			Type:     common.UpstreamTypeEvm,
			Id:       "test",
			Endpoint: "http://rpc1.localhost",
			Evm: &common.EvmUpstreamConfig{
				ChainId: 123,
			},
			AutoIgnoreUnsupportedMethods: &common.TRUE,
		}
		ssr, err := data.NewSharedStateRegistry(ctx, &log.Logger, &common.SharedStateConfig{
			Connector: &common.ConnectorConfig{
				Driver: "memory",
				Memory: &common.MemoryConnectorConfig{
					MaxItems: 100_000, MaxTotalSize: "1GB",
				},
			},
		})
		if err != nil {
			panic(err)
		}
		upr := upstream.NewUpstreamsRegistry(
			ctx,
			&log.Logger,
			"prjA",
			[]*common.UpstreamConfig{
				up1,
			},
			ssr,
			rlr,
			vr,
			pr,
			nil,
			mt,
			1*time.Second,
		)
		err = upr.Bootstrap(ctx)
		if err != nil {
			t.Fatal(err)
		}
		err = upr.PrepareUpstreamsForNetwork(ctx, util.EvmNetworkId(123))
		if err != nil {
			t.Fatal(err)
		}
		pup, err := upr.NewUpstream(up1)
		if err != nil {
			t.Fatal(err)
		}
		cl, err := clr.GetOrCreateClient(ctx, pup)
		if err != nil {
			t.Fatal(err)
		}
		pup.Client = cl
		ntw, err := NewNetwork(
			ctx,
			&log.Logger,
			"prjA",
			&common.NetworkConfig{
				Architecture: common.ArchitectureEvm,
				Evm: &common.EvmNetworkConfig{
					ChainId: 123,
				},
			},
			rlr,
			upr,
			health.NewTracker(&log.Logger, "prjA", 2*time.Second),
		)
		if err != nil {
			t.Fatal(err)
		}

		upstream.ReorderUpstreams(upr)

		fakeReq := common.NewNormalizedRequest(requestBytes)

		// First request marks the method as ignored
		_, _ = ntw.Forward(ctx, fakeReq)
		// Second attempt will not have any more upstreams to try
		_, err = ntw.Forward(ctx, fakeReq)

		if err == nil {
			t.Errorf("Expected an error, got nil")
		}
		if !strings.Contains(err.Error(), "ErrUpstreamsExhausted") {
			t.Errorf("Expected %v, got %v", "ErrUpstreamsExhausted", err)
		}
	})

	t.Run("ForwardMustNotRetryRevertedEthCallsMultiUpstreams", func(t *testing.T) {
		util.ResetGock()
		defer util.ResetGock()
		util.SetupMocksForEvmStatePoller()
		defer util.AssertNoPendingMocks(t, 2) // 2 not-called upstreams

		var requestBytes = []byte(`{"jsonrpc":"2.0","id":9199,"method":"eth_call","params":[{"to":"0x362fa9d0bca5d19f743db50738345ce2b40ec99f","data":"0xa4baa10c"}]}`)

		gock.New("http://rpc1.localhost").
			Times(1).
			Post("").
			Reply(200).
			JSON([]byte(`{"jsonrpc":"2.0","id":9199,"error":{"code":-32000,"message":"historical backend error: execution reverted: Dai/insufficient-balance"}}`))

		gock.New("http://rpc2.localhost").
			Times(1).
			Post("").
			Reply(200).
			JSON([]byte(`{"jsonrpc":"2.0","id":9199,"error":{"code":-32000,"message":"historical backend error: execution reverted: Dai/insufficient-balance"}}`))

		gock.New("http://rpc3.localhost").
			Times(1).
			Post("").
			Reply(200).
			JSON([]byte(`{"jsonrpc":"2.0","id":9199,"error":{"code":-32000,"message":"historical backend error: execution reverted: Dai/insufficient-balance"}}`))

		ctx, cancel := context.WithCancel(context.Background())
		defer cancel()

		vr := thirdparty.NewVendorsRegistry()
		pr, err := thirdparty.NewProvidersRegistry(
			&log.Logger,
			vr,
			[]*common.ProviderConfig{},
			nil,
		)
		if err != nil {
			t.Fatal(err)
		}
		clr := clients.NewClientRegistry(&log.Logger, "prjA", nil)

		fsCfg := &common.FailsafeConfig{
			Retry: &common.RetryPolicyConfig{
				MaxAttempts: 3,
			},
		}
		rlr, err := upstream.NewRateLimitersRegistry(&common.RateLimiterConfig{
			Budgets: []*common.RateLimitBudgetConfig{},
		}, &log.Logger)
		if err != nil {
			t.Fatal(err)
		}
		mt := health.NewTracker(&log.Logger, "prjA", 2*time.Second)
		up1 := &common.UpstreamConfig{
			Type:     common.UpstreamTypeEvm,
			Id:       "test",
			Endpoint: "http://rpc1.localhost",
			Evm: &common.EvmUpstreamConfig{
				ChainId: 123,
			},
			Failsafe: []*common.FailsafeConfig{fsCfg},
		}
		up2 := &common.UpstreamConfig{
			Type:     common.UpstreamTypeEvm,
			Id:       "test2",
			Endpoint: "http://rpc2.localhost",
			Evm: &common.EvmUpstreamConfig{
				ChainId: 123,
			},
			Failsafe: []*common.FailsafeConfig{fsCfg},
		}
		up3 := &common.UpstreamConfig{
			Type:     common.UpstreamTypeEvm,
			Id:       "test3",
			Endpoint: "http://rpc3.localhost",
			Evm: &common.EvmUpstreamConfig{
				ChainId: 123,
			},
			Failsafe: []*common.FailsafeConfig{fsCfg},
		}
		ssr, err := data.NewSharedStateRegistry(ctx, &log.Logger, &common.SharedStateConfig{
			Connector: &common.ConnectorConfig{
				Driver: "memory",
				Memory: &common.MemoryConnectorConfig{
					MaxItems: 100_000, MaxTotalSize: "1GB",
				},
			},
		})
		if err != nil {
			panic(err)
		}
		upr := upstream.NewUpstreamsRegistry(
			ctx,
			&log.Logger,
			"prjA",
			[]*common.UpstreamConfig{
				up1,
				up2,
				up3,
			},
			ssr,
			rlr,
			vr,
			pr,
			nil,
			mt,
			1*time.Second,
		)
		err = upr.Bootstrap(ctx)
		if err != nil {
			t.Fatal(err)
		}
		err = upr.PrepareUpstreamsForNetwork(ctx, util.EvmNetworkId(123))
		if err != nil {
			t.Fatal(err)
		}
		pup1, err := upr.NewUpstream(up1)
		if err != nil {
			t.Fatal(err)
		}
		cl1, err := clr.GetOrCreateClient(ctx, pup1)
		if err != nil {
			t.Fatal(err)
		}
		pup1.Client = cl1
		pup2, err := upr.NewUpstream(up2)
		if err != nil {
			t.Fatal(err)
		}
		cl2, err := clr.GetOrCreateClient(ctx, pup2)
		if err != nil {
			t.Fatal(err)
		}
		pup2.Client = cl2
		pup3, err := upr.NewUpstream(up3)
		if err != nil {
			t.Fatal(err)
		}
		cl3, err := clr.GetOrCreateClient(ctx, pup3)
		if err != nil {
			t.Fatal(err)
		}
		pup3.Client = cl3
		ntw, err := NewNetwork(
			ctx,
			&log.Logger,
			"prjA",
			&common.NetworkConfig{
				Architecture: common.ArchitectureEvm,
				Evm: &common.EvmNetworkConfig{
					ChainId: 123,
				},
				Failsafe: []*common.FailsafeConfig{fsCfg},
			},
			rlr,
			upr,
			health.NewTracker(&log.Logger, "prjA", 2*time.Second),
		)
		if err != nil {
			t.Fatal(err)
		}

		upstream.ReorderUpstreams(upr)

		fakeReq := common.NewNormalizedRequest(requestBytes)

		_, err = ntw.Forward(ctx, fakeReq)

		if err == nil {
			t.Errorf("Expected an error, got nil")
		}
		if !strings.Contains(err.Error(), "ErrEndpointExecutionException") {
			t.Errorf("Expected %v, got: %s", "ErrEndpointExecutionException", err.Error())
		}
		if strings.Contains(err.Error(), "ErrUpstreamsExhausted") {
			t.Errorf("Did not expect ErrUpstreamsExhausted, got: %s", err.Error())
		}
	})

	t.Run("ForwardMustNotRetryRevertedEthCallsSingleUpstream", func(t *testing.T) {
		util.ResetGock()
		defer util.ResetGock()
		util.SetupMocksForEvmStatePoller()
		defer util.AssertNoPendingMocks(t, 1) // 1 not-called upstream

		var requestBytes = []byte(`{"jsonrpc":"2.0","id":9199,"method":"eth_call","params":[{"to":"0x362fa9d0bca5d19f743db50738345ce2b40ec99f","data":"0xa4baa10c"}]}`)

		gock.New("http://rpc1.localhost").
			Times(1).
			Post("").
			Reply(200).
			JSON([]byte(`{"jsonrpc":"2.0","id":9199,"error":{"code":-32000,"message":"historical backend error: execution reverted: Dai/insufficient-balance"}}`))

		gock.New("http://rpc1.localhost").
			Times(1).
			Post("").
			Reply(200).
			JSON([]byte(`{"jsonrpc":"2.0","id":9199,"error":{"code":-32000,"message":"historical backend error: execution reverted: Dai/insufficient-balance"}}`))

		ctx, cancel := context.WithCancel(context.Background())
		defer cancel()

		vr := thirdparty.NewVendorsRegistry()
		pr, err := thirdparty.NewProvidersRegistry(
			&log.Logger,
			vr,
			[]*common.ProviderConfig{},
			nil,
		)
		if err != nil {
			t.Fatal(err)
		}
		clr := clients.NewClientRegistry(&log.Logger, "prjA", nil)

		fsCfg := &common.FailsafeConfig{
			Retry: &common.RetryPolicyConfig{
				MaxAttempts: 3,
			},
		}
		rlr, err := upstream.NewRateLimitersRegistry(&common.RateLimiterConfig{
			Budgets: []*common.RateLimitBudgetConfig{},
		}, &log.Logger)
		if err != nil {
			t.Fatal(err)
		}
		mt := health.NewTracker(&log.Logger, "prjA", 2*time.Second)
		up1 := &common.UpstreamConfig{
			Type:     common.UpstreamTypeEvm,
			Id:       "test",
			Endpoint: "http://rpc1.localhost",
			Evm: &common.EvmUpstreamConfig{
				ChainId: 123,
			},
			Failsafe: []*common.FailsafeConfig{fsCfg},
		}
		ssr, err := data.NewSharedStateRegistry(ctx, &log.Logger, &common.SharedStateConfig{
			Connector: &common.ConnectorConfig{
				Driver: "memory",
				Memory: &common.MemoryConnectorConfig{
					MaxItems: 100_000, MaxTotalSize: "1GB",
				},
			},
		})
		if err != nil {
			panic(err)
		}
		upr := upstream.NewUpstreamsRegistry(
			ctx,
			&log.Logger,
			"prjA",
			[]*common.UpstreamConfig{
				up1,
			},
			ssr,
			rlr,
			vr,
			pr,
			nil,
			mt,
			1*time.Second,
		)
		err = upr.Bootstrap(ctx)
		if err != nil {
			t.Fatal(err)
		}
		err = upr.PrepareUpstreamsForNetwork(ctx, util.EvmNetworkId(123))
		if err != nil {
			t.Fatal(err)
		}
		pup1, err := upr.NewUpstream(up1)
		if err != nil {
			t.Fatal(err)
		}
		cl1, err := clr.GetOrCreateClient(ctx, pup1)
		if err != nil {
			t.Fatal(err)
		}
		pup1.Client = cl1
		ntw, err := NewNetwork(
			ctx,
			&log.Logger,
			"prjA",
			&common.NetworkConfig{
				Architecture: common.ArchitectureEvm,
				Evm: &common.EvmNetworkConfig{
					ChainId: 123,
				},
				Failsafe: []*common.FailsafeConfig{fsCfg},
			},
			rlr,
			upr,
			health.NewTracker(&log.Logger, "prjA", 2*time.Second),
		)
		if err != nil {
			t.Fatal(err)
		}

		upstream.ReorderUpstreams(upr)

		fakeReq := common.NewNormalizedRequest(requestBytes)

		_, err = ntw.Forward(ctx, fakeReq)

		if err == nil {
			t.Errorf("Expected an error, got nil")
		}
		if !strings.Contains(err.Error(), "ErrEndpointExecutionException") {
			t.Errorf("Expected %v, got: %s", "ErrEndpointExecutionException", err.Error())
		}
		if strings.Contains(err.Error(), "ErrUpstreamsExhausted") {
			t.Errorf("Did not expect ErrUpstreamsExhausted, got: %s", err.Error())
		}
	})

	t.Run("ForwardMustNotRetryBillingIssues", func(t *testing.T) {
		util.ResetGock()
		defer util.ResetGock()
		util.SetupMocksForEvmStatePoller()
		defer util.AssertNoPendingMocks(t, 0)

		var requestBytes = []byte(`{"jsonrpc":"2.0","id":9199,"method":"eth_traceTransaction","params":["0x1273c18",false]}`)

		gock.New("http://rpc1.alchemy.com.localhost").
			Times(1).
			Post("").
			Reply(503).
			JSON([]byte(`{"jsonrpc":"2.0","id":9179,"error":{"code":-32600,"message":"Monthly capacity limit exceeded."}}`))

		ctx, cancel := context.WithCancel(context.Background())
		defer cancel()

		vr := thirdparty.NewVendorsRegistry()
		pr, err := thirdparty.NewProvidersRegistry(
			&log.Logger,
			vr,
			[]*common.ProviderConfig{},
			nil,
		)
		if err != nil {
			t.Fatal(err)
		}
		clr := clients.NewClientRegistry(&log.Logger, "prjA", nil)

		fsCfg := &common.FailsafeConfig{
			Retry: &common.RetryPolicyConfig{
				MaxAttempts: 3,
			},
		}
		rlr, err := upstream.NewRateLimitersRegistry(&common.RateLimiterConfig{
			Budgets: []*common.RateLimitBudgetConfig{},
		}, &log.Logger)
		if err != nil {
			t.Fatal(err)
		}
		mt := health.NewTracker(&log.Logger, "prjA", 2*time.Second)
		FALSE := false
		up1 := &common.UpstreamConfig{
			Type:     common.UpstreamTypeEvm,
			Id:       "test",
			Endpoint: "http://rpc1.alchemy.com.localhost",
			Evm: &common.EvmUpstreamConfig{
				ChainId: 123,
			},
			JsonRpc: &common.JsonRpcUpstreamConfig{
				SupportsBatch: &FALSE,
			},
			Failsafe: []*common.FailsafeConfig{fsCfg},
		}
		ssr, err := data.NewSharedStateRegistry(ctx, &log.Logger, &common.SharedStateConfig{
			Connector: &common.ConnectorConfig{
				Driver: "memory",
				Memory: &common.MemoryConnectorConfig{
					MaxItems: 100_000, MaxTotalSize: "1GB",
				},
			},
		})
		if err != nil {
			panic(err)
		}
		upr := upstream.NewUpstreamsRegistry(
			ctx,
			&log.Logger,
			"prjA",
			[]*common.UpstreamConfig{
				up1,
			},
			ssr,
			rlr,
			vr,
			pr,
			nil,
			mt,
			1*time.Second,
		)
		err = upr.Bootstrap(ctx)
		if err != nil {
			t.Fatal(err)
		}
		err = upr.PrepareUpstreamsForNetwork(ctx, util.EvmNetworkId(123))
		if err != nil {
			t.Fatal(err)
		}
		pup, err := upr.NewUpstream(up1)
		if err != nil {
			t.Fatal(err)
		}
		cl, err := clr.GetOrCreateClient(ctx, pup)
		if err != nil {
			t.Fatal(err)
		}
		pup.Client = cl
		ntw, err := NewNetwork(
			ctx,
			&log.Logger,
			"prjA",
			&common.NetworkConfig{
				Architecture: common.ArchitectureEvm,
				Evm: &common.EvmNetworkConfig{
					ChainId: 123,
				},
			},
			rlr,
			upr,
			health.NewTracker(&log.Logger, "prjA", 10*time.Second),
		)
		if err != nil {
			t.Fatal(err)
		}

		upstream.ReorderUpstreams(upr)

		fakeReq := common.NewNormalizedRequest(requestBytes)
		_, err = ntw.Forward(ctx, fakeReq)

		if err == nil {
			t.Errorf("Expected an error, got nil")
		}
		if strings.Contains(err.Error(), "ErrFailsafeRetryExceeded") {
			t.Errorf("Did not expect ErrFailsafeRetryExceeded, got %v", err)
		}
		if !strings.Contains(err.Error(), "ErrEndpointBillingIssue") {
			t.Errorf("Expected ErrEndpointBillingIssue, got %v", err)
		}
	})

	t.Run("ForwardNotRateLimitedOnNetworkLevel", func(t *testing.T) {
		util.ResetGock()
		defer util.ResetGock()
		util.SetupMocksForEvmStatePoller()
		defer util.AssertNoPendingMocks(t, 0)

		rateLimitersRegistry, err := upstream.NewRateLimitersRegistry(
			&common.RateLimiterConfig{
				Budgets: []*common.RateLimitBudgetConfig{
					{
						Id: "MyLimiterBudget_Test2",
						Rules: []*common.RateLimitRuleConfig{
							{
								Method:   "*",
								MaxCount: 1000,
								Period:   common.Duration(60 * time.Second),
								WaitTime: common.Duration(0),
							},
						},
					},
				},
			},
			&log.Logger,
		)
		if err != nil {
			t.Fatal(err)
		}

		ctx, cancel := context.WithCancel(context.Background())
		defer cancel()

		mt := health.NewTracker(&log.Logger, "prjA", 2*time.Second)
		vr := thirdparty.NewVendorsRegistry()
		pr, err := thirdparty.NewProvidersRegistry(
			&log.Logger,
			vr,
			[]*common.ProviderConfig{},
			nil,
		)
		if err != nil {
			t.Fatal(err)
		}
		ssr, err := data.NewSharedStateRegistry(ctx, &log.Logger, &common.SharedStateConfig{
			Connector: &common.ConnectorConfig{
				Driver: "memory",
				Memory: &common.MemoryConnectorConfig{
					MaxItems: 100_000, MaxTotalSize: "1GB",
				},
			},
		})
		if err != nil {
			panic(err)
		}
		upsReg := upstream.NewUpstreamsRegistry(
			ctx,
			&log.Logger,
			"prjA",
			[]*common.UpstreamConfig{
				{
					Type:     common.UpstreamTypeEvm,
					Id:       "test",
					Endpoint: "http://rpc1.localhost",
					Evm: &common.EvmUpstreamConfig{
						ChainId: 123,
					},
				},
			},
			ssr,
			rateLimitersRegistry,
			vr,
			pr,
			nil,
			mt,
			1*time.Second,
		)

		err = upsReg.Bootstrap(ctx)
		if err != nil {
			t.Fatal(err)
		}

		err = upsReg.PrepareUpstreamsForNetwork(ctx, util.EvmNetworkId(123))
		if err != nil {
			t.Fatal(err)
		}

		ntw, err := NewNetwork(
			ctx,
			&log.Logger,
			"prjA",
			&common.NetworkConfig{
				Architecture: common.ArchitectureEvm,
				Evm: &common.EvmNetworkConfig{
					ChainId: 123,
				},
				RateLimitBudget: "MyLimiterBudget_Test2",
			},
			rateLimitersRegistry,
			upsReg,
			mt,
		)
		if err != nil {
			t.Fatal(err)
		}

		upstream.ReorderUpstreams(upsReg)

		var lastErr error

		for i := 0; i < 10; i++ {
			fakeReq := common.NewNormalizedRequest([]byte(`{"method": "eth_chainId","params":[]}`))
			_, lastErr = ntw.Forward(ctx, fakeReq)
		}

		var e *common.ErrNetworkRateLimitRuleExceeded
		if lastErr != nil && errors.As(lastErr, &e) {
			t.Errorf("Did not expect ErrNetworkRateLimitRuleExceeded")
		}
	})

	t.Run("ForwardRetryFailuresWithoutSuccess", func(t *testing.T) {
		util.ResetGock()
		defer util.ResetGock()
		util.SetupMocksForEvmStatePoller()
		defer util.AssertNoPendingMocks(t, 0)

		var requestBytes = []byte(`{"jsonrpc":"2.0","id":1,"method":"eth_traceTransaction","params":["0x1273c18",false]}`)

		gock.New("http://rpc1.localhost").
			Times(3).
			Post("").
			Reply(503).
			JSON([]byte(`{"error":{"message":"some random provider issue"}}`))

		ctx, cancel := context.WithCancel(context.Background())
		defer cancel()

		vr := thirdparty.NewVendorsRegistry()
		pr, err := thirdparty.NewProvidersRegistry(
			&log.Logger,
			vr,
			[]*common.ProviderConfig{},
			nil,
		)
		if err != nil {
			t.Fatal(err)
		}
		clr := clients.NewClientRegistry(&log.Logger, "prjA", nil)

		fsCfg := &common.FailsafeConfig{
			Retry: &common.RetryPolicyConfig{
				MaxAttempts: 3,
			},
		}
		rlr, err := upstream.NewRateLimitersRegistry(&common.RateLimiterConfig{
			Budgets: []*common.RateLimitBudgetConfig{},
		}, &log.Logger)
		if err != nil {
			t.Fatal(err)
		}
		mt := health.NewTracker(&log.Logger, "prjA", 2*time.Second)
		up1 := &common.UpstreamConfig{
			Type:     common.UpstreamTypeEvm,
			Id:       "test",
			Endpoint: "http://rpc1.localhost",
			Evm: &common.EvmUpstreamConfig{
				ChainId: 123,
			},
		}
		ssr, err := data.NewSharedStateRegistry(ctx, &log.Logger, &common.SharedStateConfig{
			Connector: &common.ConnectorConfig{
				Driver: "memory",
				Memory: &common.MemoryConnectorConfig{
					MaxItems: 100_000, MaxTotalSize: "1GB",
				},
			},
		})
		if err != nil {
			panic(err)
		}
		upr := upstream.NewUpstreamsRegistry(
			ctx,
			&log.Logger,
			"prjA",
			[]*common.UpstreamConfig{
				up1,
			},
			ssr,
			rlr,
			vr,
			pr,
			nil,
			mt,
			1*time.Second,
		)
		err = upr.Bootstrap(ctx)
		if err != nil {
			t.Fatal(err)
		}
		err = upr.PrepareUpstreamsForNetwork(ctx, util.EvmNetworkId(123))
		if err != nil {
			t.Fatal(err)
		}
		pup, err := upr.NewUpstream(up1)
		if err != nil {
			t.Fatal(err)
		}
		cl, err := clr.GetOrCreateClient(ctx, pup)
		if err != nil {
			t.Fatal(err)
		}
		pup.Client = cl
		ntw, err := NewNetwork(
			ctx,
			&log.Logger,
			"prjA",
			&common.NetworkConfig{
				Architecture: common.ArchitectureEvm,
				Evm: &common.EvmNetworkConfig{
					ChainId: 123,
				},
				Failsafe: []*common.FailsafeConfig{fsCfg},
			},
			rlr,
			upr,
			mt,
		)
		if err != nil {
			t.Fatal(err)
		}
		upstream.ReorderUpstreams(upr)
		fakeReq := common.NewNormalizedRequest(requestBytes)
		_, err = ntw.Forward(ctx, fakeReq)

		if err == nil {
			t.Errorf("Expected an error, got nil")
		}
		if !strings.Contains(common.ErrorSummary(err), "ErrFailsafeRetryExceeded") {
			t.Errorf("Expected %v, got %v", "ErrFailsafeRetryExceeded", err)
		}
	})

	t.Run("ForwardRetryFailuresWithSuccess", func(t *testing.T) {
		util.ResetGock()
		defer util.ResetGock()
		util.SetupMocksForEvmStatePoller()
		defer util.AssertNoPendingMocks(t, 0)

		var requestBytes = []byte(`{"jsonrpc":"2.0","id":1,"method":"eth_traceTransaction","params":["0x1273c18",false]}`)

		gock.New("http://rpc1.localhost").
			Times(3).
			Post("").
			Filter(func(request *http.Request) bool {
				return strings.Contains(util.SafeReadBody(request), "eth_traceTransaction")
			}).
			Reply(503).
			JSON([]byte(`{"error":{"message":"some random provider issue"}}`))

		gock.New("http://rpc1.localhost").
			Post("").
			Filter(func(request *http.Request) bool {
				return strings.Contains(util.SafeReadBody(request), "eth_traceTransaction")
			}).
			Reply(200).
			JSON([]byte(`{"result":{"hash":"0x64d340d2470d2ed0ec979b72d79af9cd09fc4eb2b89ae98728d5fb07fd89baf9"}}`))

		ctx, cancel := context.WithCancel(context.Background())
		defer cancel()

		vr := thirdparty.NewVendorsRegistry()
		pr, err := thirdparty.NewProvidersRegistry(
			&log.Logger,
			vr,
			[]*common.ProviderConfig{},
			nil,
		)
		if err != nil {
			t.Fatal(err)
		}
		clr := clients.NewClientRegistry(&log.Logger, "prjA", nil)
		fsCfg := &common.FailsafeConfig{
			Retry: &common.RetryPolicyConfig{
				MaxAttempts: 4,
			},
		}
		rlr, err := upstream.NewRateLimitersRegistry(&common.RateLimiterConfig{
			Budgets: []*common.RateLimitBudgetConfig{},
		}, &log.Logger)
		if err != nil {
			t.Fatal(err)
		}
		mt := health.NewTracker(&log.Logger, "prjA", 2*time.Second)
		up1 := &common.UpstreamConfig{
			Type:     common.UpstreamTypeEvm,
			Id:       "test",
			Endpoint: "http://rpc1.localhost",
			Evm: &common.EvmUpstreamConfig{
				ChainId: 123,
			},
		}
		ssr, err := data.NewSharedStateRegistry(ctx, &log.Logger, &common.SharedStateConfig{
			Connector: &common.ConnectorConfig{
				Driver: "memory",
				Memory: &common.MemoryConnectorConfig{
					MaxItems: 100_000, MaxTotalSize: "1GB",
				},
			},
		})
		if err != nil {
			panic(err)
		}
		upr := upstream.NewUpstreamsRegistry(
			ctx,
			&log.Logger,
			"prjA",
			[]*common.UpstreamConfig{
				up1,
			},
			ssr,
			rlr,
			vr,
			pr,
			nil,
			mt,
			1*time.Second,
		)
		err = upr.Bootstrap(ctx)
		if err != nil {
			t.Fatal(err)
		}
		err = upr.PrepareUpstreamsForNetwork(ctx, util.EvmNetworkId(123))
		if err != nil {
			t.Fatal(err)
		}
		pup, err := upr.NewUpstream(up1)
		if err != nil {
			t.Fatal(err)
		}
		cl, err := clr.GetOrCreateClient(ctx, pup)
		if err != nil {
			t.Fatal(err)
		}
		pup.Client = cl
		ntw, err := NewNetwork(
			ctx,
			&log.Logger,
			"prjA",
			&common.NetworkConfig{
				Architecture: common.ArchitectureEvm,
				Evm: &common.EvmNetworkConfig{
					ChainId: 123,
				},
				Failsafe: []*common.FailsafeConfig{fsCfg},
			},
			rlr,
			upr,
			mt,
		)
		if err != nil {
			t.Fatal(err)
		}
		upstream.ReorderUpstreams(upr)
		fakeReq := common.NewNormalizedRequest(requestBytes)
		resp, err := ntw.Forward(ctx, fakeReq)

		if err != nil {
			t.Fatalf("Expected nil error, got %v", err)
		}

		jrr, err := resp.JsonRpcResponse()
		if err != nil {
			t.Fatalf("Expected nil error, got %v", err)
		}
		if jrr.Result == nil {
			t.Fatalf("Expected result, got %v", jrr)
		}

		hash, err := jrr.PeekStringByPath(context.TODO(), "hash")
		if err != nil || hash == "" {
			t.Fatalf("Expected hash to exist and be non-empty, got %v", hash)
		}
	})

	t.Run("ForwardTimeoutPolicyFail", func(t *testing.T) {
		util.ResetGock()
		defer util.ResetGock()
		util.SetupMocksForEvmStatePoller()
		defer util.AssertNoPendingMocks(t, 0)

		var requestBytes = []byte(`{"jsonrpc":"2.0","id":1,"method":"eth_traceTransaction","params":["0x1273c18",false]}`)

		gock.New("http://rpc1.localhost").
			Post("").
			Filter(func(request *http.Request) bool {
				return strings.Contains(util.SafeReadBody(request), "eth_traceTransaction")
			}).
			Reply(200).
			Delay(100 * time.Millisecond).
			JSON([]byte(`{"result":{"hash":"0x64d340d2470d2ed0ec979b72d79af9cd09fc4eb2b89ae98728d5fb07fd89baf9"}}`))

		ctx, cancel := context.WithCancel(context.Background())
		defer cancel()

		clr := clients.NewClientRegistry(&log.Logger, "prjA", nil)
		vr := thirdparty.NewVendorsRegistry()
		pr, err := thirdparty.NewProvidersRegistry(
			&log.Logger,
			vr,
			[]*common.ProviderConfig{},
			nil,
		)
		if err != nil {
			t.Fatal(err)
		}
		rlr, err := upstream.NewRateLimitersRegistry(&common.RateLimiterConfig{
			Budgets: []*common.RateLimitBudgetConfig{},
		}, &log.Logger)
		if err != nil {
			t.Fatal(err)
		}
		mt := health.NewTracker(&log.Logger, "prjA", 2*time.Second)
		up1 := &common.UpstreamConfig{
			Type:     common.UpstreamTypeEvm,
			Id:       "test",
			Endpoint: "http://rpc1.localhost",
			Evm: &common.EvmUpstreamConfig{
				ChainId: 123,
			},
		}
		ssr, err := data.NewSharedStateRegistry(ctx, &log.Logger, &common.SharedStateConfig{
			Connector: &common.ConnectorConfig{
				Driver: "memory",
				Memory: &common.MemoryConnectorConfig{
					MaxItems: 100_000, MaxTotalSize: "1GB",
				},
			},
		})
		if err != nil {
			panic(err)
		}
		upr := upstream.NewUpstreamsRegistry(
			ctx,
			&log.Logger,
			"prjA",
			[]*common.UpstreamConfig{
				up1,
			},
			ssr,
			rlr,
			vr,
			pr,
			nil,
			mt,
			1*time.Second,
		)
		err = upr.Bootstrap(ctx)
		if err != nil {
			t.Fatal(err)
		}
		err = upr.PrepareUpstreamsForNetwork(ctx, util.EvmNetworkId(123))
		if err != nil {
			t.Fatal(err)
		}
		pup, err := upr.NewUpstream(up1)
		if err != nil {
			t.Fatal(err)
		}
		cl, err := clr.GetOrCreateClient(ctx, pup)
		if err != nil {
			t.Fatal(err)
		}
		pup.Client = cl
		ntw, err := NewNetwork(
			ctx,
			&log.Logger,
			"prjA",
			&common.NetworkConfig{
				Architecture: common.ArchitectureEvm,
				Evm: &common.EvmNetworkConfig{
					ChainId: 123,
				},
				Failsafe: []*common.FailsafeConfig{{
					Timeout: &common.TimeoutPolicyConfig{
						Duration: common.Duration(30 * time.Millisecond),
					}},
				},
			},
			rlr,
			upr,
			mt,
		)
		if err != nil {
			t.Fatal(err)
		}

		upstream.ReorderUpstreams(upr)
		fakeReq := common.NewNormalizedRequest(requestBytes)
		_, err = ntw.Forward(ctx, fakeReq)

		if err == nil {
			t.Errorf("Expected error, got nil")
		}

		// TODO in here we should ONLY see failsafe timeout error but currently sometimes we see upstream timeout, we must fix this
		if !common.HasErrorCode(err, common.ErrCodeFailsafeTimeoutExceeded) &&
			!common.HasErrorCode(err, common.ErrCodeEndpointRequestTimeout) &&
			!common.HasErrorCode(err, common.ErrCodeNetworkRequestTimeout) {
			t.Errorf("Expected %v or %v or %v, got %v", common.ErrCodeFailsafeTimeoutExceeded,
				common.ErrCodeEndpointRequestTimeout,
				common.ErrCodeNetworkRequestTimeout,
				err,
			)
		}
	})

	t.Run("ForwardTimeoutPolicyPass", func(t *testing.T) {
		util.ResetGock()
		defer util.ResetGock()
		util.SetupMocksForEvmStatePoller()
		defer util.AssertNoPendingMocks(t, 0)

		var requestBytes = []byte(`{"jsonrpc":"2.0","id":1,"method":"eth_traceTransaction","params":["0x1273c18",false]}`)

		gock.New("http://rpc1.localhost").
			Post("").
			Reply(200).
			Delay(100 * time.Millisecond).
			JSON([]byte(`{"result":{"hash":"0x64d340d2470d2ed0ec979b72d79af9cd09fc4eb2b89ae98728d5fb07fd89baf9"}}`))

		ctx, cancel := context.WithCancel(context.Background())
		defer cancel()

		vr := thirdparty.NewVendorsRegistry()
		pr, err := thirdparty.NewProvidersRegistry(
			&log.Logger,
			vr,
			[]*common.ProviderConfig{},
			nil,
		)
		if err != nil {
			t.Fatal(err)
		}
		clr := clients.NewClientRegistry(&log.Logger, "prjA", nil)
		fsCfg := &common.FailsafeConfig{
			Timeout: &common.TimeoutPolicyConfig{
				Duration: common.Duration(1 * time.Second),
			},
		}
		rlr, err := upstream.NewRateLimitersRegistry(&common.RateLimiterConfig{
			Budgets: []*common.RateLimitBudgetConfig{},
		}, &log.Logger)
		if err != nil {
			t.Fatal(err)
		}
		mt := health.NewTracker(&log.Logger, "prjA", 2*time.Second)
		up1 := &common.UpstreamConfig{
			Type:     common.UpstreamTypeEvm,
			Id:       "test",
			Endpoint: "http://rpc1.localhost",
			Evm: &common.EvmUpstreamConfig{
				ChainId: 123,
			},
		}
		ssr, err := data.NewSharedStateRegistry(ctx, &log.Logger, &common.SharedStateConfig{
			Connector: &common.ConnectorConfig{
				Driver: "memory",
				Memory: &common.MemoryConnectorConfig{
					MaxItems: 100_000, MaxTotalSize: "1GB",
				},
			},
		})
		if err != nil {
			panic(err)
		}
		upr := upstream.NewUpstreamsRegistry(
			ctx,
			&log.Logger,
			"prjA",
			[]*common.UpstreamConfig{
				up1,
			},
			ssr,
			rlr,
			vr,
			pr,
			nil,
			mt,
			1*time.Second,
		)
		err = upr.Bootstrap(ctx)
		if err != nil {
			t.Fatal(err)
		}
		err = upr.PrepareUpstreamsForNetwork(ctx, util.EvmNetworkId(123))
		if err != nil {
			t.Fatal(err)
		}
		pup, err := upr.NewUpstream(up1)
		if err != nil {
			t.Fatal(err)
		}
		cl, err := clr.GetOrCreateClient(ctx, pup)
		if err != nil {
			t.Fatal(err)
		}
		pup.Client = cl
		ntw, err := NewNetwork(
			ctx,
			&log.Logger,
			"prjA",
			&common.NetworkConfig{
				Architecture: common.ArchitectureEvm,
				Evm: &common.EvmNetworkConfig{
					ChainId: 123,
				},
				Failsafe: []*common.FailsafeConfig{fsCfg},
			},
			rlr,
			upr,
			mt,
		)
		if err != nil {
			t.Fatal(err)
		}

		upstream.ReorderUpstreams(upr)
		fakeReq := common.NewNormalizedRequest(requestBytes)
		_, err = ntw.Forward(ctx, fakeReq)

		if err != nil {
			t.Errorf("Expected nil error, got %v", err)
		}

		var e *common.ErrFailsafeTimeoutExceeded
		if errors.As(err, &e) {
			t.Errorf("Did not expect %v", "ErrFailsafeTimeoutExceeded")
		}
	})

	t.Run("ForwardHedgePolicyTriggered", func(t *testing.T) {
		util.ResetGock()
		defer util.ResetGock()
		util.SetupMocksForEvmStatePoller()
		defer util.AssertNoPendingMocks(t, 0)

		var requestBytes = []byte(`{"jsonrpc":"2.0","id":1,"method":"eth_traceTransaction","params":["0x1273c18",false]}`)

		gock.New("http://rpc1.localhost").
			Post("").
			Reply(200).
			JSON([]byte(`{"result":{"hash":"0x64d340d2470d2ed0ec979b72d79af9cd09fc4eb2b89ae98728d5fb07fd89baf9","fromHost":"rpc1"}}`)).
			Delay(500 * time.Millisecond)

		gock.New("http://rpc2.localhost").
			Post("").
			Reply(200).
			JSON([]byte(`{"result":{"hash":"0x64d340d2470d2ed0ec979b72d79af9cd09fc4eb2b89ae98728d5fb07fd89baf9","fromHost":"rpc2"}}`)).
			Delay(200 * time.Millisecond)

		ctx, cancel := context.WithCancel(context.Background())
		defer func() {
			cancel()
			// Allow hedge requests to complete before cleanup
			time.Sleep(600 * time.Millisecond)
		}()

		vr := thirdparty.NewVendorsRegistry()
		pr, err := thirdparty.NewProvidersRegistry(
			&log.Logger,
			vr,
			[]*common.ProviderConfig{},
			nil,
		)
		if err != nil {
			t.Fatal(err)
		}
		clr := clients.NewClientRegistry(&log.Logger, "prjA", nil)
		fsCfg := &common.FailsafeConfig{
			Hedge: &common.HedgePolicyConfig{
				Delay:    common.Duration(200 * time.Millisecond),
				MaxCount: 1,
			},
		}
		rlr, err := upstream.NewRateLimitersRegistry(&common.RateLimiterConfig{
			Budgets: []*common.RateLimitBudgetConfig{},
		}, &log.Logger)
		if err != nil {
			t.Fatal(err)
		}
		mt := health.NewTracker(&log.Logger, "prjA", 2*time.Second)
		up1 := &common.UpstreamConfig{
			Type:     common.UpstreamTypeEvm,
			Id:       "rpc1",
			Endpoint: "http://rpc1.localhost",
			Evm: &common.EvmUpstreamConfig{
				ChainId: 123,
			},
		}
		up2 := &common.UpstreamConfig{
			Type:     common.UpstreamTypeEvm,
			Id:       "rpc2",
			Endpoint: "http://rpc2.localhost",
			Evm: &common.EvmUpstreamConfig{
				ChainId: 123,
			},
		}
		ssr, err := data.NewSharedStateRegistry(ctx, &log.Logger, &common.SharedStateConfig{
			Connector: &common.ConnectorConfig{
				Driver: "memory",
				Memory: &common.MemoryConnectorConfig{
					MaxItems: 100_000, MaxTotalSize: "1GB",
				},
			},
		})
		if err != nil {
			panic(err)
		}
		upr := upstream.NewUpstreamsRegistry(
			ctx,
			&log.Logger,
			"prjA",
			[]*common.UpstreamConfig{up1, up2},
			ssr,
			rlr,
			vr,
			pr,
			nil,
			mt,
			1*time.Second,
		)
		err = upr.Bootstrap(ctx)
		if err != nil {
			t.Fatal(err)
		}
		err = upr.PrepareUpstreamsForNetwork(ctx, util.EvmNetworkId(123))
		if err != nil {
			t.Fatal(err)
		}
		pup1, err := upr.NewUpstream(up1)
		if err != nil {
			t.Fatal(err)
		}
		cl1, err := clr.GetOrCreateClient(ctx, pup1)
		if err != nil {
			t.Fatal(err)
		}
		pup1.Client = cl1

		pup2, err := upr.NewUpstream(up2)
		if err != nil {
			t.Fatal(err)
		}
		cl2, err := clr.GetOrCreateClient(ctx, pup2)
		if err != nil {
			t.Fatal(err)
		}
		pup2.Client = cl2

		ntw, err := NewNetwork(
			ctx,
			&log.Logger,
			"prjA",
			&common.NetworkConfig{
				Architecture: common.ArchitectureEvm,
				Evm: &common.EvmNetworkConfig{
					ChainId: 123,
				},
				Failsafe: []*common.FailsafeConfig{fsCfg},
			},
			rlr,
			upr,
			mt,
		)
		if err != nil {
			t.Fatal(err)
		}

		upstream.ReorderUpstreams(upr)

		fakeReq := common.NewNormalizedRequest(requestBytes)
		resp, err := ntw.Forward(ctx, fakeReq)

		if err != nil {
			t.Fatalf("Expected nil error, got %v", err)
		}

		jrr, err := resp.JsonRpcResponse()
		if err != nil {
			t.Fatalf("Expected nil error, got %v", err)
		}

		if jrr.Result == nil {
			t.Fatalf("Expected result, got nil")
		}

		fromHost, err := jrr.PeekStringByPath(context.TODO(), "fromHost")
		if err != nil || fromHost != "rpc2" {
			t.Errorf("Expected fromHost to be %v, got %v", "rpc2", fromHost)
		}
	})

	t.Run("ForwardHedgePolicyNotTriggered", func(t *testing.T) {
		util.ResetGock()
		defer util.ResetGock()
		util.SetupMocksForEvmStatePoller()
		defer util.AssertNoPendingMocks(t, 0)

		var requestBytes = []byte(`{"jsonrpc":"2.0","id":1,"method":"eth_traceTransaction","params":["0x1273c18",false]}`)

		gock.New("http://rpc1.localhost").
			Post("").
			Reply(200).
			JSON([]byte(`{"result":{"hash":"0x64d340d2470d2ed0ec979b72d79af9cd09fc4eb2b89ae98728d5fb07fd89baf9","fromHost":"rpc1"}}`)).
			Delay(20 * time.Millisecond)

		log.Logger.Info().Msgf("Mocks registered: %d", len(gock.Pending()))

		ctx, cancel := context.WithCancel(context.Background())
		defer cancel()

		vr := thirdparty.NewVendorsRegistry()
		pr, err := thirdparty.NewProvidersRegistry(
			&log.Logger,
			vr,
			[]*common.ProviderConfig{},
			nil,
		)
		if err != nil {
			t.Fatal(err)
		}
		clr := clients.NewClientRegistry(&log.Logger, "prjA", nil)
		fsCfg := &common.FailsafeConfig{
			Hedge: &common.HedgePolicyConfig{
				Delay:    common.Duration(100 * time.Millisecond),
				MaxCount: 5,
			},
		}
		rlr, err := upstream.NewRateLimitersRegistry(&common.RateLimiterConfig{
			Budgets: []*common.RateLimitBudgetConfig{},
		}, &log.Logger)
		if err != nil {
			t.Fatal(err)
		}
		mt := health.NewTracker(&log.Logger, "prjA", 2*time.Second)
		up1 := &common.UpstreamConfig{
			Type:     common.UpstreamTypeEvm,
			Id:       "rpc1",
			Endpoint: "http://rpc1.localhost",
			Evm: &common.EvmUpstreamConfig{
				ChainId: 123,
			},
		}
		up2 := &common.UpstreamConfig{
			Type:     common.UpstreamTypeEvm,
			Id:       "rpc2",
			Endpoint: "http://rpc2.localhost",
			Evm: &common.EvmUpstreamConfig{
				ChainId: 123,
			},
		}
		ssr, err := data.NewSharedStateRegistry(ctx, &log.Logger, &common.SharedStateConfig{
			Connector: &common.ConnectorConfig{
				Driver: "memory",
				Memory: &common.MemoryConnectorConfig{
					MaxItems: 100_000, MaxTotalSize: "1GB",
				},
			},
		})
		if err != nil {
			panic(err)
		}
		upr := upstream.NewUpstreamsRegistry(
			ctx,
			&log.Logger,
			"prjA",
			[]*common.UpstreamConfig{up1, up2},
			ssr,
			rlr,
			vr,
			pr,
			nil,
			mt,
			1*time.Second,
		)
		err = upr.Bootstrap(ctx)
		if err != nil {
			t.Fatal(err)
		}
		err = upr.PrepareUpstreamsForNetwork(ctx, util.EvmNetworkId(123))
		if err != nil {
			t.Fatal(err)
		}
		pup1, err := upr.NewUpstream(up1)
		if err != nil {
			t.Fatal(err)
		}
		cl1, err := clr.GetOrCreateClient(ctx, pup1)
		if err != nil {
			t.Fatal(err)
		}
		pup1.Client = cl1

		pup2, err := upr.NewUpstream(up2)
		if err != nil {
			t.Fatal(err)
		}
		cl2, err := clr.GetOrCreateClient(ctx, pup2)
		if err != nil {
			t.Fatal(err)
		}
		pup2.Client = cl2

		ntw, err := NewNetwork(
			ctx,
			&log.Logger,
			"prjA",
			&common.NetworkConfig{
				Architecture: common.ArchitectureEvm,
				Evm: &common.EvmNetworkConfig{
					ChainId: 123,
				},
				Failsafe: []*common.FailsafeConfig{fsCfg},
			},
			rlr,
			upr,
			mt,
		)
		if err != nil {
			t.Fatal(err)
		}

		upstream.ReorderUpstreams(upr)

		fakeReq := common.NewNormalizedRequest(requestBytes)
		resp, err := ntw.Forward(ctx, fakeReq)

		if err != nil {
			t.Fatalf("Expected nil error, got %v", err)
		}

		jrr, err := resp.JsonRpcResponse()
		if err != nil {
			t.Fatalf("Expected nil error, got %v", err)
		}
		if jrr.Result == nil {
			t.Fatalf("Expected result, got nil")
		}

		fromHost, err := jrr.PeekStringByPath(context.TODO(), "fromHost")
		if err != nil || fromHost != "rpc1" {
			t.Errorf("Expected fromHost to be %v, got %v", "rpc1", fromHost)
		}
	})

	t.Run("ForwardHedgePolicySkipsWriteMethods", func(t *testing.T) {
		util.ResetGock()
		defer util.ResetGock()
		util.SetupMocksForEvmStatePoller()
		defer util.AssertNoPendingMocks(t, 0)

		var requestBytes = []byte(`{"jsonrpc":"2.0","id":1,"method":"eth_sendRawTransaction","params":["0x1273c18"]}`)

		gock.New("http://rpc1.localhost").
			Post("").
			Reply(200).
			JSON([]byte(`{"result":{"hash":"0x64d340d2470d2ed0ec979b72d79af9cd09fc4eb2b89ae98728d5fb07fd89baf9","fromHost":"rpc1"}}`)).
			Delay(2000 * time.Millisecond)

		log.Logger.Info().Msgf("Mocks registered: %d", len(gock.Pending()))

		ctx, cancel := context.WithCancel(context.Background())
		defer cancel()

		vr := thirdparty.NewVendorsRegistry()
		pr, err := thirdparty.NewProvidersRegistry(
			&log.Logger,
			vr,
			[]*common.ProviderConfig{},
			nil,
		)
		if err != nil {
			t.Fatal(err)
		}
		clr := clients.NewClientRegistry(&log.Logger, "prjA", nil)
		fsCfg := &common.FailsafeConfig{
			Hedge: &common.HedgePolicyConfig{
				Delay:    common.Duration(100 * time.Millisecond),
				MaxCount: 5,
			},
		}
		rlr, err := upstream.NewRateLimitersRegistry(&common.RateLimiterConfig{
			Budgets: []*common.RateLimitBudgetConfig{},
		}, &log.Logger)
		if err != nil {
			t.Fatal(err)
		}
		mt := health.NewTracker(&log.Logger, "prjA", 2*time.Second)
		up1 := &common.UpstreamConfig{
			Type:     common.UpstreamTypeEvm,
			Id:       "rpc1",
			Endpoint: "http://rpc1.localhost",
			Evm: &common.EvmUpstreamConfig{
				ChainId: 123,
			},
		}
		up2 := &common.UpstreamConfig{
			Type:     common.UpstreamTypeEvm,
			Id:       "rpc2",
			Endpoint: "http://alchemy.com",
			Evm: &common.EvmUpstreamConfig{
				ChainId: 123,
			},
		}
		ssr, err := data.NewSharedStateRegistry(ctx, &log.Logger, &common.SharedStateConfig{
			Connector: &common.ConnectorConfig{
				Driver: "memory",
				Memory: &common.MemoryConnectorConfig{
					MaxItems: 100_000, MaxTotalSize: "1GB",
				},
			},
		})
		if err != nil {
			panic(err)
		}
		upr := upstream.NewUpstreamsRegistry(
			ctx,
			&log.Logger,
			"prjA",
			[]*common.UpstreamConfig{up1, up2},
			ssr,
			rlr,
			vr,
			pr,
			nil,
			mt,
			1*time.Second,
		)
		err = upr.Bootstrap(ctx)
		if err != nil {
			t.Fatal(err)
		}
		err = upr.PrepareUpstreamsForNetwork(ctx, util.EvmNetworkId(123))
		if err != nil {
			t.Fatal(err)
		}
		pup1, err := upr.NewUpstream(up1)
		if err != nil {
			t.Fatal(err)
		}
		cl1, err := clr.GetOrCreateClient(ctx, pup1)
		if err != nil {
			t.Fatal(err)
		}
		pup1.Client = cl1

		pup2, err := upr.NewUpstream(up2)
		if err != nil {
			t.Fatal(err)
		}
		cl2, err := clr.GetOrCreateClient(ctx, pup2)
		if err != nil {
			t.Fatal(err)
		}
		pup2.Client = cl2

		ntw, err := NewNetwork(
			ctx,
			&log.Logger,
			"prjA",
			&common.NetworkConfig{
				Architecture: common.ArchitectureEvm,
				Evm: &common.EvmNetworkConfig{
					ChainId: 123,
				},
				Failsafe: []*common.FailsafeConfig{fsCfg},
			},
			rlr,
			upr,
			mt,
		)
		if err != nil {
			t.Fatal(err)
		}

		upstream.ReorderUpstreams(upr)

		fakeReq := common.NewNormalizedRequest(requestBytes)
		resp, err := ntw.Forward(ctx, fakeReq)

		if err != nil {
			t.Fatalf("Expected nil error, got %v", err)
		}

		jrr, err := resp.JsonRpcResponse()
		if err != nil {
			t.Fatalf("Expected nil error, got %v", err)
		}
		if jrr.Result == nil {
			t.Fatalf("Expected result, got nil")
		}

		fromHost, err := jrr.PeekStringByPath(context.TODO(), "fromHost")
		if err != nil || fromHost != "rpc1" {
			t.Errorf("Expected fromHost to be %v, got %v", "rpc1", fromHost)
		}
	})

	t.Run("ForwardCBOpensAfterConstantFailure", func(t *testing.T) {
		util.ResetGock()
		defer util.ResetGock()
		util.SetupMocksForEvmStatePoller()
		defer util.AssertNoPendingMocks(t, 0)

		var requestBytes = []byte(`{"jsonrpc":"2.0","id":1,"method":"eth_traceTransaction","params":["0x1273c18",false]}`)

		gock.New("http://rpc1.localhost").
			Post("").
			Times(2).
			Reply(200).
			JSON([]byte(`{"result":{"hash":"0x64d340d2470d2ed0ec979b72d79af9cd09fc4eb2b89ae98728d5fb07fd89baf9"}}`))

		gock.New("http://rpc1.localhost").
			Post("").
			Times(2).
			Reply(503).
			JSON([]byte(`{"error":{"message":"some random provider issue"}}`))

		ctx, cancel := context.WithCancel(context.Background())
		defer cancel()

		vr := thirdparty.NewVendorsRegistry()
		pr, err := thirdparty.NewProvidersRegistry(
			&log.Logger,
			vr,
			[]*common.ProviderConfig{},
			nil,
		)
		if err != nil {
			t.Fatal(err)
		}
		clr := clients.NewClientRegistry(&log.Logger, "prjA", nil)
		fsCfg := &common.FailsafeConfig{
			CircuitBreaker: &common.CircuitBreakerPolicyConfig{
				FailureThresholdCount:    2,
				FailureThresholdCapacity: 4,
				HalfOpenAfter:            common.Duration(2 * time.Second),
			},
		}

		rlr, err := upstream.NewRateLimitersRegistry(&common.RateLimiterConfig{
			Budgets: []*common.RateLimitBudgetConfig{},
		}, &log.Logger)
		if err != nil {
			t.Fatal(err)
		}
		mt := health.NewTracker(&log.Logger, "test_cb", 2*time.Second)
		up1 := &common.UpstreamConfig{
			Type:     common.UpstreamTypeEvm,
			Id:       "upstream1",
			Endpoint: "http://rpc1.localhost",
			Failsafe: []*common.FailsafeConfig{fsCfg},
			Evm: &common.EvmUpstreamConfig{
				ChainId: 123,
			},
		}
		ssr, err := data.NewSharedStateRegistry(ctx, &log.Logger, &common.SharedStateConfig{
			Connector: &common.ConnectorConfig{
				Driver: "memory",
				Memory: &common.MemoryConnectorConfig{
					MaxItems: 100_000, MaxTotalSize: "1GB",
				},
			},
		})
		if err != nil {
			panic(err)
		}
		upr := upstream.NewUpstreamsRegistry(
			ctx,
			&log.Logger,
			"test_cb",
			[]*common.UpstreamConfig{up1},
			ssr,
			rlr,
			vr,
			pr,
			nil,
			mt,
			1*time.Second,
		)
		err = upr.Bootstrap(ctx)
		if err != nil {
			t.Fatal(err)
		}
		err = upr.PrepareUpstreamsForNetwork(ctx, util.EvmNetworkId(123))
		if err != nil {
			t.Fatal(err)
		}
		pup1, err := upr.NewUpstream(up1)
		if err != nil {
			t.Fatal(err)
		}
		cl, err := clr.GetOrCreateClient(ctx, pup1)
		if err != nil {
			t.Fatal(err)
		}
		pup1.Client = cl
		ntw, err := NewNetwork(
			ctx,
			&log.Logger,
			"test_cb",
			&common.NetworkConfig{
				Architecture: common.ArchitectureEvm,
				Evm: &common.EvmNetworkConfig{
					ChainId: 123,
				},
				Failsafe: nil,
			},
			rlr,
			upr,
			mt,
		)
		if err != nil {
			t.Fatal(err)
		}

		upstream.ReorderUpstreams(upr)

		var lastErr error
		for i := 0; i < 10; i++ {
			fakeReq := common.NewNormalizedRequest(requestBytes)
			_, lastErr = ntw.Forward(ctx, fakeReq)
		}

		if lastErr == nil {
			t.Fatalf("Expected an error, got nil")
		}

		var e *common.ErrFailsafeCircuitBreakerOpen
		if !errors.As(lastErr, &e) {
			t.Errorf("Expected %v, got %v", "ErrFailsafeCircuitBreakerOpen", lastErr)
		}
	})

	t.Run("ForwardSkipsOpenedCB", func(t *testing.T) {
		util.ResetGock()
		defer util.ResetGock()
		util.SetupMocksForEvmStatePoller()
		defer util.AssertNoPendingMocks(t, 0)

		var requestBytes = []byte(`{"jsonrpc":"2.0","id":1,"method":"eth_traceTransaction","params":["0x1273c18",false]}`)

		gock.New("http://rpc1.localhost").
			Post("").
			Times(1).
			Reply(503).
			JSON([]byte(`{"error":{"message":"some random provider issue"}}`))

		ctx, cancel := context.WithCancel(context.Background())
		defer cancel()

		vr := thirdparty.NewVendorsRegistry()
		pr, err := thirdparty.NewProvidersRegistry(
			&log.Logger,
			vr,
			[]*common.ProviderConfig{},
			nil,
		)
		if err != nil {
			t.Fatal(err)
		}
		clr := clients.NewClientRegistry(&log.Logger, "prjA", nil)
		fsCfgNetwork := &common.FailsafeConfig{
			Retry: &common.RetryPolicyConfig{
				MaxAttempts: 1,
			},
		}
		fsCfgUp1 := &common.FailsafeConfig{
			CircuitBreaker: &common.CircuitBreakerPolicyConfig{
				FailureThresholdCount:    1,
				FailureThresholdCapacity: 1,
				HalfOpenAfter:            common.Duration(20 * time.Second),
			},
		}

		rlr, err := upstream.NewRateLimitersRegistry(&common.RateLimiterConfig{
			Budgets: []*common.RateLimitBudgetConfig{},
		}, &log.Logger)
		if err != nil {
			t.Fatal(err)
		}
		mt := health.NewTracker(&log.Logger, "test_cb", 2*time.Second)
		up1 := &common.UpstreamConfig{
			Type:     common.UpstreamTypeEvm,
			Id:       "upstream1",
			Endpoint: "http://rpc1.localhost",
			Failsafe: []*common.FailsafeConfig{fsCfgUp1},
			Evm: &common.EvmUpstreamConfig{
				ChainId: 123,
			},
		}
		ssr, err := data.NewSharedStateRegistry(ctx, &log.Logger, &common.SharedStateConfig{
			Connector: &common.ConnectorConfig{
				Driver: "memory",
				Memory: &common.MemoryConnectorConfig{
					MaxItems: 100_000, MaxTotalSize: "1GB",
				},
			},
		})
		if err != nil {
			panic(err)
		}
		upr := upstream.NewUpstreamsRegistry(
			ctx,
			&log.Logger,
			"test_cb",
			[]*common.UpstreamConfig{up1},
			ssr,
			rlr,
			vr,
			pr,
			nil,
			mt,
			1*time.Hour,
		)
		err = upr.Bootstrap(ctx)
		if err != nil {
			t.Fatal(err)
		}
		err = upr.PrepareUpstreamsForNetwork(ctx, util.EvmNetworkId(123))
		if err != nil {
			t.Fatal(err)
		}

		pup1, err := upr.NewUpstream(up1)
		if err != nil {
			t.Fatal(err)
		}
		cl1, err := clr.GetOrCreateClient(ctx, pup1)
		if err != nil {
			t.Fatal(err)
		}
		pup1.Client = cl1

		ntw, err := NewNetwork(
			ctx,
			&log.Logger,
			"test_cb",
			&common.NetworkConfig{
				Architecture: common.ArchitectureEvm,
				Evm: &common.EvmNetworkConfig{
					ChainId: 123,
				},
				Failsafe: []*common.FailsafeConfig{fsCfgNetwork},
			},
			rlr,
			upr,
			mt,
		)
		if err != nil {
			t.Fatal(err)
		}

		upstream.ReorderUpstreams(upr)

		var lastErr error
		var resp *common.NormalizedResponse
		for i := 0; i < 2; i++ {
			fakeReq := common.NewNormalizedRequest(requestBytes)
			resp, lastErr = ntw.Forward(ctx, fakeReq)
		}

		if lastErr == nil {
			t.Fatalf("Expected an error, got nil, resp: %v", resp)
		}
		if !strings.Contains(lastErr.Error(), "ErrFailsafeCircuitBreakerOpen") {
			t.Errorf("Expected error message to contain 'ErrFailsafeCircuitBreakerOpen', got %v", lastErr.Error())
		}
	})

	t.Run("ForwardCBClosesAfterUpstreamIsBackUp", func(t *testing.T) {
		util.ResetGock()
		defer util.ResetGock()
		util.SetupMocksForEvmStatePoller()
		defer util.AssertNoPendingMocks(t, 0)

		var requestBytes = []byte(`{"jsonrpc":"2.0","id":1,"method":"eth_traceTransaction","params":["0x1273c18",false]}`)

		gock.New("http://rpc1.localhost").
			Post("").
			Times(2).
			Reply(200).
			JSON([]byte(`{"result":{"hash":"0x111340d2470d2ed0ec979b72d79af9cd09fc4eb2b89ae98728d5fb07fd89baf9"}}`))

		gock.New("http://rpc1.localhost").
			Post("").
			Times(2).
			Reply(503).
			JSON([]byte(`{"error":{"message":"some random provider issue"}}`))

		gock.New("http://rpc1.localhost").
			Post("").
			Times(2).
			Reply(200).
			JSON([]byte(`{"result":{"hash":"0x222340d2470d2ed0ec979b72d79af9cd09fc4eb2b89ae98728d5fb07fd89baf9"}}`))

		ctx, cancel := context.WithCancel(context.Background())
		defer cancel()

		vr := thirdparty.NewVendorsRegistry()
		pr, err := thirdparty.NewProvidersRegistry(
			&log.Logger,
			vr,
			[]*common.ProviderConfig{},
			nil,
		)
		if err != nil {
			t.Fatal(err)
		}
		clr := clients.NewClientRegistry(&log.Logger, "prjA", nil)
		rlr, err := upstream.NewRateLimitersRegistry(&common.RateLimiterConfig{
			Budgets: []*common.RateLimitBudgetConfig{},
		}, &log.Logger)
		if err != nil {
			t.Fatal(err)
		}
		mt := health.NewTracker(&log.Logger, "test_cb", 2*time.Second)
		up1 := &common.UpstreamConfig{
			Type:     common.UpstreamTypeEvm,
			Id:       "upstream1",
			Endpoint: "http://rpc1.localhost",
			Evm: &common.EvmUpstreamConfig{
				ChainId: 123,
			},
			Failsafe: []*common.FailsafeConfig{{
				CircuitBreaker: &common.CircuitBreakerPolicyConfig{
					FailureThresholdCount:    2,
					FailureThresholdCapacity: 4,
					HalfOpenAfter:            common.Duration(500 * time.Millisecond),
					SuccessThresholdCount:    2,
					SuccessThresholdCapacity: 2,
				}},
			},
		}
		ssr, err := data.NewSharedStateRegistry(ctx, &log.Logger, &common.SharedStateConfig{
			Connector: &common.ConnectorConfig{
				Driver: "memory",
				Memory: &common.MemoryConnectorConfig{
					MaxItems: 100_000, MaxTotalSize: "1GB",
				},
			},
		})
		if err != nil {
			panic(err)
		}
		upr := upstream.NewUpstreamsRegistry(
			ctx,
			&log.Logger,
			"test_cb",
			[]*common.UpstreamConfig{up1},
			ssr,
			rlr,
			vr,
			pr,
			nil,
			mt,
			1*time.Second,
		)
		err = upr.Bootstrap(ctx)
		if err != nil {
			t.Fatal(err)
		}
		time.Sleep(50 * time.Millisecond)
		err = upr.PrepareUpstreamsForNetwork(ctx, util.EvmNetworkId(123))
		if err != nil {
			t.Fatal(err)
		}
		pup1, err := upr.NewUpstream(up1)
		if err != nil {
			t.Fatal(err)
		}
		cl, err := clr.GetOrCreateClient(ctx, pup1)
		if err != nil {
			t.Fatal(err)
		}
		pup1.Client = cl

		ntw, err := NewNetwork(
			ctx,
			&log.Logger,
			"test_cb",
			&common.NetworkConfig{
				Architecture: common.ArchitectureEvm,
				Evm: &common.EvmNetworkConfig{
					ChainId: 123,
				},
				Failsafe: nil,
			},
			rlr,
			upr,
			mt,
		)
		if err != nil {
			t.Fatal(err)
		}

		upstream.ReorderUpstreams(upr)

		r1, e1 := ntw.Forward(ctx, common.NewNormalizedRequest(requestBytes))
		r2, e2 := ntw.Forward(ctx, common.NewNormalizedRequest(requestBytes))
		_, e3 := ntw.Forward(ctx, common.NewNormalizedRequest(requestBytes))
		_, e4 := ntw.Forward(ctx, common.NewNormalizedRequest(requestBytes))

		if r1 == nil || r2 == nil {
			t.Fatalf("Expected a response on first two attempts, got %v, %v", r1, r2)
		}
		if e1 != nil || e2 != nil {
			t.Fatalf("Did not expect an error on first two attempts, got %v, %v", e1, e2)
		}
		if e3 == nil || e4 == nil {
			t.Fatalf("Expected an error on last two attempts, got %v, %v", e3, e4)
		}

		time.Sleep(500 * time.Millisecond)

		var resp *common.NormalizedResponse
		var lastErr error
		for i := 0; i < 2; i++ {
			fakeReq := common.NewNormalizedRequest(requestBytes)
			resp, lastErr = ntw.Forward(ctx, fakeReq)
		}

		if lastErr != nil {
			t.Fatalf("Expected nil error, got %v", lastErr)
		}

		jrr, err := resp.JsonRpcResponse()
		if err != nil {
			t.Fatalf("Expected nil error, got %v", err)
		}
		hash, err := jrr.PeekStringByPath(context.TODO(), "hash")
		if err != nil || hash == "" {
			t.Fatalf("Expected hash to exist and be non-empty, got %v", hash)
		}
	})

	t.Run("ForwardCorrectResultForUnknownEndpointError", func(t *testing.T) {
		util.ResetGock()
		defer util.ResetGock()
		util.SetupMocksForEvmStatePoller()
		defer util.AssertNoPendingMocks(t, 0)

		var requestBytes = []byte(`{"jsonrpc":"2.0","id":1,"method":"eth_traceTransaction","params":["0x1273c18",false]}`)

		gock.New("http://rpc1.localhost").
			Post("").
			Reply(500).
			JSON([]byte(`{"error":{"code":-39999,"message":"my funky random error"}}`))

		ctx, cancel := context.WithCancel(context.Background())
		defer cancel()

		vr := thirdparty.NewVendorsRegistry()
		pr, err := thirdparty.NewProvidersRegistry(
			&log.Logger,
			vr,
			[]*common.ProviderConfig{},
			nil,
		)
		if err != nil {
			t.Fatal(err)
		}
		clr := clients.NewClientRegistry(&log.Logger, "prjA", nil)
		fsCfg := &common.FailsafeConfig{}
		rlr, err := upstream.NewRateLimitersRegistry(&common.RateLimiterConfig{
			Budgets: []*common.RateLimitBudgetConfig{},
		}, &log.Logger)
		if err != nil {
			t.Fatal(err)
		}

		mt := health.NewTracker(&log.Logger, "prjA", 2*time.Second)
		up1 := &common.UpstreamConfig{
			Type:     common.UpstreamTypeEvm,
			Id:       "rpc1",
			Endpoint: "http://rpc1.localhost",
			Evm: &common.EvmUpstreamConfig{
				ChainId: 123,
			},
		}

		ssr, err := data.NewSharedStateRegistry(ctx, &log.Logger, &common.SharedStateConfig{
			Connector: &common.ConnectorConfig{
				Driver: "memory",
				Memory: &common.MemoryConnectorConfig{
					MaxItems: 100_000, MaxTotalSize: "1GB",
				},
			},
		})
		if err != nil {
			panic(err)
		}
		upr := upstream.NewUpstreamsRegistry(
			ctx,
			&log.Logger,
			"prjA",
			[]*common.UpstreamConfig{up1},
			ssr,
			rlr,
			vr,
			pr,
			nil,
			mt,
			1*time.Second,
		)
		err = upr.Bootstrap(ctx)
		if err != nil {
			t.Fatal(err)
		}
		err = upr.PrepareUpstreamsForNetwork(ctx, util.EvmNetworkId(123))
		if err != nil {
			t.Fatal(err)
		}
		pup1, err := upr.NewUpstream(up1)
		if err != nil {
			t.Fatal(err)
		}
		cl1, err := clr.GetOrCreateClient(ctx, pup1)
		if err != nil {
			t.Fatal(err)
		}
		pup1.Client = cl1

		ntw, err := NewNetwork(
			ctx,
			&log.Logger,
			"prjA",
			&common.NetworkConfig{
				Architecture: common.ArchitectureEvm,
				Evm: &common.EvmNetworkConfig{
					ChainId: 123,
				},
				Failsafe: []*common.FailsafeConfig{fsCfg},
			},
			rlr,
			upr,
			mt,
		)
		if err != nil {
			t.Fatal(err)
		}

		upstream.ReorderUpstreams(upr)

		fakeReq := common.NewNormalizedRequest(requestBytes)
		_, err = ntw.Forward(ctx, fakeReq)

		if err == nil {
			t.Fatalf("Expected non-nil error, got nil")
		}

		ser, ok := err.(common.StandardError)
		if !ok {
			t.Fatalf("Expected error to be StandardError, got %T", err)
		}
		sum := common.ErrorSummary(ser.GetCause())

		if !strings.Contains(sum, "ErrEndpointServerSideException") {
			t.Fatalf("Expected error code ErrEndpointServerSideException, got %v", sum)
		}
		if !strings.Contains(sum, "my funky random error") {
			t.Fatalf("Expected error text 'my funky random error', but was missing %v", sum)
		}
	})

	t.Run("ForwardEndpointServerSideExceptionRetrySuccess", func(t *testing.T) {
		util.ResetGock()
		defer util.ResetGock()
		util.SetupMocksForEvmStatePoller()
		defer util.AssertNoPendingMocks(t, 0)

		var requestBytes = []byte(`{"jsonrpc":"2.0","id":1,"method":"eth_traceTransaction","params":["0x1273c18",false]}`)

		gock.New("http://rpc1.localhost").
			Post("").
			Reply(500).
			JSON([]byte(`{"error":{"message":"Internal error"}}`))

		gock.New("http://rpc2.localhost").
			Post("").
			Reply(200).
			JSON([]byte(`{"result":{"hash":"0x64d340d2470d2ed0ec979b72d79af9cd09fc4eb2b89ae98728d5fb07fd89baf9","fromHost":"rpc2"}}`))

		log.Logger.Info().Msgf("Mocks registered: %d", len(gock.Pending()))

		ctx, cancel := context.WithCancel(context.Background())
		defer cancel()

		vr := thirdparty.NewVendorsRegistry()
		pr, err := thirdparty.NewProvidersRegistry(
			&log.Logger,
			vr,
			[]*common.ProviderConfig{},
			nil,
		)
		if err != nil {
			t.Fatal(err)
		}
		clr := clients.NewClientRegistry(&log.Logger, "prjA", nil)
		fsCfg := &common.FailsafeConfig{
			Retry: &common.RetryPolicyConfig{
				MaxAttempts: 2,
			},
		}
		rlr, err := upstream.NewRateLimitersRegistry(&common.RateLimiterConfig{
			Budgets: []*common.RateLimitBudgetConfig{},
		}, &log.Logger)
		if err != nil {
			t.Fatal(err)
		}

		mt := health.NewTracker(&log.Logger, "prjA", 2*time.Second)
		up1 := &common.UpstreamConfig{
			Type:     common.UpstreamTypeEvm,
			Id:       "rpc1",
			Endpoint: "http://rpc1.localhost",
			Evm: &common.EvmUpstreamConfig{
				ChainId: 123,
			},
		}
		up2 := &common.UpstreamConfig{
			Type:     common.UpstreamTypeEvm,
			Id:       "rpc2",
			Endpoint: "http://rpc2.localhost",
			Evm: &common.EvmUpstreamConfig{
				ChainId: 123,
			},
		}
		ssr, err := data.NewSharedStateRegistry(ctx, &log.Logger, &common.SharedStateConfig{
			Connector: &common.ConnectorConfig{
				Driver: "memory",
				Memory: &common.MemoryConnectorConfig{
					MaxItems: 100_000, MaxTotalSize: "1GB",
				},
			},
		})
		if err != nil {
			panic(err)
		}
		upr := upstream.NewUpstreamsRegistry(
			ctx,
			&log.Logger,
			"prjA",
			[]*common.UpstreamConfig{up1, up2},
			ssr,
			rlr,
			vr,
			pr,
			nil,
			mt,
			1*time.Second,
		)
		err = upr.Bootstrap(ctx)
		if err != nil {
			t.Fatal(err)
		}
		err = upr.PrepareUpstreamsForNetwork(ctx, util.EvmNetworkId(123))
		if err != nil {
			t.Fatal(err)
		}
		pup1, err := upr.NewUpstream(up1)
		if err != nil {
			t.Fatal(err)
		}
		cl1, err := clr.GetOrCreateClient(ctx, pup1)
		if err != nil {
			t.Fatal(err)
		}
		pup1.Client = cl1

		pup2, err := upr.NewUpstream(up2)
		if err != nil {
			t.Fatal(err)
		}
		cl2, err := clr.GetOrCreateClient(ctx, pup2)
		if err != nil {
			t.Fatal(err)
		}
		pup2.Client = cl2

		ntw, err := NewNetwork(
			ctx,
			&log.Logger,
			"prjA",
			&common.NetworkConfig{
				Architecture: common.ArchitectureEvm,
				Evm: &common.EvmNetworkConfig{
					ChainId: 123,
				},
				Failsafe: []*common.FailsafeConfig{fsCfg},
			},
			rlr,
			upr,
			mt,
		)
		if err != nil {
			t.Fatal(err)
		}

		upstream.ReorderUpstreams(upr)

		fakeReq := common.NewNormalizedRequest(requestBytes)
		resp, err := ntw.Forward(ctx, fakeReq)

		if err != nil {
			t.Fatalf("Expected nil error, got %v", err)
		}

		jrr, err := resp.JsonRpcResponse()
		if err != nil {
			t.Fatalf("Expected nil error, got %v", err)
		}

		if jrr.Result == nil {
			t.Fatalf("Expected result, got nil")
		}

		fromHost, err := jrr.PeekStringByPath(context.TODO(), "fromHost")
		if err != nil || fromHost != "rpc2" {
			t.Errorf("Expected fromHost to be %v, got %v", "rpc2", fromHost)
		}
	})

	t.Run("ForwardIgnoredMethod", func(t *testing.T) {
		var requestBytes = []byte(`{"jsonrpc":"2.0","id":1,"method":"ignored_method","params":["0x1273c18",false]}`)

		ctx, cancel := context.WithCancel(context.Background())
		defer cancel()

		vr := thirdparty.NewVendorsRegistry()
		pr, err := thirdparty.NewProvidersRegistry(
			&log.Logger,
			vr,
			[]*common.ProviderConfig{},
			nil,
		)
		if err != nil {
			t.Fatal(err)
		}
		clr := clients.NewClientRegistry(&log.Logger, "prjA", nil)
		fsCfg := &common.FailsafeConfig{
			Retry: &common.RetryPolicyConfig{
				MaxAttempts: 2,
			},
		}
		rlr, err := upstream.NewRateLimitersRegistry(&common.RateLimiterConfig{
			Budgets: []*common.RateLimitBudgetConfig{},
		}, &log.Logger)
		if err != nil {
			t.Fatal(err)
		}

		mt := health.NewTracker(&log.Logger, "prjA", 2*time.Second)
		up1 := &common.UpstreamConfig{
			Type:     common.UpstreamTypeEvm,
			Id:       "rpc1",
			Endpoint: "http://rpc1.localhost",
			Evm: &common.EvmUpstreamConfig{
				ChainId: 123,
			},
			IgnoreMethods: []string{"ignored_method"},
		}
		ssr, err := data.NewSharedStateRegistry(ctx, &log.Logger, &common.SharedStateConfig{
			Connector: &common.ConnectorConfig{
				Driver: "memory",
				Memory: &common.MemoryConnectorConfig{
					MaxItems: 100_000, MaxTotalSize: "1GB",
				},
			},
		})
		if err != nil {
			panic(err)
		}
		upr := upstream.NewUpstreamsRegistry(
			ctx,
			&log.Logger,
			"prjA",
			[]*common.UpstreamConfig{up1},
			ssr,
			rlr,
			vr,
			pr,
			nil,
			mt,
			1*time.Second,
		)
		err = upr.Bootstrap(ctx)
		if err != nil {
			t.Fatal(err)
		}
		err = upr.PrepareUpstreamsForNetwork(ctx, util.EvmNetworkId(123))
		if err != nil {
			t.Fatal(err)
		}
		pup1, err := upr.NewUpstream(up1)
		if err != nil {
			t.Fatal(err)
		}
		cl1, err := clr.GetOrCreateClient(ctx, pup1)
		if err != nil {
			t.Fatal(err)
		}
		pup1.Client = cl1

		ntw, err := NewNetwork(
			ctx,
			&log.Logger,
			"prjA",
			&common.NetworkConfig{
				Architecture: common.ArchitectureEvm,
				Evm: &common.EvmNetworkConfig{
					ChainId: 123,
				},
				Failsafe: []*common.FailsafeConfig{fsCfg},
			},
			rlr,
			upr,
			mt,
		)
		if err != nil {
			t.Fatal(err)
		}

		upstream.ReorderUpstreams(upr)

		fakeReq := common.NewNormalizedRequest(requestBytes)
		_, err = ntw.Forward(ctx, fakeReq)

		if err == nil {
			t.Fatalf("Expected non-nil error, got nil")
		}

		if !common.HasErrorCode(err, common.ErrCodeUpstreamMethodIgnored) {
			t.Fatalf("Expected error code %v, got %v", common.ErrCodeUpstreamMethodIgnored, err)
		}
	})

	t.Run("ForwardEthGetLogsEmptyArrayResponseSuccessWithRetryOnEmpty", func(t *testing.T) {
		util.ResetGock()
		defer util.ResetGock()
		util.SetupMocksForEvmStatePoller()
		defer util.AssertNoPendingMocks(t, 0)

		var requestBytes = []byte(`{"jsonrpc": "2.0","method": "eth_getBalance","params":["0x1234567890abcdef1234567890abcdef12345678"],"id": 1}`)

		gock.New("http://rpc1.localhost").
			Post("").
			Reply(200).
			JSON([]byte(`{"result":[]}`))

		gock.New("http://rpc2.localhost").
			Post("").
			Reply(200).
			JSON([]byte(`{"result":[{"logIndex":444,"fromHost":"rpc2"}]}`))

		ctx, cancel := context.WithCancel(context.Background())
		defer cancel()

		vr := thirdparty.NewVendorsRegistry()
		pr, err := thirdparty.NewProvidersRegistry(
			&log.Logger,
			vr,
			[]*common.ProviderConfig{},
			nil,
		)
		if err != nil {
			t.Fatal(err)
		}
		clr := clients.NewClientRegistry(&log.Logger, "prjA", nil)
		fsCfg := &common.FailsafeConfig{
			Retry: &common.RetryPolicyConfig{
				MaxAttempts: 2,
			},
		}
		rlr, err := upstream.NewRateLimitersRegistry(&common.RateLimiterConfig{
			Budgets: []*common.RateLimitBudgetConfig{},
		}, &log.Logger)
		if err != nil {
			t.Fatal(err)
		}
		mt := health.NewTracker(&log.Logger, "prjA", 2*time.Second)
		up1 := &common.UpstreamConfig{
			Type:     common.UpstreamTypeEvm,
			Id:       "rpc1",
			Endpoint: "http://rpc1.localhost",
			Evm: &common.EvmUpstreamConfig{
				ChainId: 123,
			},
		}
		up2 := &common.UpstreamConfig{
			Type:     common.UpstreamTypeEvm,
			Id:       "rpc2",
			Endpoint: "http://rpc2.localhost",
			Evm: &common.EvmUpstreamConfig{
				ChainId: 123,
			},
		}
		ssr, err := data.NewSharedStateRegistry(ctx, &log.Logger, &common.SharedStateConfig{
			Connector: &common.ConnectorConfig{
				Driver: "memory",
				Memory: &common.MemoryConnectorConfig{
					MaxItems: 100_000, MaxTotalSize: "1GB",
				},
			},
		})
		if err != nil {
			panic(err)
		}
		upr := upstream.NewUpstreamsRegistry(
			ctx,
			&log.Logger,
			"prjA",
			[]*common.UpstreamConfig{up1, up2},
			ssr,
			rlr,
			vr,
			pr,
			nil,
			mt,
			1*time.Second,
		)
		err = upr.Bootstrap(ctx)
		if err != nil {
			t.Fatal(err)
		}
		err = upr.PrepareUpstreamsForNetwork(ctx, util.EvmNetworkId(123))
		if err != nil {
			t.Fatal(err)
		}
		pup1, err := upr.NewUpstream(up1)
		if err != nil {
			t.Fatal(err)
		}
		cl1, err := clr.GetOrCreateClient(ctx, pup1)
		if err != nil {
			t.Fatal(err)
		}
		pup1.Client = cl1

		pup2, err := upr.NewUpstream(up2)
		if err != nil {
			t.Fatal(err)
		}
		cl2, err := clr.GetOrCreateClient(ctx, pup2)
		if err != nil {
			t.Fatal(err)
		}
		pup2.Client = cl2

		ntw, err := NewNetwork(
			ctx,
			&log.Logger,
			"prjA",
			&common.NetworkConfig{
				Architecture: common.ArchitectureEvm,
				Evm: &common.EvmNetworkConfig{
					ChainId: 123,
				},
				Failsafe: []*common.FailsafeConfig{fsCfg},
				DirectiveDefaults: &common.DirectiveDefaultsConfig{
					RetryEmpty: &common.TRUE,
				},
			},
			rlr,
			upr,
			mt,
		)
		if err != nil {
			t.Fatal(err)
		}

		upstream.ReorderUpstreams(upr)

		fakeReq := common.NewNormalizedRequest(requestBytes)
		fakeReq.ApplyDirectiveDefaults(ntw.Config().DirectiveDefaults)
		resp, err := ntw.Forward(ctx, fakeReq)

		if err != nil {
			t.Fatalf("Expected nil error, got %v", err)
		}

		jrr, err := resp.JsonRpcResponse()
		if err != nil {
			t.Fatalf("Failed to get JSON-RPC response: %v", err)
		}

		if jrr.Result == nil {
			t.Fatalf("Expected non-nil result")
		}

		fromHost, err := jrr.PeekStringByPath(context.TODO(), 0, "fromHost")
		if err != nil || fromHost != "rpc2" {
			t.Errorf("Expected fromHost to be %q, got %q", "rpc2", fromHost)
		}
	})

	t.Run("ForwardEthGetLogsEmptyArrayResponseSuccessWithoutRetryOnEmpty", func(t *testing.T) {
		util.ResetGock()
		defer util.ResetGock()
		util.SetupMocksForEvmStatePoller()
		defer util.AssertNoPendingMocks(t, 0)

		var requestBytes = []byte(`{"jsonrpc": "2.0","method": "eth_getBalance","params":["0x1234567890abcdef1234567890abcdef12345678"],"id": 1}`)

		gock.New("http://rpc1.localhost").
			Post("").
			Reply(200).
			JSON([]byte(`{"result":[],"fromHost": "rpc1"}`))

		ctx, cancel := context.WithCancel(context.Background())
		defer cancel()

		vr := thirdparty.NewVendorsRegistry()
		pr, err := thirdparty.NewProvidersRegistry(
			&log.Logger,
			vr,
			[]*common.ProviderConfig{},
			nil,
		)
		if err != nil {
			t.Fatal(err)
		}
		clr := clients.NewClientRegistry(&log.Logger, "prjA", nil)
		fsCfg := &common.FailsafeConfig{
			Retry: &common.RetryPolicyConfig{
				MaxAttempts: 2,
			},
		}
		rlr, err := upstream.NewRateLimitersRegistry(&common.RateLimiterConfig{
			Budgets: []*common.RateLimitBudgetConfig{},
		}, &log.Logger)
		if err != nil {
			t.Fatal(err)
		}
		mt := health.NewTracker(&log.Logger, "prjA", 2*time.Second)
		up1 := &common.UpstreamConfig{
			Type:     common.UpstreamTypeEvm,
			Id:       "rpc1",
			Endpoint: "http://rpc1.localhost",
			Evm: &common.EvmUpstreamConfig{
				ChainId: 123,
			},
		}
		up2 := &common.UpstreamConfig{
			Type:     common.UpstreamTypeEvm,
			Id:       "rpc2",
			Endpoint: "http://rpc2.localhost",
			Evm: &common.EvmUpstreamConfig{
				ChainId: 123,
			},
		}
		ssr, err := data.NewSharedStateRegistry(ctx, &log.Logger, &common.SharedStateConfig{
			Connector: &common.ConnectorConfig{
				Driver: "memory",
				Memory: &common.MemoryConnectorConfig{
					MaxItems: 100_000, MaxTotalSize: "1GB",
				},
			},
		})
		if err != nil {
			panic(err)
		}
		upr := upstream.NewUpstreamsRegistry(
			ctx,
			&log.Logger,
			"prjA",
			[]*common.UpstreamConfig{up1, up2},
			ssr,
			rlr,
			vr,
			pr,
			nil,
			mt,
			1*time.Second,
		)
		err = upr.Bootstrap(ctx)
		if err != nil {
			t.Fatal(err)
		}
		err = upr.PrepareUpstreamsForNetwork(ctx, util.EvmNetworkId(123))
		if err != nil {
			t.Fatal(err)
		}
		pup1, err := upr.NewUpstream(up1)
		if err != nil {
			t.Fatal(err)
		}
		cl1, err := clr.GetOrCreateClient(ctx, pup1)
		if err != nil {
			t.Fatal(err)
		}
		pup1.Client = cl1

		pup2, err := upr.NewUpstream(up2)
		if err != nil {
			t.Fatal(err)
		}
		cl2, err := clr.GetOrCreateClient(ctx, pup2)
		if err != nil {
			t.Fatal(err)
		}
		pup2.Client = cl2

		ntw, err := NewNetwork(
			ctx,
			&log.Logger,
			"prjA",
			&common.NetworkConfig{
				Architecture: common.ArchitectureEvm,
				Evm: &common.EvmNetworkConfig{
					ChainId: 123,
				},
				Failsafe: []*common.FailsafeConfig{fsCfg},
			},
			rlr,
			upr,
			mt,
		)
		if err != nil {
			t.Fatal(err)
		}

		upstream.ReorderUpstreams(upr)

		fakeReq := common.NewNormalizedRequest(requestBytes)
		resp, err := ntw.Forward(ctx, fakeReq)

		if err != nil {
			t.Fatalf("Expected nil error, got %v", err)
		}

		jrr, err := resp.JsonRpcResponse()
		if err != nil {
			t.Fatalf("Failed to get JSON-RPC response: %v", err)
		}

		if jrr.Result == nil {
			t.Fatalf("Expected non-nil result")
		}

		if jrr.Result[0] != '[' || jrr.Result[1] != ']' {
			t.Fatalf("Expected result to be an array")
		}
	})

	t.Run("ForwardEthGetLogsBothEmptyArrayResponse", func(t *testing.T) {
		util.ResetGock()
		defer util.ResetGock()
		util.SetupMocksForEvmStatePoller()
		defer util.AssertNoPendingMocks(t, 0)

		var requestBytes = []byte(`{"jsonrpc": "2.0","method": "eth_getBalance","params":["0x1234567890abcdef1234567890abcdef12345678"],"id": 1}`)

		emptyResponse := []byte(`{"jsonrpc": "2.0","id": 1,"result":[]}`)

		gock.New("http://rpc1.localhost").
			Post("").
			Filter(func(request *http.Request) bool {
				return strings.Contains(util.SafeReadBody(request), "eth_getBalance")
			}).
			Reply(200).
			JSON(emptyResponse)

		gock.New("http://rpc2.localhost").
			Post("").
			Filter(func(request *http.Request) bool {
				return strings.Contains(util.SafeReadBody(request), "eth_getBalance")
			}).
			Reply(200).
			JSON(emptyResponse)

		ctx, cancel := context.WithTimeout(context.Background(), 1*time.Second)
		defer cancel()

		rlr, err := upstream.NewRateLimitersRegistry(&common.RateLimiterConfig{
			Budgets: []*common.RateLimitBudgetConfig{},
		}, &log.Logger)
		if err != nil {
			t.Fatalf("Failed to create rate limiters registry: %v", err)
		}
		vr := thirdparty.NewVendorsRegistry()
		pr, err := thirdparty.NewProvidersRegistry(
			&log.Logger,
			vr,
			[]*common.ProviderConfig{},
			nil,
		)
		if err != nil {
			t.Fatal(err)
		}
		mt := health.NewTracker(&log.Logger, "prjA", 2*time.Second)
		up1 := &common.UpstreamConfig{
			Type:     common.UpstreamTypeEvm,
			Id:       "rpc1",
			Endpoint: "http://rpc1.localhost",
			Evm: &common.EvmUpstreamConfig{
				ChainId: 123,
			},
		}
		up2 := &common.UpstreamConfig{
			Type:     common.UpstreamTypeEvm,
			Id:       "rpc2",
			Endpoint: "http://rpc2.localhost",
			Evm: &common.EvmUpstreamConfig{
				ChainId: 123,
			},
		}
		ssr, err := data.NewSharedStateRegistry(ctx, &log.Logger, &common.SharedStateConfig{
			Connector: &common.ConnectorConfig{
				Driver: "memory",
				Memory: &common.MemoryConnectorConfig{
					MaxItems: 100_000, MaxTotalSize: "1GB",
				},
			},
		})
		if err != nil {
			panic(err)
		}
		upr := upstream.NewUpstreamsRegistry(
			ctx,
			&log.Logger,
			"prjA",
			[]*common.UpstreamConfig{up1, up2},
			ssr,
			rlr,
			vr,
			pr,
			nil,
			mt,
			1*time.Second,
		)
		err = upr.Bootstrap(ctx)
		if err != nil {
			t.Fatalf("Failed to bootstrap upstreams registry: %v", err)
		}
		err = upr.PrepareUpstreamsForNetwork(ctx, util.EvmNetworkId(123))
		if err != nil {
			t.Fatalf("Failed to prepare upstreams for network: %v", err)
		}

		ntw, err := NewNetwork(
			ctx,
			&log.Logger,
			"prjA",
			&common.NetworkConfig{
				Architecture: common.ArchitectureEvm,
				Evm: &common.EvmNetworkConfig{
					ChainId: 123,
				},
				Failsafe: []*common.FailsafeConfig{{
					Retry: &common.RetryPolicyConfig{
						MaxAttempts: 2,
					}},
				},
				DirectiveDefaults: &common.DirectiveDefaultsConfig{
					RetryEmpty: &common.TRUE,
				},
			},
			rlr,
			upr,
			mt,
		)
		if err != nil {
			t.Fatalf("Failed to create network: %v", err)
		}

		upstream.ReorderUpstreams(upr)

		time.Sleep(300 * time.Millisecond)

		fakeReq := common.NewNormalizedRequest(requestBytes)
		fakeReq.ApplyDirectiveDefaults(ntw.Config().DirectiveDefaults)
		resp, err := ntw.Forward(ctx, fakeReq)

		if err != nil {
			t.Fatalf("Expected nil error, got %v", err)
		}

		jrr, err := resp.JsonRpcResponse()
		if err != nil {
			t.Fatalf("Failed to get JSON-RPC response: %v", err)
		}

		if jrr.Result == nil {
			t.Fatalf("Expected non-nil result")
		}

		if len(jrr.Result) != 2 || jrr.Result[0] != '[' || jrr.Result[1] != ']' {
			t.Errorf("Expected empty array result, got %s", string(jrr.Result))
		}
	})

	t.Run("ForwardQuicknodeEndpointRateLimitResponse", func(t *testing.T) {
		util.ResetGock()
		defer util.ResetGock()
		util.SetupMocksForEvmStatePoller()
		defer util.AssertNoPendingMocks(t, 0)

		var requestBytes = []byte(`{"jsonrpc":"2.0","id":1,"method":"eth_getLogs","params":["0x1273c18"]}`)

		gock.New("http://rpc1.localhost").
			Post("").
			Reply(429).
			JSON([]byte(`{"error":{"code":-32007,"message":"300/second request limit reached - reduce calls per second or upgrade your account at quicknode.com"}}`))

		log.Logger.Info().Msgf("Mocks registered: %d", len(gock.Pending()))

		ctx, cancel := context.WithCancel(context.Background())
		defer cancel()

		fsCfg := &common.FailsafeConfig{}
		rlr, err := upstream.NewRateLimitersRegistry(&common.RateLimiterConfig{
			Budgets: []*common.RateLimitBudgetConfig{},
		}, &log.Logger)
		if err != nil {
			t.Fatal(err)
		}
		vr := thirdparty.NewVendorsRegistry()
		pr, err := thirdparty.NewProvidersRegistry(
			&log.Logger,
			vr,
			[]*common.ProviderConfig{},
			nil,
		)
		if err != nil {
			t.Fatal(err)
		}
		mt := health.NewTracker(&log.Logger, "prjA", 2*time.Second)
		FALSE := false
		up1 := &common.UpstreamConfig{
			Type:     common.UpstreamTypeEvm,
			Id:       "rpc1",
			Endpoint: "http://rpc1.localhost",
			Evm: &common.EvmUpstreamConfig{
				ChainId: 123,
			},
			VendorName: "quicknode",
			JsonRpc: &common.JsonRpcUpstreamConfig{
				SupportsBatch: &FALSE,
			},
		}
		ssr, err := data.NewSharedStateRegistry(ctx, &log.Logger, &common.SharedStateConfig{
			Connector: &common.ConnectorConfig{
				Driver: "memory",
				Memory: &common.MemoryConnectorConfig{
					MaxItems: 100_000, MaxTotalSize: "1GB",
				},
			},
		})
		if err != nil {
			panic(err)
		}
		upr := upstream.NewUpstreamsRegistry(
			ctx,
			&log.Logger,
			"prjA",
			[]*common.UpstreamConfig{up1},
			ssr,
			rlr,
			vr,
			pr,
			nil,
			mt,
			1*time.Second,
		)
		err = upr.Bootstrap(ctx)
		if err != nil {
			t.Fatalf("Failed to bootstrap upstreams registry: %v", err)
		}
		err = upr.PrepareUpstreamsForNetwork(ctx, util.EvmNetworkId(123))
		if err != nil {
			t.Fatalf("Failed to prepare upstreams for network: %v", err)
		}

		ntw, err := NewNetwork(
			ctx,
			&log.Logger,
			"prjA",
			&common.NetworkConfig{
				Architecture: common.ArchitectureEvm,
				Evm: &common.EvmNetworkConfig{
					ChainId: 123,
				},
				Failsafe: []*common.FailsafeConfig{fsCfg},
			},
			rlr,
			upr,
			mt,
		)
		if err != nil {
			t.Fatal(err)
		}

		upstream.ReorderUpstreams(upr)

		fakeReq := common.NewNormalizedRequest(requestBytes)
		resp, err := ntw.Forward(ctx, fakeReq)

		if err == nil {
			t.Errorf("Expected non-nil error, got nil")
			return
		}

		if resp != nil {
			t.Errorf("Expected nil response, got %v", resp)
			return
		}

		if !common.HasErrorCode(err, common.ErrCodeEndpointCapacityExceeded) {
			t.Errorf("Expected error code %v, got %+v", common.ErrCodeEndpointCapacityExceeded, err)
		}
	})

	t.Run("ForwardLlamaRPCEndpointRateLimitResponseSingle", func(t *testing.T) {
		util.ResetGock()
		defer util.ResetGock()
		util.SetupMocksForEvmStatePoller()
		defer util.AssertNoPendingMocks(t, 0)

		var requestBytes = []byte(`{"jsonrpc":"2.0","id":1,"method":"eth_getBalance","params":["0x1273c18",false]}`)

		gock.New("http://rpc1.localhost").
			Post("").
			Filter(func(request *http.Request) bool {
				return strings.Contains(util.SafeReadBody(request), "eth_getBalance")
			}).
			Reply(200).
			BodyString(`error code: 1015`)

		log.Logger.Info().Msgf("Mocks registered: %d", len(gock.Pending()))

		ctx, cancel := context.WithCancel(context.Background())
		defer cancel()

		fsCfg := &common.FailsafeConfig{}
		rlr, err := upstream.NewRateLimitersRegistry(&common.RateLimiterConfig{
			Budgets: []*common.RateLimitBudgetConfig{},
		}, &log.Logger)
		if err != nil {
			t.Fatal(err)
		}
		vr := thirdparty.NewVendorsRegistry()
		pr, err := thirdparty.NewProvidersRegistry(
			&log.Logger,
			vr,
			[]*common.ProviderConfig{},
			nil,
		)
		if err != nil {
			t.Fatal(err)
		}
		mt := health.NewTracker(&log.Logger, "prjA", 2*time.Second)
		up1 := &common.UpstreamConfig{
			Type:     common.UpstreamTypeEvm,
			Id:       "rpc1",
			Endpoint: "http://rpc1.localhost",
			Evm: &common.EvmUpstreamConfig{
				ChainId: 123,
			},
			JsonRpc: &common.JsonRpcUpstreamConfig{
				SupportsBatch: &common.FALSE,
			},
			VendorName: "llama",
		}
		ssr, err := data.NewSharedStateRegistry(ctx, &log.Logger, &common.SharedStateConfig{
			Connector: &common.ConnectorConfig{
				Driver: "memory",
				Memory: &common.MemoryConnectorConfig{
					MaxItems: 100_000, MaxTotalSize: "1GB",
				},
			},
		})
		if err != nil {
			panic(err)
		}
		upr := upstream.NewUpstreamsRegistry(
			ctx,
			&log.Logger,
			"prjA",
			[]*common.UpstreamConfig{up1},
			ssr,
			rlr,
			vr,
			pr,
			nil,
			mt,
			1*time.Second,
		)
		err = upr.Bootstrap(ctx)
		if err != nil {
			t.Fatalf("Failed to bootstrap upstreams registry: %v", err)
		}
		err = upr.PrepareUpstreamsForNetwork(ctx, util.EvmNetworkId(123))
		if err != nil {
			t.Fatalf("Failed to prepare upstreams for network: %v", err)
		}

		ntw, err := NewNetwork(
			ctx,
			&log.Logger,
			"prjA",
			&common.NetworkConfig{
				Architecture: common.ArchitectureEvm,
				Evm: &common.EvmNetworkConfig{
					ChainId: 123,
				},
				Failsafe: []*common.FailsafeConfig{fsCfg},
			},
			rlr,
			upr,
			mt,
		)
		if err != nil {
			t.Fatal(err)
		}

		upstream.ReorderUpstreams(upr)

		fakeReq := common.NewNormalizedRequest(requestBytes)
		resp, err := ntw.Forward(ctx, fakeReq)

		if err == nil {
			t.Errorf("Expected non-nil error, got nil")
			return
		}

		if resp != nil {
			t.Errorf("Expected nil response, got %v", resp)
			return
		}

		if !common.HasErrorCode(err, common.ErrCodeEndpointCapacityExceeded) {
			t.Errorf("Expected error code %v, got %+v", common.ErrCodeEndpointCapacityExceeded, err)
		}
	})

	t.Run("ForwardLlamaRPCEndpointRateLimitResponseBatch", func(t *testing.T) {
		util.ResetGock()
		defer util.ResetGock()
		util.SetupMocksForEvmStatePoller()
		defer util.AssertNoPendingMocks(t, 0)

		var requestBytes = []byte(`{"jsonrpc":"2.0","id":1,"method":"eth_getBalance","params":["0x1273c18",false]}`)

		gock.New("http://rpc1.localhost").
			Post("").
			Filter(func(request *http.Request) bool {
				return strings.Contains(util.SafeReadBody(request), "eth_getBalance")
			}).
			Reply(200).
			BodyString(`error code: 1015`)

		log.Logger.Info().Msgf("Mocks registered: %d", len(gock.Pending()))

		ctx, cancel := context.WithCancel(context.Background())
		defer cancel()

		fsCfg := &common.FailsafeConfig{}
		rlr, err := upstream.NewRateLimitersRegistry(&common.RateLimiterConfig{
			Budgets: []*common.RateLimitBudgetConfig{},
		}, &log.Logger)
		if err != nil {
			t.Fatal(err)
		}
		vr := thirdparty.NewVendorsRegistry()
		pr, err := thirdparty.NewProvidersRegistry(
			&log.Logger,
			vr,
			[]*common.ProviderConfig{},
			nil,
		)
		if err != nil {
			t.Fatal(err)
		}
		mt := health.NewTracker(&log.Logger, "prjA", 2*time.Second)
		up1 := &common.UpstreamConfig{
			Type:     common.UpstreamTypeEvm,
			Id:       "rpc1",
			Endpoint: "http://rpc1.localhost",
			Evm: &common.EvmUpstreamConfig{
				ChainId: 123,
			},
			JsonRpc: &common.JsonRpcUpstreamConfig{
				SupportsBatch: &common.TRUE,
			},
			VendorName: "llama",
		}
		ssr, err := data.NewSharedStateRegistry(ctx, &log.Logger, &common.SharedStateConfig{
			Connector: &common.ConnectorConfig{
				Driver: "memory",
				Memory: &common.MemoryConnectorConfig{
					MaxItems: 100_000, MaxTotalSize: "1GB",
				},
			},
		})
		if err != nil {
			panic(err)
		}
		upr := upstream.NewUpstreamsRegistry(
			ctx,
			&log.Logger,
			"prjA",
			[]*common.UpstreamConfig{up1},
			ssr,
			rlr,
			vr,
			pr,
			nil,
			mt,
			1*time.Second,
		)
		err = upr.Bootstrap(ctx)
		if err != nil {
			t.Fatalf("Failed to bootstrap upstreams registry: %v", err)
		}
		err = upr.PrepareUpstreamsForNetwork(ctx, util.EvmNetworkId(123))
		if err != nil {
			t.Fatalf("Failed to prepare upstreams for network: %v", err)
		}

		ntw, err := NewNetwork(
			ctx,
			&log.Logger,
			"prjA",
			&common.NetworkConfig{
				Architecture: common.ArchitectureEvm,
				Evm: &common.EvmNetworkConfig{
					ChainId: 123,
				},
				Failsafe: []*common.FailsafeConfig{fsCfg},
			},
			rlr,
			upr,
			mt,
		)
		if err != nil {
			t.Fatal(err)
		}

		upstream.ReorderUpstreams(upr)

		fakeReq := common.NewNormalizedRequest(requestBytes)
		resp, err := ntw.Forward(ctx, fakeReq)

		if err == nil {
			t.Errorf("Expected non-nil error, got nil")
			return
		}

		if resp != nil {
			t.Errorf("Expected nil response, got %v", resp)
			return
		}

		if !common.HasErrorCode(err, common.ErrCodeEndpointCapacityExceeded) {
			t.Errorf("Expected error code %v, got %+v", common.ErrCodeEndpointCapacityExceeded, err)
		}
	})

	t.Run("DynamicMethodSpecificLatencyPreference", func(t *testing.T) {
		util.ResetGock()
		defer util.ResetGock()
		util.SetupMocksForEvmStatePoller()
		defer util.AssertNoPendingMocks(t, 9)

		projectID := "test-project"
		networkID := "evm:123"

		logger := log.Logger
		metricsTracker := health.NewTracker(&logger, projectID, 1*time.Hour)

		ctx, cancel := context.WithCancel(context.Background())
		defer cancel()

		metricsTracker.Bootstrap(ctx)

		rateLimitersRegistry, err := upstream.NewRateLimitersRegistry(&common.RateLimiterConfig{
			Budgets: []*common.RateLimitBudgetConfig{},
		}, &logger)
		assert.NoError(t, err)

		upstreamConfigs := []*common.UpstreamConfig{
			{Id: "upstream-a", Endpoint: "http://upstream-a.localhost", Type: common.UpstreamTypeEvm, Evm: &common.EvmUpstreamConfig{ChainId: 123}},
			{Id: "upstream-b", Endpoint: "http://upstream-b.localhost", Type: common.UpstreamTypeEvm, Evm: &common.EvmUpstreamConfig{ChainId: 123}},
			{Id: "upstream-c", Endpoint: "http://upstream-c.localhost", Type: common.UpstreamTypeEvm, Evm: &common.EvmUpstreamConfig{ChainId: 123}},
		}

		vr := thirdparty.NewVendorsRegistry()
		pr, err := thirdparty.NewProvidersRegistry(
			&logger,
			vr,
			[]*common.ProviderConfig{},
			nil,
		)
		if err != nil {
			t.Fatal(err)
		}
		ssr, err := data.NewSharedStateRegistry(ctx, &log.Logger, &common.SharedStateConfig{
			Connector: &common.ConnectorConfig{
				Driver: "memory",
				Memory: &common.MemoryConnectorConfig{
					MaxItems: 100_000, MaxTotalSize: "1GB",
				},
			},
		})
		if err != nil {
			panic(err)
		}
		upstreamsRegistry := upstream.NewUpstreamsRegistry(
			ctx,
			&logger,
			projectID,
			upstreamConfigs,
			ssr,
			rateLimitersRegistry,
			vr,
			pr,
			nil,
			metricsTracker,
			1*time.Second,
		)

		err = upstreamsRegistry.Bootstrap(ctx)
		assert.NoError(t, err)

		err = upstreamsRegistry.PrepareUpstreamsForNetwork(ctx, networkID)
		assert.NoError(t, err)

		prj := &PreparedProject{
			Config: &common.ProjectConfig{
				Id:       projectID,
				Networks: []*common.NetworkConfig{},
			},
			Logger: &logger,
		}
		networksRegistry := NewNetworksRegistry(
			prj,
			ctx,
			upstreamsRegistry,
			metricsTracker,
			nil,
			rateLimitersRegistry,
			&logger,
		)

		ntw, err := networksRegistry.prepareNetwork(
			&common.NetworkConfig{
				Architecture: common.ArchitectureEvm,
				Evm:          &common.EvmNetworkConfig{ChainId: 123},
			},
		)
		assert.NoError(t, err)

		mockRequests := func(method string, upstreamId string, latency time.Duration) {
			gock.New("http://" + upstreamId + ".localhost").
				Persist().
				Post("/").
				Filter(func(request *http.Request) bool {
					// seek body in request without changing the original Body buffer
					body := util.SafeReadBody(request)
					return strings.Contains(body, method) && strings.Contains(request.Host, upstreamId)
				}).
				Reply(200).
				BodyString(`{"jsonrpc":"2.0","id":1,"result":"0x1","method":"` + method + `","upstreamId":"` + upstreamId + `","latency":` + fmt.Sprintf("%d", latency.Milliseconds()) + `}`).
				Delay(latency)
		}

		upstream.ReorderUpstreams(upstreamsRegistry)

		// Upstream A is faster for eth_call, Upstream B is faster for eth_traceTransaction, Upstream C is faster for eth_getLogs
		mockRequests("eth_getLogs", "upstream-a", 200*time.Millisecond)
		mockRequests("eth_getLogs", "upstream-b", 100*time.Millisecond)
		mockRequests("eth_getLogs", "upstream-c", 50*time.Millisecond)
		mockRequests("eth_traceTransaction", "upstream-a", 100*time.Millisecond)
		mockRequests("eth_traceTransaction", "upstream-b", 50*time.Millisecond)
		mockRequests("eth_traceTransaction", "upstream-c", 200*time.Millisecond)
		mockRequests("eth_call", "upstream-a", 50*time.Millisecond)
		mockRequests("eth_call", "upstream-b", 200*time.Millisecond)
		mockRequests("eth_call", "upstream-c", 100*time.Millisecond)

		allMethods := []string{"eth_getLogs", "eth_traceTransaction", "eth_call"}

		upstreamsRegistry.PrepareUpstreamsForNetwork(ctx, networkID)
		time.Sleep(2 * time.Second)

		upstreamsRegistry.RefreshUpstreamNetworkMethodScores()
		time.Sleep(2 * time.Second)

		wg := sync.WaitGroup{}
		for _, method := range allMethods {
			for i := 0; i < 100; i++ {
				wg.Add(1)
				go func(method string) {
					defer wg.Done()
					upstreamsRegistry.RefreshUpstreamNetworkMethodScores()
					req := common.NewNormalizedRequest([]byte(fmt.Sprintf(`{"jsonrpc":"2.0","method":"%s","params":[],"id":1}`, method)))
					req.SetNetwork(ntw)
					oups, err := upstreamsRegistry.GetSortedUpstreams(context.Background(), networkID, method)
					upstreamsRegistry.RLockUpstreams()
					ups := []common.Upstream{}
					ups = append(ups, oups...)
					upstreamsRegistry.RUnlockUpstreams()
					assert.NoError(t, err)
					for _, up := range ups {
						_, err = up.Forward(ctx, req, false)
						assert.NoError(t, err)
					}
				}(method)
				// time.Sleep(1 * time.Millisecond)
			}
		}
		wg.Wait()

		time.Sleep(2 * time.Second)
		upstreamsRegistry.RefreshUpstreamNetworkMethodScores()

		sortedUpstreamsGetLogs, err := upstreamsRegistry.GetSortedUpstreams(context.TODO(), networkID, "eth_getLogs")
		assert.NoError(t, err)
		assert.Equal(t, "upstream-c", sortedUpstreamsGetLogs[0].Id(), "Expected upstream-c to be preferred for eth_getLogs in Phase 1")

		sortedUpstreamsTraceTransaction, err := upstreamsRegistry.GetSortedUpstreams(context.TODO(), networkID, "eth_traceTransaction")
		assert.NoError(t, err)
		assert.Equal(t, "upstream-b", sortedUpstreamsTraceTransaction[0].Id(), "Expected upstream-b to be preferred for eth_traceTransaction in Phase 1")

		sortedUpstreamsCall, err := upstreamsRegistry.GetSortedUpstreams(context.TODO(), networkID, "eth_call")
		assert.NoError(t, err)
		assert.Equal(t, "upstream-a", sortedUpstreamsCall[0].Id(), "Expected upstream-a to be preferred for eth_call in Phase 1")
	})

	t.Run("ForwardEnvioUnsupportedNetwork", func(t *testing.T) {
		util.ResetGock()
		defer util.ResetGock()
		util.SetupMocksForEvmStatePoller()
		defer util.AssertNoPendingMocks(t, 0)

		var requestBytes = []byte(`{"jsonrpc":"2.0","method":"eth_getLogs","params":[{"address":"0x1234567890abcdef1234567890abcdef12345678"}],"id": 1}`)

		gock.New("https://rpc.hypersync.xyz").
			Post("").
			Filter(func(request *http.Request) bool {
				return strings.Contains(util.SafeReadBody(request), "eth_chainId")
			}).
			Reply(500).
			BodyString(`{"error": "Internal Server Error"}`)

		gock.New("http://rpc1.localhost").
			Post("").
			Filter(func(request *http.Request) bool {
				return strings.Contains(util.SafeReadBody(request), "eth_getLogs")
			}).
			Reply(200).
			JSON([]byte(`{"result":[{"logIndex":444}]}`))

		log.Logger.Info().Msgf("Mocks registered: %d", len(gock.Pending()))

		ctx, cancel := context.WithCancel(context.Background())
		defer cancel()

		fsCfg := &common.FailsafeConfig{}
		rlr, err := upstream.NewRateLimitersRegistry(&common.RateLimiterConfig{
			Budgets: []*common.RateLimitBudgetConfig{},
		}, &log.Logger)
		if err != nil {
			t.Fatal(err)
		}
		mt := health.NewTracker(&log.Logger, "prjA", 2*time.Second)

		// First upstream (Envio) with unsupported network
		upEnvio := &common.UpstreamConfig{
			Type:     common.UpstreamTypeEvm,
			Id:       "envio",
			Endpoint: "https://rpc.hypersync.xyz",
			JsonRpc: &common.JsonRpcUpstreamConfig{
				SupportsBatch: &common.TRUE,
			},
			VendorName: "envio",
		}

		// Second upstream (RPC1)
		upRpc1 := &common.UpstreamConfig{
			Type:     common.UpstreamTypeEvm,
			Id:       "rpc1",
			Endpoint: "http://rpc1.localhost",
			Evm: &common.EvmUpstreamConfig{
				ChainId: 123,
			},
			JsonRpc: &common.JsonRpcUpstreamConfig{
				SupportsBatch: &common.TRUE,
			},
		}

		vr := thirdparty.NewVendorsRegistry()
		pr, err := thirdparty.NewProvidersRegistry(
			&log.Logger,
			vr,
			[]*common.ProviderConfig{},
			nil,
		)
		if err != nil {
			t.Fatal(err)
		}
		ssr, err := data.NewSharedStateRegistry(ctx, &log.Logger, &common.SharedStateConfig{
			Connector: &common.ConnectorConfig{
				Driver: "memory",
				Memory: &common.MemoryConnectorConfig{
					MaxItems: 100_000, MaxTotalSize: "1GB",
				},
			},
		})
		if err != nil {
			panic(err)
		}
		upr := upstream.NewUpstreamsRegistry(
			ctx,
			&log.Logger,
			"prjA",
			[]*common.UpstreamConfig{upEnvio, upRpc1}, // Both upstreams
			ssr,
			rlr,
			vr,
			pr,
			nil,
			mt,
			1*time.Second,
		)
		err = upr.Bootstrap(ctx)
		if err == nil {
			t.Fatalf("Expected error on registry bootstrap, got nil")
		}

		ntw, err := NewNetwork(
			ctx,
			&log.Logger,
			"prjA",
			&common.NetworkConfig{
				Architecture: common.ArchitectureEvm,
				Evm: &common.EvmNetworkConfig{
					ChainId: 123,
				},
				Failsafe: []*common.FailsafeConfig{fsCfg},
			},
			rlr,
			upr,
			mt,
		)
		if err != nil {
			t.Fatal(err)
		}

		upstream.ReorderUpstreams(upr)

		fakeReq := common.NewNormalizedRequest(requestBytes)
		resp, err := ntw.Forward(ctx, fakeReq)
		if err != nil {
			t.Fatalf("Expected nil error, got %v", err)
		}

		// Convert the raw response to a map to access custom fields like fromHost
		jrr, err := resp.JsonRpcResponse()
		if err != nil {
			t.Fatalf("Failed to get JSON-RPC response: %v", err)
		}

		// Check that the result field is an empty array as expected
		result := []interface{}{}
		err = sonic.Unmarshal(jrr.Result, &result)
		if err != nil {
			t.Fatalf("Failed to unmarshal result: %v", err)
		}
		if len(result) == 0 {
			t.Fatalf("Expected non-empty result array")
		}
	})

	t.Run("ResponseReleasedBeforeCacheSet", func(t *testing.T) {
		util.ResetGock()
		defer util.ResetGock()
		util.SetupMocksForEvmStatePoller()
		defer util.AssertNoPendingMocks(t, 0)

		cacheCfg := &common.CacheConfig{
			Connectors: []*common.ConnectorConfig{
				{
					Id:     "mock",
					Driver: "mock",
					Mock: &common.MockConnectorConfig{
						MemoryConnectorConfig: common.MemoryConnectorConfig{
							MaxItems: 100_000, MaxTotalSize: "1GB",
						},
						// GetDelay: 10 * time.Second,
						// SetDelay: 10 * time.Second,
					},
				},
			},
			Policies: []*common.CachePolicyConfig{
				{
					Network:   "*",
					Method:    "*",
					TTL:       common.Duration(5 * time.Minute),
					Connector: "mock",
				},
			},
		}
		cacheCfg.SetDefaults()

		ctx, cancel := context.WithCancel(context.Background())
		defer cancel()
		network := setupTestNetworkSimple(t, ctx, nil, nil)
		gock.New("http://rpc1.localhost").
			Post("/").
			MatchType("json").
			JSON(map[string]interface{}{
				"jsonrpc": "2.0",
				"method":  "eth_getBalance",
				"params":  []interface{}{"0x11", "0x11"},
				"id":      11111,
			}).
			Reply(200).
			JSON(map[string]interface{}{
				"jsonrpc": "2.0",
				"id":      11111,
				"result": map[string]interface{}{
					"blockNumber": "0x1111",
				},
			})
		gock.New("http://rpc1.localhost").
			Post("/").
			MatchType("json").
			JSON(map[string]interface{}{
				"jsonrpc": "2.0",
				"method":  "eth_getBalance",
				"params":  []interface{}{"0x22", "0x22"},
				"id":      22222,
			}).
			Reply(200).
			JSON(map[string]interface{}{
				"jsonrpc": "2.0",
				"id":      22222,
				"result":  "0x22222222222222",
			})
		slowCache, err := evm.NewEvmJsonRpcCache(ctx, &log.Logger, cacheCfg)
		if err != nil {
			t.Fatalf("Failed to create evm json rpc cache: %v", err)
		}
		network.cacheDal = slowCache.WithProjectId("prjA")

		// Make the request
		req1 := common.NewNormalizedRequest([]byte(`{"jsonrpc":"2.0","method":"eth_getBalance","params":["0x11", "0x11"],"id":11111}`))
		req1.SetCacheDal(slowCache)
		req1.SetNetwork(network)
		req2 := common.NewNormalizedRequest([]byte(`{"jsonrpc":"2.0","method":"eth_getBalance","params":["0x22", "0x22"],"id":22222}`))
		req2.SetCacheDal(slowCache)
		req2.SetNetwork(network)

		// Use a WaitGroup to ensure both goroutines complete
		var wg sync.WaitGroup
		wg.Add(2)

		var jrr1Atomic atomic.Value
		var jrr2Atomic atomic.Value

		// Goroutine 1: Make the request and immediately release the response
		go func() {
			defer wg.Done()

			resp1, err := network.Forward(ctx, req1)
			if err != nil {
				t.Errorf("Unexpected error: %v", err)
				return
			}
			jrr1Value, err := resp1.JsonRpcResponse()
			if err != nil {
				t.Errorf("Unexpected error: %v", err)
				return
			}
			jrr1Atomic.Store(jrr1Value)
			// Simulate immediate release of the response
			resp1.Release()

			resp2, err := network.Forward(ctx, req2)
			if err != nil {
				t.Errorf("Unexpected error: %v", err)
				return
			}
			jrr2Value, err := resp2.JsonRpcResponse()
			if err != nil {
				t.Errorf("Unexpected error: %v", err)
				return
			}
			jrr2Atomic.Store(jrr2Value)
			resp2.Release()
		}()

		// Goroutine 2: Access the response concurrently
		go func() {
			defer wg.Done()
			time.Sleep(500 * time.Millisecond)
			var res1 string
			var res2 string
			jrr1 := jrr1Atomic.Load().(*common.JsonRpcResponse)
			jrr2 := jrr2Atomic.Load().(*common.JsonRpcResponse)
			if jrr1 != nil {
				res1 = string(jrr1.Result)
				_ = jrr1.ID()
			}
			if jrr2 != nil {
				res2 = string(jrr2.Result)
				_ = jrr2.ID()
			}
			assert.NotEmpty(t, res1)
			assert.NotEmpty(t, res2)
			assert.NotEqual(t, res1, res2)
			cache1, e1 := slowCache.Get(ctx, req1)
			cache2, e2 := slowCache.Get(ctx, req2)
			assert.NoError(t, e1)
			assert.NoError(t, e2)
			cjrr1, _ := cache1.JsonRpcResponse()
			cjrr2, _ := cache2.JsonRpcResponse()
			assert.NotNil(t, cjrr1)
			assert.NotNil(t, cjrr2)
			if cjrr1 != nil {
				assert.Equal(t, res1, string(cjrr1.Result))
			}
			if cjrr2 != nil {
				assert.Equal(t, res2, string(cjrr2.Result))
			}
		}()

		// Wait for both goroutines to complete
		wg.Wait()
	})

	t.Run("BatchRequestValidationAndRetry", func(t *testing.T) {
		util.ResetGock()
		defer util.ResetGock()
		util.SetupMocksForEvmStatePoller()
		defer util.AssertNoPendingMocks(t, 0)

		// Set up the test environment
		ctx, cancel := context.WithCancel(context.Background())
		defer cancel()
		network := setupTestNetworkSimple(t, ctx, &common.UpstreamConfig{
			Type:     common.UpstreamTypeEvm,
			Id:       "test",
			Endpoint: "http://rpc1.localhost",
			Evm: &common.EvmUpstreamConfig{
				ChainId:                            123,
				GetLogsAutoSplittingRangeThreshold: 100_000,
			},
			JsonRpc: &common.JsonRpcUpstreamConfig{
				SupportsBatch: &common.TRUE,
			},
			Failsafe: []*common.FailsafeConfig{{
				Retry: &common.RetryPolicyConfig{
					MaxAttempts: 2,
				}},
			},
		}, nil)

		// Mock the response for the batch request
		gock.New("http://rpc1.localhost").
			Post("/").
			Reply(200).
			BodyString(`[
				{
					"jsonrpc": "2.0",
					"id": 32,
					"error": {
						"code": -32000,
						"message": "method not found"
					}
				},
				{
					"jsonrpc": "2.0",
					"id": 43,
					"error": {
						"code": -32600,
						"message": "Invalid Request",
						"data": {
							"message": "Cancelled due to validation errors in batch request"
						}
					}
				}
			]`)
		gock.New("http://rpc1.localhost").
			Post("/").
			Reply(200).
			BodyString(`[
				{
					"jsonrpc": "2.0",
					"id": 43,
					"result": "0x22222222222222"
				}
			]`)

		// Create normalized requests
		req1 := common.NewNormalizedRequest([]byte(`{"jsonrpc":"2.0","id":32,"method":"eth_trace","params":[{"fromBlock":"0x35A35CB","toBlock":"0x35AF7CA"}]}`))
		req2 := common.NewNormalizedRequest([]byte(`{"jsonrpc":"2.0","id":43,"method":"eth_getBalance","params":["0x742d35Cc6634C0532925a3b844Bc454e4438f44e", "latest"]}`))

		// Process requests
		var resp1, resp2 *common.NormalizedResponse
		var err1, err2 error

		wg := sync.WaitGroup{}
		wg.Add(2)
		go func() {
			defer wg.Done()
			resp1, err1 = network.Forward(ctx, req1)
		}()
		time.Sleep(100 * time.Millisecond)
		go func() {
			defer wg.Done()
			resp2, err2 = network.Forward(ctx, req2)
		}()
		wg.Wait()

		// Assertions for the first request (server-side error, should be retried)
		assert.Error(t, err1, "Expected an error for the first request")
		assert.Nil(t, resp1, "Expected nil response for the first request")
		assert.False(t, common.IsRetryableTowardsUpstream(err1), "Expected a retryable error for the first request")
		assert.True(t, common.HasErrorCode(err1, common.ErrCodeEndpointUnsupported), "Expected a unsupported method error for the first request")

		// Assertions for the second request (client-side error, should not be retried)
		assert.Nil(t, err2, "Expected no error for the second request")
		assert.NotNil(t, resp2, "Expected non-nil response for the second request")
	})

	t.Run("ForwardWithMinimumMemoryAllocation", func(t *testing.T) {
		// reset any previous gock state, and assert at the end that all mocks were exercised
		util.ResetGock()
		defer util.ResetGock()
		util.SetupMocksForEvmStatePoller()
		defer util.AssertNoPendingMocks(t, 0)

		// Prepare a large payload and allowed overhead
		sampleSize := 100 * 1024 * 1024
		allowedOverhead := 35 * 1024 * 1024
		largeResult := strings.Repeat("x", sampleSize)

		// Stub only the actual debug_traceTransaction call and return our big string
		gock.New("http://rpc1.localhost").
			Post("/").
			Filter(func(r *http.Request) bool {
				return strings.Contains(util.SafeReadBody(r), "debug_traceTransaction")
			}).
			Reply(200).
			BodyString(fmt.Sprintf(`{"jsonrpc":"2.0","id":1,"result":"%s"}`, largeResult))

		// build a minimal network with a single EVM upstream
		ctx, cancel := context.WithCancel(context.Background())
		defer cancel()

		upCfg := &common.UpstreamConfig{
			Type:     common.UpstreamTypeEvm,
			Id:       "rpc1",
			Endpoint: "http://rpc1.localhost",
			Evm: &common.EvmUpstreamConfig{
				ChainId: 123,
			},
		}
		network := setupTestNetworkSimple(t, ctx, upCfg, nil)

		// give the poller a moment to start up
		time.Sleep(100 * time.Millisecond)

		// seed the poller with our two known block heights
		ups := network.upstreamsRegistry.GetNetworkUpstreams(ctx, "evm:123")[0]
		poller := ups.EvmStatePoller()
		poller.SuggestLatestBlock(9)
		poller.SuggestFinalizedBlock(8)

		// prepare the JSON‑RPC request
		reqBody := []byte(`{
			"jsonrpc":"2.0",
			"method":"debug_traceTransaction",
			"params":["0x1234567890abcdef1234567890abcdef12345678"],
			"id":1
		}`)
		req := common.NewNormalizedRequest(reqBody)
		req.SetNetwork(network)

		// measure heap before invocation
		var mBefore, mAfter runtime.MemStats
		runtime.GC()
		runtime.ReadMemStats(&mBefore)

		// do the forward
		resp, err := network.Forward(ctx, req)
		assert.NoError(t, err)
		assert.NotNil(t, resp)

		// measure heap after
		runtime.GC()
		runtime.ReadMemStats(&mAfter)

		used := mAfter.Alloc - mBefore.Alloc
		t.Logf("Memory used for request: %.2f MB", float64(used)/(1024*1024))

		// assert we stayed under sampleSize + overhead
		maxAllowed := uint64(sampleSize + allowedOverhead)
		if used > maxAllowed {
			maxAllowedStr := fmt.Sprintf("%.2f MB", float64(maxAllowed)/(1024*1024))
			usedStr := fmt.Sprintf("%.2f MB", float64(used)/(1024*1024))
			t.Fatalf("Memory usage exceeded max of %s; used %s", maxAllowedStr, usedStr)
		}

		// finally, check the payload round‑tripped correctly
		jrr, err := resp.JsonRpcResponse()
		assert.NoError(t, err)
		// plus 2 bytes of quotes around the string
		expectedLen := sampleSize + 2
		if len(jrr.Result) != expectedLen {
			t.Fatalf("Expected result length %d, got %d", expectedLen, len(jrr.Result))
		}
	})
}

func TestNetwork_SelectionScenarios(t *testing.T) {
	t.Run("StatePollerContributesToErrorRateWhenNotResamplingExcludedUpstreams", func(t *testing.T) {
		util.ResetGock()
		defer util.ResetGock()

		evalFn, _ := common.CompileFunction(`
			(upstreams) => {
				return upstreams.filter(u => u.metrics.errorRate < 0.7);
			}
		`)
		selectionPolicy := &common.SelectionPolicyConfig{
			ResampleExcluded: false,
			EvalInterval:     common.Duration(100 * time.Millisecond),
			EvalFunction:     evalFn,
		}
		selectionPolicy.SetDefaults()

		// Mock failing responses for evm state poller
		gock.New("http://rpc1.localhost").
			Post("").
			Times(32).
			Reply(500).
			JSON([]byte(`{"error":{"code":-32000,"message":"Internal error"}}`))

		// Now mock successful responses
		gock.New("http://rpc1.localhost").
			Post("").
			Persist().
			Filter(func(request *http.Request) bool {
				body := util.SafeReadBody(request)
				return strings.Contains(body, "eth_getBlockByNumber") && strings.Contains(body, "latest")
			}).
			Reply(200).
			JSON([]byte(`{"result":{"number":"0x11118888"}}`))
		gock.New("http://rpc1.localhost").
			Post("").
			Persist().
			Filter(func(request *http.Request) bool {
				body := util.SafeReadBody(request)
				return strings.Contains(body, "eth_getBlockByNumber") && strings.Contains(body, "finalized")
			}).
			Reply(200).
			JSON([]byte(`{"result":{"number":"0x11117777"}}`))
		gock.New("http://rpc1.localhost").
			Post("").
			Persist().
			Filter(func(request *http.Request) bool {
				return strings.Contains(util.SafeReadBody(request), "eth_syncing")
			}).
			Reply(200).
			JSON([]byte(`{"result":false}`))

		// Create network with default selection policy and disabled resampling
		ctx, cancel := context.WithCancel(context.Background())
		defer cancel()
		network := setupTestNetworkSimple(t, ctx, &common.UpstreamConfig{
			Type:     common.UpstreamTypeEvm,
			Id:       "rpc1",
			Endpoint: "http://rpc1.localhost",
			Evm: &common.EvmUpstreamConfig{
				ChainId:             123,
				StatePollerInterval: common.Duration(50 * time.Millisecond), // Fast polling for test
				StatePollerDebounce: common.Duration(1 * time.Millisecond),  // Small debounce for test
			},
			JsonRpc: &common.JsonRpcUpstreamConfig{
				SupportsBatch: &common.FALSE,
			},
		}, &common.NetworkConfig{
			Architecture: common.ArchitectureEvm,
			Evm: &common.EvmNetworkConfig{
				ChainId: 123,
			},
			SelectionPolicy: selectionPolicy,
		})

		// Let the state poller run and accumulate errors
		time.Sleep(300 * time.Millisecond)

		ups1 := network.upstreamsRegistry.GetNetworkUpstreams(ctx, "evm:123")[0]

		// Verify the upstream is marked as inactive due to high error rate
		err := network.selectionPolicyEvaluator.AcquirePermit(&log.Logger, ups1, "eth_getBalance")
		assert.Error(t, err, "Upstream should be inactive due to state poller errors")
		assert.True(t, common.HasErrorCode(err, common.ErrCodeUpstreamExcludedByPolicy),
			"Expected upstream to be excluded by policy")

		// Verify metrics show high error rate from state poller requests
		metrics := network.metricsTracker.GetUpstreamMethodMetrics(ups1, "*")
		assert.True(t, metrics.ErrorRate() > 0.7,
			"Expected error rate above 70%% due to state poller failures, got %.2f%%",
			metrics.ErrorRate()*100)

		// Let the state poller improve the metrics
		time.Sleep(600 * time.Millisecond)

		// Verify the upstream becomes active again as error rate improves
		err = network.selectionPolicyEvaluator.AcquirePermit(&log.Logger, ups1, "eth_getBalance")
		assert.NoError(t, err, "Upstream should be active after error rate improves")

		// Verify metrics show improved error rate
		metrics = network.metricsTracker.GetUpstreamMethodMetrics(ups1, "*")
		assert.True(t, metrics.ErrorRate() < 0.7,
			"Expected error rate below 70%% after successful requests, got %.2f%%",
			metrics.ErrorRate()*100)
	})

}

var testMu sync.Mutex

func TestNetwork_InFlightRequests(t *testing.T) {
	t.Run("MultipleSuccessfulConcurrentRequests", func(t *testing.T) {
		testMu.Lock()
		defer testMu.Unlock()
		util.ResetGock()
		defer util.ResetGock()
		util.SetupMocksForEvmStatePoller()
		defer util.AssertNoPendingMocks(t, 1)

		ctx, cancel := context.WithCancel(context.Background())
		defer cancel()
		network := setupTestNetworkSimple(t, ctx, nil, nil)
		requestBytes := []byte(`{"jsonrpc":"2.0","method":"eth_getLogs","params":[]}`)

		gock.New("http://rpc1.localhost").
			Post("/").
			Persist().
			Filter(func(request *http.Request) bool {
				return strings.Contains(util.SafeReadBody(request), "eth_getLogs")
			}).
			Reply(200).
			Delay(1 * time.Second). // Delay a bit so in-flight multiplexing kicks in
			BodyString(`{"jsonrpc":"2.0","id":1,"result":"0x1"}`)

		var wg sync.WaitGroup
		for i := 0; i < 10; i++ {
			wg.Add(1)
			go func() {
				defer wg.Done()
				req := common.NewNormalizedRequest(requestBytes)
				resp, err := network.Forward(ctx, req)
				assert.NoError(t, err)
				assert.NotNil(t, resp)
			}()
		}
		wg.Wait()
	})

	t.Run("MultipleConcurrentRequestsWithFailure", func(t *testing.T) {
		testMu.Lock()
		defer testMu.Unlock()
		util.ResetGock()
		defer util.ResetGock()
		util.SetupMocksForEvmStatePoller()
		defer util.AssertNoPendingMocks(t, 0)

		ctx, cancel := context.WithCancel(context.Background())
		defer cancel()
		network := setupTestNetworkSimple(t, ctx, nil, nil)
		requestBytes := []byte(`{"jsonrpc":"2.0","method":"eth_getLogs","params":[]}`)

		gock.New("http://rpc1.localhost").
			Post("/").
			Times(1).
			Filter(func(request *http.Request) bool {
				return strings.Contains(util.SafeReadBody(request), "eth_getLogs")
			}).
			Reply(500).
			Delay(1 * time.Second).
			BodyString(`{"jsonrpc":"2.0","id":1,"error":{"code":-32000,"message":"Internal error"}}`)

		var wg sync.WaitGroup
		for i := 0; i < 10; i++ {
			wg.Add(1)
			go func() {
				defer wg.Done()
				req := common.NewNormalizedRequest(requestBytes)
				resp, err := network.Forward(ctx, req)
				assert.Error(t, err)
				assert.Nil(t, resp)
			}()
		}
		wg.Wait()
	})

	t.Run("MultipleConcurrentRequestsWithContextTimeout", func(t *testing.T) {
		testMu.Lock()
		defer testMu.Unlock()
		util.ResetGock()
		defer util.ResetGock()
		util.SetupMocksForEvmStatePoller()
		defer util.AssertNoPendingMocks(t, 1)

		ctx, cancel := context.WithCancel(context.Background())
		defer cancel()
		network := setupTestNetworkSimple(t, ctx, &common.UpstreamConfig{
			Type:     common.UpstreamTypeEvm,
			Id:       "test",
			Endpoint: "http://rpc1.localhost",
			Evm: &common.EvmUpstreamConfig{
				ChainId: 123,
			},
			Failsafe: []*common.FailsafeConfig{{
				Retry: nil,
				Hedge: nil,
				Timeout: &common.TimeoutPolicyConfig{
					Duration: common.Duration(50 * time.Millisecond),
				}},
			},
		}, nil)
		requestBytes := []byte(`{"jsonrpc":"2.0","method":"eth_getLogs","params":[]}`)

		gock.New("http://rpc1.localhost").
			Post("/").
			Persist().
			Filter(func(request *http.Request) bool {
				bd := util.SafeReadBody(request)
				return strings.Contains(bd, "eth_getLogs")
			}).
			Reply(200).
			Delay(100 * time.Second).
			BodyString(`{"jsonrpc":"2.0","id":1,"result":"0x1"}`)

		var wg sync.WaitGroup
		for i := 0; i < 50; i++ {
			wg.Add(1)
			go func() {
				defer wg.Done()
				ctx, cancel := context.WithTimeout(ctx, 10000*time.Millisecond)
				defer cancel()
				req := common.NewNormalizedRequest(requestBytes)
				resp, err := network.Forward(ctx, req)
				assert.Error(t, err)
				if !common.HasErrorCode(err, "ErrFailsafeTimeoutExceeded") {
					t.Errorf("Expected ErrFailsafeTimeoutExceeded, got %v", err)
				}
				assert.Nil(t, resp)
			}()
		}
		wg.Wait()
	})

	t.Run("MixedSuccessAndFailureConcurrentRequests", func(t *testing.T) {
		testMu.Lock()
		defer testMu.Unlock()
		util.ResetGock()
		defer util.ResetGock()
		util.SetupMocksForEvmStatePoller()
		defer util.AssertNoPendingMocks(t, 0)

		ctx, cancel := context.WithCancel(context.Background())
		defer cancel()
		network := setupTestNetworkSimple(t, ctx, nil, nil)
		successRequestBytes := []byte(`{"jsonrpc":"2.0","method":"eth_getLogs","params":[]}`)
		failureRequestBytes := []byte(`{"jsonrpc":"2.0","method":"eth_getBalance","params":["0x123"]}`)

		gock.New("http://rpc1.localhost").
			Post("/").
			Times(1).
			Filter(func(request *http.Request) bool {
				return strings.Contains(util.SafeReadBody(request), "eth_getLogs")
			}).
			Reply(200).
			Delay(1 * time.Second).
			BodyString(`{"jsonrpc":"2.0","id":1,"result":"0x1"}`)

		gock.New("http://rpc1.localhost").
			Post("/").
			Times(1).
			Filter(func(request *http.Request) bool {
				return strings.Contains(util.SafeReadBody(request), "eth_getBalance")
			}).
			Reply(500).
			Delay(1 * time.Second).
			BodyString(`{"jsonrpc":"2.0","id":1,"error":{"code":-32000,"message":"Internal error"}}`)

		var wg sync.WaitGroup
		wg.Add(2)

		go func() {
			defer wg.Done()
			req := common.NewNormalizedRequest(successRequestBytes)
			resp, err := network.Forward(ctx, req)
			assert.NoError(t, err)
			assert.NotNil(t, resp)
		}()

		go func() {
			defer wg.Done()
			req := common.NewNormalizedRequest(failureRequestBytes)
			resp, err := network.Forward(ctx, req)
			assert.Error(t, err)
			assert.Nil(t, resp)
		}()

		wg.Wait()
	})

	t.Run("SequentialInFlightRequests", func(t *testing.T) {
		testMu.Lock()
		defer testMu.Unlock()
		util.ResetGock()
		defer util.ResetGock()
		util.SetupMocksForEvmStatePoller()
		defer util.AssertNoPendingMocks(t, 0)

		ctx, cancel := context.WithCancel(context.Background())
		defer cancel()
		network := setupTestNetworkSimple(t, ctx, nil, nil)
		requestBytes := []byte(`{"jsonrpc":"2.0","method":"eth_getLogs","params":[]}`)

		gock.New("http://rpc1.localhost").
			Post("/").
			Times(2).
			Filter(func(request *http.Request) bool {
				return strings.Contains(util.SafeReadBody(request), "eth_getLogs")
			}).
			Reply(200).
			Delay(1 * time.Second).
			BodyString(`{"jsonrpc":"2.0","id":1,"result":"0x1"}`)

		// First request
		req1 := common.NewNormalizedRequest(requestBytes)
		resp1, err1 := network.Forward(ctx, req1)
		assert.NoError(t, err1)
		assert.NotNil(t, resp1)

		// Second request (should not be in-flight)
		req2 := common.NewNormalizedRequest(requestBytes)
		resp2, err2 := network.Forward(ctx, req2)
		assert.NoError(t, err2)
		assert.NotNil(t, resp2)
	})

	t.Run("JsonRpcIDConsistencyOnConcurrentRequests", func(t *testing.T) {
		testMu.Lock()
		defer testMu.Unlock()
		util.ResetGock()
		defer util.ResetGock()
		util.SetupMocksForEvmStatePoller()
		defer util.AssertNoPendingMocks(t, 1)

		ctx, cancel := context.WithCancel(context.Background())
		defer cancel()
		network := setupTestNetworkSimple(t, ctx, nil, nil)

		// Mock the response from the upstream
		gock.New("http://rpc1.localhost").
			Post("/").
			Persist().
			Reply(200).
			Delay(3 * time.Second).
			BodyString(`{"jsonrpc":"2.0","id":4,"result":"0x1"}`)

		totalRequests := int64(100)

		// Prepare requests with different IDs
		requestTemplate := `{"jsonrpc":"2.0","method":"eth_getBalance","params":["0x742d35Cc6634C0532925a3b844Bc454e4438f44e", "latest"],"id":%d}`
		requests := make([]*common.NormalizedRequest, totalRequests)
		for i := int64(0); i < totalRequests; i++ {
			reqBytes := []byte(fmt.Sprintf(requestTemplate, i+1))
			requests[i] = common.NewNormalizedRequest(reqBytes)
		}

		// Process requests concurrently
		var wg sync.WaitGroup
		responses := make([]*common.NormalizedResponse, totalRequests)
		errors := make([]error, totalRequests)

		for i := int64(0); i < totalRequests; i++ {
			wg.Add(1)
			go func(index int64) {
				defer wg.Done()
				responses[index], errors[index] = network.Forward(ctx, requests[index])
			}(i)
		}
		wg.Wait()

		// Verify results
		for i := int64(0); i < totalRequests; i++ {
			assert.NoError(t, errors[i], "Request %d should not return an error", i+1)
			assert.NotNil(t, responses[i], "Request %d should return a response", i+1)

			if responses[i] != nil {
				jrr, err := responses[i].JsonRpcResponse()
				assert.NoError(t, err, "Response %d should be a valid JSON-RPC response", i+1)
				assert.Equal(t, i+1, jrr.ID(), "Response ID should match the request ID for request %d", i+1)
			}
		}
	})

	t.Run("ContextCancellationDuringRequest", func(t *testing.T) {
		testMu.Lock()
		defer testMu.Unlock()
		util.ResetGock()
		defer util.ResetGock()
		util.SetupMocksForEvmStatePoller()
		defer util.AssertNoPendingMocks(t, 0)

		ctx, cancel := context.WithCancel(context.Background())
		defer cancel()
		network := setupTestNetworkSimple(t, ctx, nil, nil)
		requestBytes := []byte(`{"jsonrpc":"2.0","method":"eth_getLogs","params":[]}`)

		gock.New("http://rpc1.localhost").
			Post("/").
			Filter(func(request *http.Request) bool {
				return strings.Contains(util.SafeReadBody(request), "eth_getLogs")
			}).
			Reply(200).
			Delay(2 * time.Second). // Delay to ensure context cancellation occurs before response
			BodyString(`{"jsonrpc":"2.0","id":1,"result":"0x1"}`)

		ctxLimited, cancelLimited := context.WithCancel(ctx)

		var wg sync.WaitGroup

		wg.Add(1)
		go func() {
			defer wg.Done()
			time.Sleep(500 * time.Millisecond) // Wait a bit before cancelling
			cancelLimited()
		}()

		req := common.NewNormalizedRequest(requestBytes)
		resp, err := network.Forward(ctxLimited, req)

		wg.Wait() // Ensure cancellation has occurred

		assert.Error(t, err)
		assert.Nil(t, resp)
		assert.True(t, errors.Is(err, context.Canceled))

		// Verify cleanup
		inFlightCount := 0
		network.inFlightRequests.Range(func(key, value interface{}) bool {
			inFlightCount++
			return true
		})
		assert.Equal(t, 0, inFlightCount, "in-flight requests map should be empty after context cancellation")
	})

	t.Run("LongRunningRequest", func(t *testing.T) {
		testMu.Lock()
		defer testMu.Unlock()
		util.ResetGock()
		defer util.ResetGock()
		util.SetupMocksForEvmStatePoller()
		defer util.AssertNoPendingMocks(t, 0)

		ctx, cancel := context.WithCancel(context.Background())
		defer cancel()
		network := setupTestNetworkSimple(t, ctx, nil, nil)
		requestBytes := []byte(`{"jsonrpc":"2.0","method":"eth_getLogs","params":[]}`)

		gock.New("http://rpc1.localhost").
			Post("/").
			Filter(func(request *http.Request) bool {
				return strings.Contains(util.SafeReadBody(request), "eth_getLogs")
			}).
			Reply(200).
			Delay(5 * time.Second). // Simulate a long-running request
			BodyString(`{"jsonrpc":"2.0","id":1,"result":"0x1"}`)

		var wg sync.WaitGroup
		wg.Add(1)

		go func() {
			defer wg.Done()
			req := common.NewNormalizedRequest(requestBytes)
			resp, err := network.Forward(ctx, req)
			assert.NoError(t, err)
			assert.NotNil(t, resp)
		}()

		// Check in-flight requests during processing
		time.Sleep(1 * time.Second)
		inFlightCount := 0

		network.inFlightRequests.Range(func(key, value interface{}) bool {
			inFlightCount++
			return true
		})
		assert.Equal(t, 1, inFlightCount, "should have one in-flight request during processing")

		wg.Wait() // Wait for the request to complete

		// Verify cleanup after completion
		inFlightCount = 0
		network.inFlightRequests.Range(func(key, value interface{}) bool {
			inFlightCount++
			return true
		})
		assert.Equal(t, 0, inFlightCount, "in-flight requests map should be empty after request completion")
	})
}
func TestNetwork_SkippingUpstreams(t *testing.T) {

	t.Run("NotSkippedRecentBlockNumberForFullNodeUpstream", func(t *testing.T) {
		util.ResetGock()
		defer util.ResetGock()
		util.SetupMocksForEvmStatePoller()
		defer util.AssertNoPendingMocks(t, 0)

		requestBytes := []byte(`{"jsonrpc":"2.0","method":"eth_getBalance","params":["0x0000000000000000000000000000000000000000", "0x11118888"]}`)

		gock.New("http://rpc1.localhost").
			Post("").
			Filter(func(request *http.Request) bool {
				body := util.SafeReadBody(request)
				return strings.Contains(body, "eth_getBalance")
			}).
			Reply(200).
			JSON([]byte(`{"result":[{"value":"0x1","fromHost":"rpc1"}]}`))

		ctx, cancel := context.WithCancel(context.Background())
		defer cancel()
		network := setupTestNetworkWithFullAndArchiveNodeUpstreams(t, ctx, common.EvmNodeTypeFull, 128, common.EvmNodeTypeArchive, 0, nil)

		req := common.NewNormalizedRequest(requestBytes)
		resp, err := network.Forward(ctx, req)
		assert.NoError(t, err)
		assert.NotNil(t, resp)
		// Convert the raw response to a map to access custom fields like fromHost
		jrr, err := resp.JsonRpcResponse()
		if err != nil {
			t.Fatalf("Failed to get JSON-RPC response: %v", err)
		}

		if jrr.Result == nil {
			t.Fatalf("Expected non-nil result")
		}

		fromHost, err := jrr.PeekStringByPath(context.TODO(), 0, "fromHost")
		if err != nil {
			t.Fatalf("Failed to get fromHost from result: %v", err)
		}
		if fromHost != "rpc1" {
			t.Errorf("Expected fromHost to be %q, got %q", "rpc1", fromHost)
		}
	})

	t.Run("SkippedHistoricalBlockNumberForFullNodeUpstream", func(t *testing.T) {
		util.ResetGock()
		defer util.ResetGock()
		util.SetupMocksForEvmStatePoller()
		defer util.AssertNoPendingMocks(t, 1)

		requestBytes := []byte(`{"jsonrpc":"2.0","method":"eth_getBalance","params":["0x0000000000000000000000000000000000000000", "0x1"]}`)

		gock.New("http://rpc1.localhost").
			Post("").
			Filter(func(request *http.Request) bool {
				body := util.SafeReadBody(request)
				return strings.Contains(body, "eth_getBalance")
			}).
			Reply(200).
			JSON([]byte(`{"result":[{"value":"0x1","fromHost":"rpc1"}]}`))

		gock.New("http://rpc2.localhost").
			Post("").
			Filter(func(request *http.Request) bool {
				body := util.SafeReadBody(request)
				return strings.Contains(body, "eth_getBalance")
			}).
			Reply(200).
			JSON([]byte(`{"result":[{"value":"0x1","fromHost":"rpc2"}]}`))

		ctx, cancel := context.WithCancel(context.Background())
		defer cancel()
		network := setupTestNetworkWithFullAndArchiveNodeUpstreams(t, ctx, common.EvmNodeTypeFull, 128, common.EvmNodeTypeArchive, 0, nil)
		req := common.NewNormalizedRequest(requestBytes)
		req.SetNetwork(network)
		resp, err := network.Forward(ctx, req)
		assert.NoError(t, err)
		assert.NotNil(t, resp)
		// Convert the raw response to a map to access custom fields like fromHost
		jrr, err := resp.JsonRpcResponse()
		if err != nil {
			t.Fatalf("Failed to get JSON-RPC response: %v", err)
		}

		if jrr.Result == nil {
			t.Fatalf("Expected non-nil result")
		}

		fromHost, err := jrr.PeekStringByPath(context.TODO(), 0, "fromHost")
		if err != nil {
			t.Fatalf("Failed to get fromHost from result: %v", err)
		}
		if fromHost != "rpc2" {
			t.Errorf("Expected fromHost to be %q, got %q", "rpc2", fromHost)
		}
	})

	t.Run("NotSkippedHistoricalBlockNumberForArchiveNodeUpstream", func(t *testing.T) {
		util.ResetGock()
		defer util.ResetGock()
		util.SetupMocksForEvmStatePoller()
		defer util.AssertNoPendingMocks(t, 0)

		requestBytes := []byte(`{"jsonrpc":"2.0","method":"eth_getBalance","params":["0x0000000000000000000000000000000000000000", "0x1"]}`)

		gock.New("http://rpc1.localhost").
			Post("").
			Filter(func(request *http.Request) bool {
				body := util.SafeReadBody(request)
				return strings.Contains(body, "eth_getBalance")
			}).
			Reply(200).
			JSON([]byte(`{"result":[{"value":"0x1","fromHost":"rpc1"}]}`))

		ctx, cancel := context.WithCancel(context.Background())
		defer cancel()
		network := setupTestNetworkWithFullAndArchiveNodeUpstreams(t, ctx, common.EvmNodeTypeArchive, 0, common.EvmNodeTypeFull, 128, nil)

		req := common.NewNormalizedRequest(requestBytes)
		resp, err := network.Forward(ctx, req)
		assert.NoError(t, err)
		assert.NotNil(t, resp)
		// Convert the raw response to a map to access custom fields like fromHost
		jrr, err := resp.JsonRpcResponse()
		if err != nil {
			t.Fatalf("Failed to get JSON-RPC response: %v", err)
		}

		if jrr.Result == nil {
			t.Fatalf("Expected non-nil result")
		}

		fromHost, err := jrr.PeekStringByPath(context.TODO(), 0, "fromHost")
		if err != nil {
			t.Fatalf("Failed to get fromHost from result: %v", err)
		}
		if fromHost != "rpc1" {
			t.Errorf("Expected fromHost to be %q, got %q", "rpc1", fromHost)
		}
	})

	t.Run("NotSkippedHistoricalBlockForUnknowneNodeUpstream", func(t *testing.T) {
		util.ResetGock()
		defer util.ResetGock()
		util.SetupMocksForEvmStatePoller()
		defer util.AssertNoPendingMocks(t, 0)

		requestBytes := []byte(`{"jsonrpc":"2.0","method":"eth_getBalance","params":["0x0000000000000000000000000000000000000000", "0x1"]}`)

		gock.New("http://rpc1.localhost").
			Post("").
			Filter(func(request *http.Request) bool {
				body := util.SafeReadBody(request)
				return strings.Contains(body, "eth_getBalance")
			}).
			Reply(200).
			JSON([]byte(`{"result":[{"value":"0x1","fromHost":"rpc1"}]}`))

		ctx, cancel := context.WithCancel(context.Background())
		defer cancel()
		network := setupTestNetworkWithFullAndArchiveNodeUpstreams(t, ctx, "", 0, common.EvmNodeTypeArchive, 0, nil)

		req := common.NewNormalizedRequest(requestBytes)
		resp, err := network.Forward(ctx, req)
		assert.NoError(t, err)
		assert.NotNil(t, resp)
		// Convert the raw response to a map to access custom fields like fromHost
		jrr, err := resp.JsonRpcResponse()
		if err != nil {
			t.Fatalf("Failed to get JSON-RPC response: %v", err)
		}

		if jrr.Result == nil {
			t.Fatalf("Expected non-nil result")
		}

		fromHost, err := jrr.PeekStringByPath(context.TODO(), 0, "fromHost")
		if err != nil {
			t.Fatalf("Failed to get fromHost from result: %v", err)
		}
		if fromHost != "rpc1" {
			t.Errorf("Expected fromHost to be %q, got %q", "rpc1", fromHost)
		}
	})
}

func TestNetwork_EvmGetLogs(t *testing.T) {
	t.Run("EnforceLatestBlockUpdateWhenRangeEndIsHigherThanLatestBlock", func(t *testing.T) {
		util.ResetGock()
		defer util.ResetGock()

		// Mock eth_getLogs request with toBlock higher than latest block
		requestBytes := []byte(`{"jsonrpc":"2.0","method":"eth_getLogs","params":[{"fromBlock":"0x1","toBlock":"0x11118899","address":"0x0000000000000000000000000000000000000000"}]}`)

		// Mock the eth_getBlockByNumber response for latest block force update
		gock.New("http://rpc1.localhost").
			Post("").
			Filter(func(request *http.Request) bool {
				body := util.SafeReadBody(request)
				return strings.Contains(body, "eth_getBlockByNumber") && strings.Contains(body, "latest")
			}).
			Reply(200).
			JSON(map[string]interface{}{
				"jsonrpc": "2.0",
				"id":      1,
				"result": map[string]interface{}{
					"number": "0x11119999", // Now higher than end range
				},
			})

		// Mock the eth_getLogs response
		gock.New("http://rpc1.localhost").
			Post("").
			Filter(func(request *http.Request) bool {
				body := util.SafeReadBody(request)
				return strings.Contains(body, "eth_getLogs")
			}).
			Reply(200).
			JSON([]byte(`{"result":[{"value":"0x1","fromHost":"rpc1"}]}`))

		ctx, cancel := context.WithCancel(context.Background())
		defer cancel()
		network := setupTestNetworkWithFullAndArchiveNodeUpstreams(t, ctx, common.EvmNodeTypeArchive, 0, common.EvmNodeTypeFull, 128, nil)

		network.cfg.Evm.Integrity = &common.EvmIntegrityConfig{
			EnforceGetLogsBlockRange: util.BoolPtr(true),
		}

		// Wait for state poller debounce to pass
		time.Sleep(1010 * time.Millisecond)

		req := common.NewNormalizedRequest(requestBytes)
		resp, err := network.Forward(ctx, req)
		assert.NoError(t, err)
		assert.NotNil(t, resp)

		// Convert the raw response to a map to access custom fields like fromHost
		jrr, err := resp.JsonRpcResponse()
		if err != nil {
			t.Fatalf("Failed to get JSON-RPC response: %v", err)
		}

		if jrr.Result == nil {
			t.Fatalf("Expected non-nil result")
		}

		fromHost, err := jrr.PeekStringByPath(context.TODO(), 0, "fromHost")
		if err != nil {
			t.Fatalf("Failed to get fromHost from result: %v", err)
		}
		if fromHost != "rpc1" {
			t.Errorf("Expected fromHost to be %q, got %q", "rpc1", fromHost)
		}

		assert.True(t, len(gock.Pending()) == 0, "Expected no pending mocks")
	})

	t.Run("FailEvenAfterEnforceLatestBlockUpdateWhenRangeEndIsHigherThanLatestBlock", func(t *testing.T) {
		util.ResetGock()
		defer util.ResetGock()

		// Mock eth_getLogs request with toBlock higher than latest block
		requestBytes := []byte(`{"jsonrpc":"2.0","method":"eth_getLogs","params":[{"fromBlock":"0x1","toBlock":"0x11118899","address":"0x0000000000000000000000000000000000000000"}]}`)

		// Mock the eth_getBlockByNumber response for latest block force update
		gock.New("http://rpc1.localhost").
			Post("").
			Filter(func(request *http.Request) bool {
				body := util.SafeReadBody(request)
				return strings.Contains(body, "eth_getBlockByNumber") && strings.Contains(body, "latest")
			}).
			Reply(200).
			JSON(map[string]interface{}{
				"jsonrpc": "2.0",
				"id":      1,
				"result": map[string]interface{}{
					"number": "0x11118889", // Still lower than end range
				},
			})

		ctx, cancel := context.WithCancel(context.Background())
		defer cancel()
		network := setupTestNetworkWithFullAndArchiveNodeUpstreams(t, ctx, common.EvmNodeTypeArchive, 0, common.EvmNodeTypeFull, 128, nil)

		network.cfg.Evm.Integrity = &common.EvmIntegrityConfig{
			EnforceGetLogsBlockRange: util.BoolPtr(true),
		}

		req := common.NewNormalizedRequest(requestBytes)
		resp, err := network.Forward(ctx, req)
		assert.Error(t, err)
		assert.Nil(t, resp)

		assert.Contains(t, err.Error(), "block not found")
	})

	t.Run("AvoidLatestBlockUpdateWhenRangeEndIsLowerThanLatestBlock", func(t *testing.T) {
		util.ResetGock()
		defer util.ResetGock()

		// Mock eth_getLogs request with toBlock lower than latest block
		requestBytes := []byte(`{"jsonrpc":"2.0","method":"eth_getLogs","params":[{"fromBlock":"0x1","toBlock":"0x100","address":"0x0000000000000000000000000000000000000000"}]}`)

		// Mock the eth_getLogs response
		gock.New("http://rpc1.localhost").
			Post("").
			Filter(func(request *http.Request) bool {
				body := util.SafeReadBody(request)
				return strings.Contains(body, "eth_getLogs")
			}).
			Reply(200).
			JSON([]byte(`{"result":[{"value":"0x1","fromHost":"rpc1"}]}`))

		ctx, cancel := context.WithCancel(context.Background())
		defer cancel()
		network := setupTestNetworkWithFullAndArchiveNodeUpstreams(t, ctx, common.EvmNodeTypeArchive, 0, common.EvmNodeTypeFull, 128, nil)

		network.cfg.Evm.Integrity = &common.EvmIntegrityConfig{
			EnforceGetLogsBlockRange: util.BoolPtr(true),
		}

		req := common.NewNormalizedRequest(requestBytes)
		resp, err := network.Forward(ctx, req)
		assert.NoError(t, err)
		assert.NotNil(t, resp)

		// Convert the raw response to a map to access custom fields like fromHost
		jrr, err := resp.JsonRpcResponse()
		if err != nil {
			t.Fatalf("Failed to get JSON-RPC response: %v", err)
		}

		if jrr.Result == nil {
			t.Fatalf("Expected non-nil result")
		}

		fromHost, err := jrr.PeekStringByPath(context.TODO(), 0, "fromHost")
		if err != nil {
			t.Fatalf("Failed to get fromHost from result: %v", err)
		}
		if fromHost != "rpc1" {
			t.Errorf("Expected fromHost to be %q, got %q", "rpc1", fromHost)
		}

		assert.True(t, len(gock.Pending()) == 0, "Expected no pending mocks")
	})

	t.Run("SkipToUpstreamWithCorrectLatestBlockToCoverBlockRangeEnd", func(t *testing.T) {
		util.ResetGock()
		util.SetupMocksForEvmStatePoller()
		defer util.ResetGock()
		defer util.AssertNoPendingMocks(t, 0)

		// Mock eth_getLogs request with a block range
		requestBytes := []byte(`{"jsonrpc":"2.0","method":"eth_getLogs","params":[{"fromBlock":"0x22228880","toBlock":"0x22228887","address":"0x0000000000000000000000000000000000000000"}]}`)

		// Mock the eth_getLogs response for rpc2 (should be used since the range is within its bounds)
		gock.New("http://rpc2.localhost").
			Post("").
			Filter(func(request *http.Request) bool {
				body := util.SafeReadBody(request)
				return strings.Contains(body, "eth_getLogs")
			}).
			Reply(200).
			JSON([]byte(`{"result":[{"value":"0x1","fromHost":"rpc2"}]}`))

		ctx, cancel := context.WithCancel(context.Background())
		defer cancel()

		// Setup network with two upstreams:
		// - rpc1: Archive node with latest block 0x11119999 but only 128 blocks available
		// - rpc2: Full node with latest block 0x11118888 but 1000 blocks available
		network := setupTestNetworkWithFullAndArchiveNodeUpstreams(
			t,
			ctx,
			common.EvmNodeTypeArchive, // rpc1 type
			128,                       // rpc1 max recent blocks
			common.EvmNodeTypeFull,    // rpc2 type
			1000,                      // rpc2 max recent blocks
			&common.FailsafeConfig{
				MatchMethod: "*",
				Hedge:       nil,
				Timeout:     nil,
				Retry: &common.RetryPolicyConfig{
					MaxAttempts: 2,
				},
			},
		)

		network.cfg.Evm.Integrity = &common.EvmIntegrityConfig{
			EnforceGetLogsBlockRange: util.BoolPtr(true),
		}

		req := common.NewNormalizedRequest(requestBytes)
		resp, err := network.Forward(ctx, req)
		assert.NoError(t, err)
		assert.NotNil(t, resp)

		// Convert the raw response to a map to access custom fields like fromHost
		jrr, err := resp.JsonRpcResponse()
		if err != nil {
			t.Fatalf("Failed to get JSON-RPC response: %v", err)
		} else if jrr == nil || jrr.Result == nil {
			t.Fatalf("Expected non-nil result")
		}

		fromHost, err := jrr.PeekStringByPath(context.TODO(), 0, "fromHost")
		if err != nil {
			t.Fatalf("Failed to get fromHost from result: %v", err)
		}
		if fromHost != "rpc2" {
			t.Errorf("Expected fromHost to be %q, got %q", "rpc2", fromHost)
		}
	})

	t.Run("FailsDueToMaxAvailableRecentBlocksWhenLowerEndTooEarlWithNoRetry", func(t *testing.T) {
		util.ResetGock()
		defer util.ResetGock()
		util.SetupMocksForEvmStatePoller()
		defer util.AssertNoPendingMocks(t, 0)

		// Mock eth_getLogs request with fromBlock that's too early compared to maxAvailableRecentBlocks
		// Latest block is 0x11118888, with 128 max recent blocks, so anything before 0x11118888-128 is too early
		requestBytes := []byte(`{"jsonrpc":"2.0","method":"eth_getLogs","params":[{"fromBlock":"0x11117000","toBlock":"0x11118800","address":"0x0000000000000000000000000000000000000000"}]}`)

		ctx, cancel := context.WithCancel(context.Background())
		defer cancel()

		// Setup network with a Full node that has limited block history (128 blocks)
		network := setupTestNetworkWithFullAndArchiveNodeUpstreams(t, ctx, common.EvmNodeTypeFull, 128, common.EvmNodeTypeArchive, 0, nil)

		network.cfg.Evm.Integrity = &common.EvmIntegrityConfig{
			EnforceGetLogsBlockRange: util.BoolPtr(true),
		}

		req := common.NewNormalizedRequest(requestBytes)
		resp, err := network.Forward(ctx, req)

		// Verify that the request was skipped with appropriate error
		assert.Error(t, err)
		assert.Nil(t, resp)
		assert.Contains(t, err.Error(), "block not found")
	})

	t.Run("SkipsDueToMaxAvailableRecentBlocksWhenLowerEndTooEarlWithRetry", func(t *testing.T) {
		util.ResetGock()
		defer util.ResetGock()
		util.SetupMocksForEvmStatePoller()
		defer util.AssertNoPendingMocks(t, 0)

		// Mock eth_getLogs request with fromBlock that's too early compared to maxAvailableRecentBlocks
		// Latest block is 0x11118888, with 128 max recent blocks, so anything before 0x11118888-128 is too early
		requestBytes := []byte(`{"jsonrpc":"2.0","method":"eth_getLogs","params":[{"fromBlock":"0x11117000","toBlock":"0x11118800","address":"0x0000000000000000000000000000000000000000"}]}`)

		ctx, cancel := context.WithCancel(context.Background())
		defer cancel()

		gock.New("http://rpc2.localhost").
			Post("").
			Filter(func(request *http.Request) bool {
				body := util.SafeReadBody(request)
				return strings.Contains(body, "eth_getLogs")
			}).
			Reply(200).
			JSON([]byte(`{"result":[{"value":"0x1","fromHost":"rpc2"}]}`))

		// Setup network with a Full node that has limited block history (128 blocks)
		network := setupTestNetworkWithFullAndArchiveNodeUpstreams(t, ctx, common.EvmNodeTypeFull, 128, common.EvmNodeTypeArchive, 0, &common.FailsafeConfig{
			MatchMethod: "*",
			Hedge:       nil,
			Timeout:     nil,
			Retry: &common.RetryPolicyConfig{
				MaxAttempts: 2,
			},
		})

		network.cfg.Evm.Integrity = &common.EvmIntegrityConfig{
			EnforceGetLogsBlockRange: util.BoolPtr(true),
		}

		req := common.NewNormalizedRequest(requestBytes)
		resp, err := network.Forward(ctx, req)

		// Verify that the request was skipped with appropriate error
		assert.NoError(t, err)
		assert.NotNil(t, resp)
		jrr, err := resp.JsonRpcResponse()
		assert.NoError(t, err)
		assert.NotNil(t, jrr.Result)
		fromHost, err := jrr.PeekStringByPath(context.TODO(), 0, "fromHost")
		assert.NoError(t, err)
		assert.Equal(t, "rpc2", fromHost)
	})

	t.Run("BypassMaxAvailableRecentBlocksIfLowerEndStillInRange", func(t *testing.T) {
		util.ResetGock()
		defer util.ResetGock()
		util.SetupMocksForEvmStatePoller()
		defer util.AssertNoPendingMocks(t, 0)

		// Mock eth_getLogs request with fromBlock that's within the maxAvailableRecentBlocks range
		// Latest block is 0x11118888, with 128 max recent blocks, so anything after 0x11118888-128 is fine
		requestBytes := []byte(`{"jsonrpc":"2.0","method":"eth_getLogs","params":[{"fromBlock":"0x11118800","toBlock":"0x11118850","address":"0x0000000000000000000000000000000000000000"}]}`)

		// Mock the eth_getLogs response since we expect the request to succeed
		gock.New("http://rpc1.localhost").
			Post("").
			Filter(func(request *http.Request) bool {
				body := util.SafeReadBody(request)
				return strings.Contains(body, "eth_getLogs")
			}).
			Reply(200).
			JSON([]byte(`{"result":[{"value":"0x1","fromHost":"rpc1"}]}`))

		ctx, cancel := context.WithCancel(context.Background())
		defer cancel()

		// Setup network with a Full node that has limited block history (128 blocks)
		network := setupTestNetworkWithFullAndArchiveNodeUpstreams(t, ctx, common.EvmNodeTypeArchive, 0, common.EvmNodeTypeFull, 128, nil)

		network.cfg.Evm.Integrity = &common.EvmIntegrityConfig{
			EnforceGetLogsBlockRange: util.BoolPtr(true),
		}

		req := common.NewNormalizedRequest(requestBytes)
		resp, err := network.Forward(ctx, req)

		// Verify that the request succeeded
		assert.NoError(t, err)
		assert.NotNil(t, resp)

		// Convert the raw response to a map to access custom fields like fromHost
		jrr, err := resp.JsonRpcResponse()
		assert.NoError(t, err)
		assert.NotNil(t, jrr.Result)

		fromHost, err := jrr.PeekStringByPath(context.TODO(), 0, "fromHost")
		assert.NoError(t, err)
		assert.Equal(t, "rpc1", fromHost)
	})

	t.Run("SplitIntoSubRequestsIfRangeTooBig", func(t *testing.T) {
		util.ResetGock()
		defer util.ResetGock()

		// Mock eth_getLogs request with a large block range
		requestBytes := []byte(`{
			"jsonrpc": "2.0",
			"method": "eth_getLogs",
			"params": [{
				"fromBlock": "0x11118000",
				"toBlock": "0x11118500",
				"address": "0x0000000000000000000000000000000000000000",
				"topics": ["0x1234567890123456789012345678901234567890123456789012345678901234"]
			}]
		}`)

		// Mock responses for the sub-requests
		// First sub-request
		gock.New("http://rpc1.localhost").
			Post("").
			Filter(func(request *http.Request) bool {
				body := util.SafeReadBody(request)
				return strings.Contains(body, "eth_getLogs") &&
					strings.Contains(body, "0x11118000") &&
					strings.Contains(body, "0x111180ff")
			}).
			Reply(200).
			JSON(map[string]interface{}{
				"jsonrpc": "2.0",
				"id":      1,
				"result": []map[string]interface{}{
					{"logIndex": "0x1", "blockNumber": "0x11118001"},
				},
			})

		// Second sub-request
		gock.New("http://rpc1.localhost").
			Post("").
			Filter(func(request *http.Request) bool {
				body := util.SafeReadBody(request)
				return strings.Contains(body, "eth_getLogs") &&
					strings.Contains(body, "0x11118100") &&
					strings.Contains(body, "0x111181ff")
			}).
			Reply(200).
			JSON(map[string]interface{}{
				"jsonrpc": "2.0",
				"id":      2,
				"result": []map[string]interface{}{
					{"logIndex": "0x2", "blockNumber": "0x11118102"},
				},
			})

		// Third sub-request
		gock.New("http://rpc1.localhost").
			Post("").
			Filter(func(request *http.Request) bool {
				body := util.SafeReadBody(request)
				return strings.Contains(body, "eth_getLogs") &&
					strings.Contains(body, "0x11118200") &&
					strings.Contains(body, "0x111182ff")
			}).
			Reply(200).
			JSON(map[string]interface{}{
				"jsonrpc": "2.0",
				"id":      3,
				"result": []map[string]interface{}{
					{"logIndex": "0x3", "blockNumber": "0x11118203"},
				},
			})

		// Fourth sub-request
		gock.New("http://rpc1.localhost").
			Post("").
			Filter(func(request *http.Request) bool {
				body := util.SafeReadBody(request)
				return strings.Contains(body, "eth_getLogs") &&
					strings.Contains(body, "0x11118300") &&
					strings.Contains(body, "0x111183ff")
			}).
			Reply(200).
			JSON(map[string]interface{}{
				"jsonrpc": "2.0",
				"id":      4,
				"result": []map[string]interface{}{
					{"logIndex": "0x4", "blockNumber": "0x11118304"},
				},
			})

		// Fifth sub-request
		gock.New("http://rpc1.localhost").
			Post("").
			Filter(func(request *http.Request) bool {
				body := util.SafeReadBody(request)
				return strings.Contains(body, "eth_getLogs") &&
					strings.Contains(body, "0x11118400") &&
					strings.Contains(body, "0x111184ff")
			}).
			Reply(200).
			JSON(map[string]interface{}{
				"jsonrpc": "2.0",
				"id":      5,
				"result": []map[string]interface{}{
					{"logIndex": "0x5", "blockNumber": "0x11118405"},
				},
			})

		// Last sub-request
		gock.New("http://rpc1.localhost").
			Post("").
			Filter(func(request *http.Request) bool {
				body := util.SafeReadBody(request)
				return strings.Contains(body, "eth_getLogs") &&
					strings.Contains(body, "0x11118500") &&
					strings.Contains(body, "0x11118500")
			}).
			Reply(200).
			JSON(map[string]interface{}{
				"jsonrpc": "2.0",
				"id":      5,
				"result": []map[string]interface{}{
					{"logIndex": "0x6", "blockNumber": "0x11118506"},
				},
			})

		ctx, cancel := context.WithCancel(context.Background())
		defer cancel()

		// Setup network with a node that has a small GetLogsAutoSplittingRangeThreshold
		network := setupTestNetworkWithFullAndArchiveNodeUpstreams(t, ctx, common.EvmNodeTypeArchive, 0, common.EvmNodeTypeFull, 1000, nil)

		// Configure a small GetLogsAutoSplittingRangeThreshold to force splitting
		network.cfg.Evm.Integrity = &common.EvmIntegrityConfig{
			EnforceGetLogsBlockRange: util.BoolPtr(true),
		}
		upsList := network.upstreamsRegistry.GetNetworkUpstreams(context.TODO(), util.EvmNetworkId(123))
		upsList[0].Config().Evm.GetLogsAutoSplittingRangeThreshold = 0x100 // Small range to force splitting

		req := common.NewNormalizedRequest(requestBytes)
		resp, err := network.Forward(ctx, req)

		// Verify the merged response
		assert.NoError(t, err)
		assert.NotNil(t, resp)

		jrr, err := resp.JsonRpcResponse()
		assert.NoError(t, err)
		w := bytes.NewBuffer(nil)
		jrr.WriteTo(w)
		result := w.Bytes()
		t.Logf("merged response: %s", result)

		// Parse the result to verify all logs from sub-requests are present
		var respObject map[string]interface{}
		err = sonic.Unmarshal(result, &respObject)
		if err != nil {
			t.Fatalf("Cannot parse response err: %s: %s", err, string(result))
		}

		// Verify we got all logs from all sub-requests
		logs := respObject["result"].([]interface{})
		assert.Equal(t, 6, len(logs))

		// Verify logs are from different blocks as expected
		blockNumbers := make([]string, len(logs))
		for i, l := range logs {
			log := l.(map[string]interface{})
			blockNumbers[i] = log["blockNumber"].(string)
		}
		assert.Contains(t, blockNumbers, "0x11118001")
		assert.Contains(t, blockNumbers, "0x11118102")
		assert.Contains(t, blockNumbers, "0x11118203")
		assert.Contains(t, blockNumbers, "0x11118304")
		assert.Contains(t, blockNumbers, "0x11118405")
		assert.Contains(t, blockNumbers, "0x11118506")
		assert.True(t, len(gock.Pending()) == 0, "Expected no pending mocks")
	})

	t.Run("SplitOnErrorWhenHedgePolicyExistsWithoutRaceCondition", func(t *testing.T) {
		util.ResetGock()
		defer util.ResetGock()
		util.SetupMocksForEvmStatePoller()
		defer util.AssertNoPendingMocks(t, 3)

		// Mock eth_getLogs request with a large block range
		requestBytes := []byte(`{
			"jsonrpc": "2.0",
			"method": "eth_getLogs",
			"params": [{
				"fromBlock": "0x18000",
				"toBlock": "0x18500",
				"address": "0x0000000000000000000000000000000000000000",
				"topics": ["0x1234567890123456789012345678901234567890123456789012345678901234"]
			}]
		}`)

		// Mock responses for the main request
		gock.New("http://rpc1.localhost").
			Post("").
			Persist(). // Not exact number because requests might be multiplexed
			Filter(func(request *http.Request) bool {
				body := strings.ToLower(util.SafeReadBody(request))
				return strings.Contains(body, "eth_getlogs") &&
					strings.Contains(body, "0x18000") &&
					strings.Contains(body, "0x18500")
			}).
			Reply(429).
			Delay(2 * time.Millisecond).
			JSON(map[string]interface{}{
				"jsonrpc": "2.0",
				"id":      1,
				"error": map[string]interface{}{
					"code":    -32000,
					"message": "Request exceeds the range",
				},
			})

		// First sub-request
		gock.New("http://rpc1.localhost").
			Post("").
			Persist(). // Not exact number because sub-requests might be multiplexed for a hedged splitted getLogs request
			Filter(func(request *http.Request) bool {
				body := strings.ToLower(util.SafeReadBody(request))
				return strings.Contains(body, "eth_getlogs") &&
					strings.Contains(body, "0x18000") &&
					strings.Contains(body, "0x1827f")
			}).
			Reply(200).
			Delay(50 * time.Millisecond).
			JSON(map[string]interface{}{
				"jsonrpc": "2.0",
				"id":      2,
				"result": []map[string]interface{}{
					{"logIndex": "0x2", "blockNumber": "0x18101"},
				},
			})

		// Second sub-request
		gock.New("http://rpc1.localhost").
			Post("").
			Persist(). // Not exact number because sub-requests might be multiplexed for a hedged splitted getLogs request
			Filter(func(request *http.Request) bool {
				body := strings.ToLower(util.SafeReadBody(request))
				return strings.Contains(body, "eth_getlogs") &&
					strings.Contains(body, "0x18280") &&
					strings.Contains(body, "0x18500")
			}).
			Reply(200).
			Delay(50 * time.Millisecond).
			JSON(map[string]interface{}{
				"jsonrpc": "2.0",
				"id":      3,
				"result": []map[string]interface{}{
					{"logIndex": "0x3", "blockNumber": "0x18202"},
				},
			})

		ctx, cancel := context.WithCancel(context.Background())
		defer func() {
			cancel()
			// Allow hedge requests to complete before cleanup
			time.Sleep(200 * time.Millisecond)
		}()

		// Setup network with a node that has a small GetLogsAutoSplittingRangeThreshold
		network := setupTestNetworkSimple(t, ctx, nil, &common.NetworkConfig{
			Architecture: common.ArchitectureEvm,
			Evm: &common.EvmNetworkConfig{
				ChainId: 123,
				Integrity: &common.EvmIntegrityConfig{
					EnforceGetLogsBlockRange: util.BoolPtr(true),
				},
			},
			Failsafe: []*common.FailsafeConfig{{
				Hedge: &common.HedgePolicyConfig{
					Delay:    common.Duration(1 * time.Millisecond),
					MaxCount: 10,
				}},
			},
		})

		upsList := network.upstreamsRegistry.GetNetworkUpstreams(context.TODO(), util.EvmNetworkId(123))
		upsList[0].Config().Evm.GetLogsAutoSplittingRangeThreshold = 0x10000000 // Large range to avoid auto-splitting since we want error-based splitting
		upsList[0].Config().Evm.GetLogsSplitOnError = util.BoolPtr(true)

		req := common.NewNormalizedRequest(requestBytes)
		resp, err := network.Forward(ctx, req)

		// Verify the merged response
		assert.NoError(t, err)
		assert.NotNil(t, resp)
		if resp == nil {
			t.Fatalf("merged response is nil")
			return
		}

		jrr, err := resp.JsonRpcResponse()
		assert.NoError(t, err)
		if jrr == nil {
			t.Fatalf("merged response is nil")
			return
		}
		w := bytes.NewBuffer(nil)
		jrr.WriteTo(w)
		result := w.Bytes()

		// Parse the result to verify all logs from sub-requests are present
		var respObject map[string]interface{}
		err = sonic.Unmarshal(result, &respObject)
		if err != nil {
			t.Fatalf("Cannot parse response err: %s: %s", err, string(result))
		}

		// Verify we got all logs from all sub-requests
		logs := respObject["result"].([]interface{})
		assert.Equal(t, 2, len(logs))

		// Verify logs are from different blocks as expected
		blockNumbers := make([]string, len(logs))
		for i, l := range logs {
			log := l.(map[string]interface{})
			blockNumbers[i] = log["blockNumber"].(string)
		}
		assert.Contains(t, blockNumbers, "0x18101")
		assert.Contains(t, blockNumbers, "0x18202")
	})

	t.Run("SplitCorrectlyWhenMaxRangeIsOne", func(t *testing.T) {
		util.ResetGock()
		defer util.ResetGock()

		// Mock eth_getLogs request with a small block range
		requestBytes := []byte(`{
			"jsonrpc": "2.0",
			"method": "eth_getLogs",
			"params": [{
				"fromBlock": "0x11118000",
				"toBlock": "0x11118002",
				"address": "0x0000000000000000000000000000000000000000",
				"topics": ["0x1234567890123456789012345678901234567890123456789012345678901234"]
			}]
		}`)

		// Mock responses for each individual block
		// First block (0x11118000)
		gock.New("http://rpc1.localhost").
			Post("").
			Filter(func(request *http.Request) bool {
				body := util.SafeReadBody(request)
				return strings.Contains(body, "eth_getLogs") &&
					strings.Contains(body, `"fromBlock":"0x11118000"`) &&
					strings.Contains(body, `"toBlock":"0x11118000"`)
			}).
			Reply(200).
			JSON(map[string]interface{}{
				"jsonrpc": "2.0",
				"id":      1,
				"result": []map[string]interface{}{
					{"logIndex": "0x1", "blockNumber": "0x11118000", "data": "0x1"},
				},
			})

		// Second block (0x11118001)
		gock.New("http://rpc1.localhost").
			Post("").
			Filter(func(request *http.Request) bool {
				body := util.SafeReadBody(request)
				return strings.Contains(body, "eth_getLogs") &&
					strings.Contains(body, `"fromBlock":"0x11118001"`) &&
					strings.Contains(body, `"toBlock":"0x11118001"`)
			}).
			Reply(200).
			JSON(map[string]interface{}{
				"jsonrpc": "2.0",
				"id":      2,
				"result": []map[string]interface{}{
					{"logIndex": "0x2", "blockNumber": "0x11118001", "data": "0x2"},
				},
			})

		// Third block (0x11118002)
		gock.New("http://rpc1.localhost").
			Post("").
			Filter(func(request *http.Request) bool {
				body := util.SafeReadBody(request)
				return strings.Contains(body, "eth_getLogs") &&
					strings.Contains(body, `"fromBlock":"0x11118002"`) &&
					strings.Contains(body, `"toBlock":"0x11118002"`)
			}).
			Reply(200).
			JSON(map[string]interface{}{
				"jsonrpc": "2.0",
				"id":      3,
				"result": []map[string]interface{}{
					{"logIndex": "0x3", "blockNumber": "0x11118002", "data": "0x3"},
				},
			})

		ctx, cancel := context.WithCancel(context.Background())
		defer cancel()

		// Setup network with a node that has GetLogsAutoSplittingRangeThreshold = 1
		network := setupTestNetworkWithFullAndArchiveNodeUpstreams(t, ctx, common.EvmNodeTypeArchive, 0, common.EvmNodeTypeFull, 120, nil)

		// Configure GetLogsAutoSplittingRangeThreshold = 1 to force splitting into individual blocks
		network.cfg.Evm.Integrity = &common.EvmIntegrityConfig{
			EnforceGetLogsBlockRange: util.BoolPtr(true),
		}
		upsList := network.upstreamsRegistry.GetNetworkUpstreams(context.TODO(), util.EvmNetworkId(123))
		upsList[0].Config().Evm.GetLogsAutoSplittingRangeThreshold = 1 // Force splitting into individual blocks

		req := common.NewNormalizedRequest(requestBytes)
		resp, err := network.Forward(ctx, req)

		// Verify the merged response
		assert.NoError(t, err)
		assert.NotNil(t, resp)

		jrr, err := resp.JsonRpcResponse()
		assert.NoError(t, err)
		w := bytes.NewBuffer(nil)
		jrr.WriteTo(w)
		result := w.Bytes()
		t.Logf("merged response: %s", result)

		// Parse the result to verify all logs from individual blocks are present
		var respObject map[string]interface{}
		err = sonic.Unmarshal(result, &respObject)
		assert.NoError(t, err, "Failed to unmarshal response: %v", err)

		// Verify we got all logs from all blocks
		logs := respObject["result"].([]interface{})
		assert.Equal(t, 3, len(logs), "Expected exactly 3 logs (one from each block)")

		// Verify logs are from different blocks and in correct order
		blockNumbers := make([]string, len(logs))
		data := make([]string, len(logs))
		for i, l := range logs {
			log := l.(map[string]interface{})
			blockNumbers[i] = log["blockNumber"].(string)
			data[i] = log["data"].(string)
		}

		// Verify block numbers are in sequence
		assert.Contains(t, blockNumbers, "0x11118000", "First log should be from block 0x11118000")
		assert.Contains(t, blockNumbers, "0x11118001", "Second log should be from block 0x11118001")
		assert.Contains(t, blockNumbers, "0x11118002", "Third log should be from block 0x11118002")

		// Verify data values are in sequence
		assert.Contains(t, data, "0x1", "First log should have data 0x1")
		assert.Contains(t, data, "0x2", "Second log should have data 0x2")
		assert.Contains(t, data, "0x3", "Third log should have data 0x3")

		assert.True(t, len(gock.Pending()) == 0, "Expected no pending mocks")
	})

	t.Run("SkipSplitWhenRangeIsWithinBounds", func(t *testing.T) {
		util.ResetGock()
		defer util.ResetGock()

		// Mock eth_getLogs request with a range smaller than max range
		requestBytes := []byte(`{
			"jsonrpc": "2.0",
			"method": "eth_getLogs",
			"params": [{
				"fromBlock": "0x11118000",
				"toBlock": "0x11118050",
				"address": "0x0000000000000000000000000000000000000000",
				"topics": ["0x1234567890123456789012345678901234567890123456789012345678901234"]
			}]
		}`)

		// Mock single response since we expect no splitting
		gock.New("http://rpc1.localhost").
			Post("").
			Filter(func(request *http.Request) bool {
				body := util.SafeReadBody(request)
				return strings.Contains(body, "eth_getLogs") &&
					strings.Contains(body, `"fromBlock":"0x11118000"`) &&
					strings.Contains(body, `"toBlock":"0x11118050"`)
			}).
			Reply(200).
			JSON(map[string]interface{}{
				"jsonrpc": "2.0",
				"id":      1,
				"result": []map[string]interface{}{
					{"logIndex": "0x1", "blockNumber": "0x11118025", "data": "0x1"},
					{"logIndex": "0x2", "blockNumber": "0x11118035", "data": "0x2"},
				},
			})

		ctx, cancel := context.WithCancel(context.Background())
		defer cancel()

		// Setup network with GetLogsAutoSplittingRangeThreshold = 0x100
		network := setupTestNetworkWithFullAndArchiveNodeUpstreams(t, ctx, common.EvmNodeTypeArchive, 0, common.EvmNodeTypeFull, 1000, nil)

		network.cfg.Evm.Integrity = &common.EvmIntegrityConfig{
			EnforceGetLogsBlockRange: util.BoolPtr(true),
		}
		upsList := network.upstreamsRegistry.GetNetworkUpstreams(context.TODO(), util.EvmNetworkId(123))
		upsList[0].Config().Evm.GetLogsAutoSplittingRangeThreshold = 0x100 // Range that's larger than our test range

		req := common.NewNormalizedRequest(requestBytes)
		resp, err := network.Forward(ctx, req)

		// Verify the response
		assert.NoError(t, err)
		assert.NotNil(t, resp)

		jrr, err := resp.JsonRpcResponse()
		assert.NoError(t, err)
		w := bytes.NewBuffer(nil)
		jrr.WriteTo(w)
		result := w.Bytes()

		// Parse and verify the response
		var respObject map[string]interface{}
		err = sonic.Unmarshal(result, &respObject)
		assert.NoError(t, err)

		logs := respObject["result"].([]interface{})
		assert.Equal(t, 2, len(logs), "Expected exactly 2 logs")

		// Verify log block numbers
		blockNumbers := make([]string, len(logs))
		for i, l := range logs {
			log := l.(map[string]interface{})
			blockNumbers[i] = log["blockNumber"].(string)
		}
		assert.Contains(t, blockNumbers, "0x11118025")
		assert.Contains(t, blockNumbers, "0x11118035")

		// Verify only one request was made (no splitting)
		assert.True(t, len(gock.Pending()) == 0, "Expected no pending mocks")
	})

	t.Run("SkipSplitWhenRangeIsExactlyEqualToMaxRange", func(t *testing.T) {
		util.ResetGock()
		defer util.ResetGock()

		// Mock eth_getLogs request with range exactly equal to max range (0x100)
		requestBytes := []byte(`{
			"jsonrpc": "2.0",
			"method": "eth_getLogs",
			"params": [{
				"fromBlock": "0x11118000",
				"toBlock": "0x111180ff",
				"address": "0x0000000000000000000000000000000000000000",
				"topics": ["0x1234567890123456789012345678901234567890123456789012345678901234"]
			}]
		}`)

		// Mock single response since we expect no splitting
		gock.New("http://rpc1.localhost").
			Post("").
			Filter(func(request *http.Request) bool {
				body := util.SafeReadBody(request)
				return strings.Contains(body, "eth_getLogs") &&
					strings.Contains(body, `"fromBlock":"0x11118000"`) &&
					strings.Contains(body, `"toBlock":"0x111180ff"`)
			}).
			Reply(200).
			JSON(map[string]interface{}{
				"jsonrpc": "2.0",
				"id":      1,
				"result": []map[string]interface{}{
					{"logIndex": "0x1", "blockNumber": "0x11118050", "data": "0x1"},
					{"logIndex": "0x2", "blockNumber": "0x11118080", "data": "0x2"},
					{"logIndex": "0x3", "blockNumber": "0x111180f0", "data": "0x3"},
				},
			})

		ctx, cancel := context.WithCancel(context.Background())
		defer cancel()

		// Setup network with GetLogsAutoSplittingRangeThreshold = 0x100
		network := setupTestNetworkWithFullAndArchiveNodeUpstreams(t, ctx, common.EvmNodeTypeArchive, 0, common.EvmNodeTypeFull, 1000, nil)

		network.cfg.Evm.Integrity = &common.EvmIntegrityConfig{
			EnforceGetLogsBlockRange: util.BoolPtr(true),
		}
		upsList := network.upstreamsRegistry.GetNetworkUpstreams(context.TODO(), util.EvmNetworkId(123))
		upsList[0].Config().Evm.GetLogsAutoSplittingRangeThreshold = 0x100 // Range exactly equal to our test range

		req := common.NewNormalizedRequest(requestBytes)
		resp, err := network.Forward(ctx, req)

		// Verify the response
		assert.NoError(t, err)
		assert.NotNil(t, resp)

		jrr, err := resp.JsonRpcResponse()
		assert.NoError(t, err)
		w := bytes.NewBuffer(nil)
		jrr.WriteTo(w)
		result := w.Bytes()

		// Parse and verify the response
		var respObject map[string]interface{}
		err = sonic.Unmarshal(result, &respObject)
		assert.NoError(t, err)

		logs := respObject["result"].([]interface{})
		assert.Equal(t, 3, len(logs), "Expected exactly 3 logs")

		// Verify log block numbers
		blockNumbers := make([]string, len(logs))
		for i, l := range logs {
			log := l.(map[string]interface{})
			blockNumbers[i] = log["blockNumber"].(string)
		}
		assert.Contains(t, blockNumbers, "0x11118050")
		assert.Contains(t, blockNumbers, "0x11118080")
		assert.Contains(t, blockNumbers, "0x111180f0")

		// Verify only one request was made (no splitting)
		assert.True(t, len(gock.Pending()) == 0, "Expected no pending mocks")
	})

	t.Run("UseCacheWhenOneOfSubRequestsIsAlreadyCached", func(t *testing.T) {
		util.ResetGock()
		defer util.ResetGock()

		// Setup cache configuration
		cacheCfg := &common.CacheConfig{
			Connectors: []*common.ConnectorConfig{
				{
					Id:     "mock",
					Driver: "mock",
					Mock: &common.MockConnectorConfig{
						MemoryConnectorConfig: common.MemoryConnectorConfig{
							MaxItems: 100_000, MaxTotalSize: "1GB",
						},
						// GetDelay: 10 * time.Second,
						// SetDelay: 10 * time.Second,
					},
				},
			},
			Policies: []*common.CachePolicyConfig{
				{
					Network:   "*",
					Method:    "*",
					TTL:       common.Duration(5 * time.Minute),
					Connector: "mock",
					Finality:  common.DataFinalityStateUnfinalized,
				},
			},
		}
		cacheCfg.SetDefaults()

		ctx, cancel := context.WithCancel(context.Background())
		defer cancel()
		network := setupTestNetworkWithFullAndArchiveNodeUpstreams(t, ctx, common.EvmNodeTypeArchive, 0, common.EvmNodeTypeFull, 1000, nil)

		// Configure network for splitting
		network.cfg.Evm.Integrity = &common.EvmIntegrityConfig{
			EnforceGetLogsBlockRange: util.BoolPtr(true),
		}
		upsList := network.upstreamsRegistry.GetNetworkUpstreams(context.TODO(), util.EvmNetworkId(123))
		upsList[0].Config().Evm.GetLogsAutoSplittingRangeThreshold = 0x100 // Force splitting into ranges of 256 blocks

		// Create and set cache
		slowCache, err := evm.NewEvmJsonRpcCache(ctx, &log.Logger, cacheCfg)
		if err != nil {
			t.Fatalf("Failed to create evm json rpc cache: %v", err)
		}
		network.cacheDal = slowCache.WithProjectId("prjA")

		// First, make a request that will be cached for the middle range
		middleRangeRequest := common.NewNormalizedRequest([]byte(`{
			"jsonrpc": "2.0",
			"method": "eth_getLogs",
			"params": [{
				"fromBlock": "0x11118100",
				"toBlock": "0x111181ff",
				"address": "0x0000000000000000000000000000000000000000",
				"topics": ["0x1234567890123456789012345678901234567890123456789012345678901234"]
			}]
		}`))
		middleRangeRequest.SetCacheDal(slowCache)
		middleRangeRequest.SetNetwork(network)

		// Mock response for the middle range that will be cached
		gock.New("http://rpc1.localhost").
			Post("").
			Filter(func(request *http.Request) bool {
				body := util.SafeReadBody(request)
				fmt.Println("body 1111", body)
				return strings.Contains(body, "eth_getLogs") &&
					strings.Contains(body, `"fromBlock":"0x11118100"`) &&
					strings.Contains(body, `"toBlock":"0x111181ff"`)
			}).
			Reply(200).
			JSON(map[string]interface{}{
				"jsonrpc": "2.0",
				"id":      1,
				"result": []map[string]interface{}{
					{"logIndex": "0x2", "blockNumber": "0x11118150", "data": "0x2"},
				},
			})

		// Make the request to cache the middle range
		resp, err := network.Forward(ctx, middleRangeRequest)
		assert.NoError(t, err)
		assert.NotNil(t, resp)
		resp.Release()

		// Now make the full request that should be split into three parts
		fullRangeRequest := common.NewNormalizedRequest([]byte(`{
			"jsonrpc": "2.0",
			"method": "eth_getLogs",
			"params": [{
				"fromBlock": "0x11118000",
				"toBlock": "0x11118300",
				"address": "0x0000000000000000000000000000000000000000",
				"topics": ["0x1234567890123456789012345678901234567890123456789012345678901234"]
			}]
		}`))
		fullRangeRequest.SetCacheDal(slowCache)
		fullRangeRequest.SetNetwork(network)

		// Mock responses for the first and last ranges
		gock.New("http://rpc1.localhost").
			Post("").
			Filter(func(request *http.Request) bool {
				body := util.SafeReadBody(request)
				return strings.Contains(body, "eth_getLogs") &&
					strings.Contains(body, `"fromBlock":"0x11118000"`) &&
					strings.Contains(body, `"toBlock":"0x111180ff"`)
			}).
			Reply(200).
			JSON(map[string]interface{}{
				"jsonrpc": "2.0",
				"id":      2,
				"result": []map[string]interface{}{
					{"logIndex": "0x1", "blockNumber": "0x11118050", "data": "0x1"},
				},
			})

		gock.New("http://rpc1.localhost").
			Post("").
			Filter(func(request *http.Request) bool {
				body := util.SafeReadBody(request)
				return strings.Contains(body, "eth_getLogs") &&
					strings.Contains(body, `"fromBlock":"0x11118200"`) &&
					strings.Contains(body, `"toBlock":"0x111182ff"`)
			}).
			Reply(200).
			JSON(map[string]interface{}{
				"jsonrpc": "2.0",
				"id":      3,
				"result": []map[string]interface{}{
					{"logIndex": "0x3", "blockNumber": "0x11118250", "data": "0x3"},
				},
			})

		gock.New("http://rpc1.localhost").
			Post("").
			Filter(func(request *http.Request) bool {
				body := util.SafeReadBody(request)
				return strings.Contains(body, "eth_getLogs") &&
					strings.Contains(body, `"fromBlock":"0x11118300"`) &&
					strings.Contains(body, `"toBlock":"0x11118300"`)
			}).
			Reply(200).
			JSON(map[string]interface{}{
				"jsonrpc": "2.0",
				"id":      3,
				"result": []map[string]interface{}{
					{"logIndex": "0x4", "blockNumber": "0x11118300", "data": "0x4"},
				},
			})

		// Make the full request
		resp, err = network.Forward(ctx, fullRangeRequest)
		assert.NoError(t, err)
		assert.NotNil(t, resp)

		// Verify the merged response
		jrr, err := resp.JsonRpcResponse()
		assert.NoError(t, err)
		if jrr == nil {
			t.Fatalf("Expected non-nil JsonRpcResponse")
		}
		w := bytes.NewBuffer(nil)
		jrr.WriteTo(w)
		result := w.Bytes()

		// Parse and verify the response contains logs from all three ranges
		var respObject map[string]interface{}
		err = sonic.Unmarshal(result, &respObject)
		assert.NoError(t, err)

		logs := respObject["result"].([]interface{})
		assert.Equal(t, 4, len(logs), "Expected exactly 4 logs (one from each range)")

		// Verify log block numbers and data
		blockNumbers := make([]string, len(logs))
		data := make([]string, len(logs))
		for i, l := range logs {
			log := l.(map[string]interface{})
			blockNumbers[i] = log["blockNumber"].(string)
			data[i] = log["data"].(string)
		}

		// Verify we got logs from all three ranges
		assert.Contains(t, blockNumbers, "0x11118050", "Missing log from first range")
		assert.Contains(t, blockNumbers, "0x11118150", "Missing log from cached middle range")
		assert.Contains(t, blockNumbers, "0x11118250", "Missing log from third range")
		assert.Contains(t, blockNumbers, "0x11118300", "Missing log from last range")

		// Verify data values
		assert.Contains(t, data, "0x1", "Missing data from first range")
		assert.Contains(t, data, "0x2", "Missing data from cached middle range")
		assert.Contains(t, data, "0x3", "Missing data from third range")
		assert.Contains(t, data, "0x4", "Missing data from last range")

		// Verify only two requests were made (first and last ranges)
		// The middle range should have come from cache
		pendings := gock.Pending()
		assert.True(t, len(pendings) == 0, "Expected no pending mocks")
	})
}

func TestNetwork_ThunderingHerdProtection(t *testing.T) {
	util.ResetGock()
	defer util.ResetGock()

	t.Run("ForwardThunderingHerdGetLatestBlockWithErrors", func(t *testing.T) {
		util.ResetGock()
		defer util.ResetGock()
		gock.Off()
		gock.Clean()
		telemetry.MetricUpstreamLatestBlockPolled.Reset()

		//------------------------------------------------------------
		// 1. RPC stubs
		//------------------------------------------------------------
		var latestBlockPolls int32
		const failAttempts = 2
		const herd = 1000

		// First eth_getBlockByNumber("latest") - Succeed
		gock.New("http://rpc1.localhost").
			Post("").
			Filter(func(r *http.Request) bool {
				body := util.SafeReadBody(r)
				isLatest := strings.Contains(body, `"eth_getBlockByNumber"`) && strings.Contains(body, `"latest"`)
				if isLatest {
					t.Logf("Gock Filter: Successful eth_getBlockByNumber(\"latest\") call")
				}
				return isLatest
			}).
			Reply(200).
			JSON([]byte(`{"result":{"number":"0xa"}}`)) // Block 10

		// eth_getBlockByNumber("latest") - Then fail with retryable error
		gock.New("http://rpc1.localhost").
			Post("").
			Times(failAttempts). // Fail for the next failAttempts
			Filter(func(r *http.Request) bool {
				body := util.SafeReadBody(r)
				isLatest := strings.Contains(body, `"eth_getBlockByNumber"`) && strings.Contains(body, `"latest"`)
				if isLatest {
					// Only count the polls that hit this failing mock
					count := atomic.AddInt32(&latestBlockPolls, 1)
					t.Logf("Gock Filter: Failing eth_getBlockByNumber(\"latest\") attempt #%d", count)
				}
				return isLatest
			}).
			Reply(503). // Retryable server error
			JSON([]byte(`{"jsonrpc":"2.0","id":1,"error":{"code":-32000,"message":"Temporary server issue"}}`))

		// eth_getBlockByNumber("latest") - Succeed eventually
		gock.New("http://rpc1.localhost").
			Post("").
			Filter(func(r *http.Request) bool {
				body := util.SafeReadBody(r)
				isLatest := strings.Contains(body, `"eth_getBlockByNumber"`) && strings.Contains(body, `"latest"`)
				if isLatest {
					t.Logf("Gock Filter: Successful eth_getBlockByNumber(\"latest\") call")
				}
				return isLatest
			}).
			Reply(200).
			Delay(1000 * time.Millisecond).
			JSON([]byte(`{"result":{"number":"0x14"}}`)) // Block 20

		// eth_getBlockByNumber("finalized") – always OK
		gock.New("http://rpc1.localhost").
			Post("").
			Persist().
			Filter(func(r *http.Request) bool {
				body := util.SafeReadBody(r)
				return strings.Contains(body, `"eth_getBlockByNumber"`) &&
					strings.Contains(body, `"finalized"`)
			}).
			Reply(200).
			JSON([]byte(`{"result":null}`))

		// eth_syncing – upstream is fully synced
		gock.New("http://rpc1.localhost").
			Post("").
			Persist().
			Filter(func(r *http.Request) bool {
				return strings.Contains(util.SafeReadBody(r), `"eth_syncing"`)
			}).
			Reply(200).
			JSON([]byte(`{"result":false}`))

		//------------------------------------------------------------
		// 2. Network / poller set-up
		//------------------------------------------------------------
		ctx, cancel := context.WithCancel(context.Background())
		defer cancel()

		rlr, _ := upstream.NewRateLimitersRegistry(&common.RateLimiterConfig{}, &log.Logger)
		mt := health.NewTracker(&log.Logger, "prjA", 5*time.Second)

		pollerInterval := 2000 * time.Millisecond
		pollerDebounce := 1000 * time.Millisecond

		fsCfg := &common.FailsafeConfig{
			MatchMethod: "*",
			Retry: &common.RetryPolicyConfig{
				MaxAttempts: failAttempts, // upstream‑level retries
			},
		}

		//   -- upstream will retry --
		upCfg := &common.UpstreamConfig{
			Id:         "rpc1",
			Type:       common.UpstreamTypeEvm,
			Endpoint:   "http://rpc1.localhost",
			VendorName: "vendorA",
			Evm: &common.EvmUpstreamConfig{
				ChainId:             123,
				StatePollerInterval: common.Duration(pollerInterval),
				StatePollerDebounce: common.Duration(pollerDebounce),
			},
			Failsafe: []*common.FailsafeConfig{fsCfg},
		}

		vr := thirdparty.NewVendorsRegistry()
		pr, _ := thirdparty.NewProvidersRegistry(&log.Logger, vr, nil, nil)
		ssr, _ := data.NewSharedStateRegistry(ctx, &log.Logger, &common.SharedStateConfig{
			Connector: &common.ConnectorConfig{Driver: "memory", Memory: &common.MemoryConnectorConfig{MaxItems: 100_000, MaxTotalSize: "1GB"}},
		})
		upr := upstream.NewUpstreamsRegistry(
			ctx, &log.Logger, "prjA", []*common.UpstreamConfig{upCfg},
			ssr, rlr, vr, pr, nil, mt, 1*time.Second,
		)
		require.NoError(t, upr.Bootstrap(ctx))

		ntwCfg := &common.NetworkConfig{
			Architecture: common.ArchitectureEvm,
			Evm:          &common.EvmNetworkConfig{ChainId: 123},
			Failsafe:     []*common.FailsafeConfig{fsCfg},
		}
		ntw, _ := NewNetwork(ctx, &log.Logger, "prjA", ntwCfg, rlr, upr, mt)
		require.NoError(t, upr.PrepareUpstreamsForNetwork(ctx, util.EvmNetworkId(123)))
		require.NoError(t, ntw.Bootstrap(ctx)) // This starts the poller ticker

		pup := upr.GetNetworkUpstreams(ctx, util.EvmNetworkId(123))[0]
		poller := pup.EvmStatePoller()

		// --- Bootstrap with the success mock so we have a fresh timestamp ---
		require.NoError(t, poller.Poll(ctx))
		require.Equal(t, int64(10), poller.LatestBlock())

		//------------------------------------------------------------
		// 3. Test Execution & Assertions
		//------------------------------------------------------------
		// ------------------------------------------------------------------
		// 3.  Wait until the value becomes stale (> debounce), then unleash
		//     a burst of concurrent PollLatestBlockNumber() calls.
		// ------------------------------------------------------------------
		time.Sleep((pollerDebounce * 2) + 200*time.Millisecond) // let cache go stale

		start := make(chan struct{})
		var wg sync.WaitGroup
		wg.Add(herd)
		for i := 0; i < herd; i++ {
			go func() {
				defer wg.Done()
				<-start
				time.Sleep(time.Duration(rand.Intn(1000)) * time.Millisecond)
				_, _ = poller.PollLatestBlockNumber(ctx)
			}()
		}
		close(start)
		wg.Wait()

		// Stop ticker before final mock assertions
		cancel()                          // stop poller ticker to avoid races with mock assertions
		time.Sleep(50 * time.Millisecond) // let any in‑flight calls finish

		// Cached value should be 20 (final success).
		assert.Equal(t, int64(20), poller.LatestBlock())

		// Metric counts successful cache refreshes (bootstrap + final success).
		// It should *not* increase for each failed attempt, so we expect exactly 2.
		polledMetric, err := telemetry.MetricUpstreamLatestBlockPolled.
			GetMetricWithLabelValues("prjA", "vendorA", util.EvmNetworkId(123), "rpc1")
		require.NoError(t, err)
		metricValue := promUtil.ToFloat64(polledMetric)
		//
		// Metric counts successful cache refreshes (bootstrap + one failed attempt + final success).
		//
		assert.Equal(t, float64(3), metricValue)

		// Only the failing mocks should have been hit exactly failAttempts times.
		assert.Equal(t, int32(failAttempts), atomic.LoadInt32(&latestBlockPolls))

		// No pending or unmatched mocks remain
		assert.False(t, gock.HasUnmatchedRequest(), "Unexpected gock requests")
		// finalized & syncing mocks are persistent, so they remain pending
		require.Equal(t, 2, len(gock.Pending()), "expected only the 2 persistent mocks to remain")
	})

	t.Run("ForwardThunderingHerdGetLatestBlockWithoutErrors", func(t *testing.T) {
		util.ResetGock()
		defer util.ResetGock()
		telemetry.MetricUpstreamLatestBlockPolled.Reset()

		//------------------------------------------------------------
		// 1.  RPC stubs
		//------------------------------------------------------------
		const herd = 10_000
		// First eth_getBlockByNumber("latest") during the herd – slow so the lock stays held
		gock.New("http://rpc1.localhost").
			Post("").
			Times(1).
			Filter(func(r *http.Request) bool {
				b := util.SafeReadBody(r)
				return strings.Contains(b, `"eth_getBlockByNumber"`) &&
					strings.Contains(b, `"latest"`)
			}).
			Reply(200).
			Delay(300 * time.Millisecond).              // <- keeps leader busy
			JSON([]byte(`{"result":{"number":"0xa"}}`)) // 10

		// Subsequent "latest" polls – fast, unlimited
		gock.New("http://rpc1.localhost").
			Post("").
			Persist().
			Filter(func(r *http.Request) bool {
				b := util.SafeReadBody(r)
				return strings.Contains(b, `"eth_getBlockByNumber"`) &&
					strings.Contains(b, `"latest"`)
			}).
			Reply(200).
			JSON([]byte(`{"result":{"number":"0xa"}}`))

		// eth_getBlockByNumber("finalized")
		gock.New("http://rpc1.localhost").
			Post("").
			Persist().
			Filter(func(r *http.Request) bool {
				body := util.SafeReadBody(r)
				return strings.Contains(body, `"eth_getBlockByNumber"`) &&
					strings.Contains(body, `"finalized"`)
			}).
			Reply(200).
			JSON([]byte(`{"result":null}`))

		// eth_syncing
		gock.New("http://rpc1.localhost").
			Post("").
			Persist().
			Filter(func(r *http.Request) bool {
				return strings.Contains(util.SafeReadBody(r), `"eth_syncing"`)
			}).
			Reply(200).
			JSON([]byte(`{"result":false}`))

		//----------------------------------------------------------------------
		// 2) Network / poller set-up
		//----------------------------------------------------------------------
		ctx, cancel := context.WithCancel(context.Background())
		defer cancel()

		rlr, _ := upstream.NewRateLimitersRegistry(&common.RateLimiterConfig{}, &log.Logger)
		mt := health.NewTracker(&log.Logger, "prjA", 2*time.Second)

		upCfg := &common.UpstreamConfig{
			Id:         "rpc1",
			Type:       common.UpstreamTypeEvm,
			Endpoint:   "http://rpc1.localhost",
			VendorName: "vendorA",
			Evm: &common.EvmUpstreamConfig{
				ChainId:             123,
				StatePollerInterval: common.Duration(5000 * time.Millisecond), // we'll drive it manually
				StatePollerDebounce: common.Duration(5000 * time.Millisecond), // TryUpdateIfStale → 1 s default
			},
		}

		vr := thirdparty.NewVendorsRegistry()
		pr, _ := thirdparty.NewProvidersRegistry(&log.Logger, vr, nil, nil)
		ssr, _ := data.NewSharedStateRegistry(ctx, &log.Logger, &common.SharedStateConfig{
			Connector: &common.ConnectorConfig{
				Driver: "redis",
				Redis: &common.RedisConnectorConfig{
					Addr:        "localhost:6379",
					Password:    "",
					DB:          0,
					InitTimeout: common.Duration(10 * time.Second),
					GetTimeout:  common.Duration(10 * time.Second),
					SetTimeout:  common.Duration(10 * time.Second),
				},
			},
			FallbackTimeout: common.Duration(10 * time.Second),
			LockTtl:         common.Duration(10 * time.Second),
		})
		upr := upstream.NewUpstreamsRegistry(
			ctx, &log.Logger, "prjA", []*common.UpstreamConfig{upCfg},
			ssr, rlr, vr, pr, nil, mt, 1*time.Second,
		)
		require.NoError(t, upr.Bootstrap(ctx))

		ntwCfg := &common.NetworkConfig{
			Architecture: common.ArchitectureEvm,
			Evm: &common.EvmNetworkConfig{
				ChainId: 123,
				Integrity: &common.EvmIntegrityConfig{
					EnforceHighestBlock: util.BoolPtr(true),
				},
			},
		}
		ntw, _ := NewNetwork(ctx, &log.Logger, "prjA", ntwCfg, rlr, upr, mt)
		require.NoError(t, upr.PrepareUpstreamsForNetwork(ctx, util.EvmNetworkId(123)))
		require.NoError(t, ntw.Bootstrap(ctx))

		pup := upr.GetNetworkUpstreams(ctx, util.EvmNetworkId(123))[0]
		poller := pup.EvmStatePoller()

		// Bootstrap value
		require.NoError(t, poller.Poll(ctx))
		require.Equal(t, int64(10), poller.LatestBlock())

		//----------------------------------------------------------------------
		// 3) Sleep 1.1 s so the cached value becomes "stale"
		//----------------------------------------------------------------------
		time.Sleep(1100 * time.Millisecond) // TryUpdateIfStale default is 1 s

		//----------------------------------------------------------------------
		// 4) Fire 1 000 concurrent PollLatestBlockNumber calls directly
		//    This bypasses forwarding and reproduces the thundering‑herd inside
		//    CounterInt64SharedVariable.TryUpdateIfStale.
		//----------------------------------------------------------------------
		start := make(chan struct{})
		var wg sync.WaitGroup
		wg.Add(herd)
		for i := 0; i < herd; i++ {
			go func() {
				defer wg.Done()
				<-start // unleash all goroutines at once
				_, _ = poller.PollLatestBlockNumber(ctx)
			}()
		}
		close(start)
		wg.Wait()

		//----------------------------------------------------------------------
		// 5) Inspect metrics: single poll, zero multiplexer hits
		//----------------------------------------------------------------------
		polled, err := telemetry.MetricUpstreamLatestBlockPolled.
			GetMetricWithLabelValues("prjA", "vendorA", util.EvmNetworkId(123), "rpc1")
		require.NoError(t, err)

		t.Logf("MetricUpstreamLatestBlockPolled   : %.0f", promUtil.ToFloat64(polled))

		require.Equal(t,
			float64(1),
			promUtil.ToFloat64(polled),
			"expected two polls (bootstrap + stale refresh)",
		)
	})

	t.Run("ForwardThunderingHerdSyncing", func(t *testing.T) {
		util.ResetGock()
		defer util.ResetGock()

		//------------------------------------------------------------
		// 1.  RPC stubs
		//------------------------------------------------------------

		// eth_getBlockByNumber("latest") – fast, unlimited
		gock.New("http://rpc1.localhost").
			Post("").
			Persist().
			Filter(func(r *http.Request) bool {
				body := util.SafeReadBody(r)
				return strings.Contains(body, `"eth_getBlockByNumber"`) &&
					strings.Contains(body, `"latest"`)
			}).
			Reply(200).
			JSON([]byte(`{"result":{"number":"0x9"}}`))

		// eth_getBlockByNumber("finalized") – fast, unlimited
		gock.New("http://rpc1.localhost").
			Post("").
			Persist().
			Filter(func(r *http.Request) bool {
				body := util.SafeReadBody(r)
				return strings.Contains(body, `"eth_getBlockByNumber"`) &&
					strings.Contains(body, `"finalized"`)
			}).
			Reply(200).
			JSON([]byte(`{"result":null}`))

		// Counter for eth_syncing calls
		const workers = 25
		var syncCalls int32

		// eth_syncing – first call fast (bootstrap)
		gock.New("http://rpc1.localhost").
			Post("").
			Times(1).
			Filter(func(r *http.Request) bool {
				atomic.AddInt32(&syncCalls, 1)
				return strings.Contains(util.SafeReadBody(r), `"eth_syncing"`)
			}).
			Reply(200).
			JSON([]byte(`{"result":false}`))

		// eth_syncing – second call *slow* (300 ms) → leader
		gock.New("http://rpc1.localhost").
			Post("").
			Times(1).
			Filter(func(r *http.Request) bool {
				atomic.AddInt32(&syncCalls, 1)
				return strings.Contains(util.SafeReadBody(r), `"eth_syncing"`)
			}).
			Reply(200).
			Delay(300 * time.Millisecond). // <- keeps leader busy
			JSON([]byte(`{"result":false}`))

		//------------------------------------------------------------
		// 2.  Network / poller set-up
		//------------------------------------------------------------
		ctx, cancel := context.WithCancel(context.Background())
		defer cancel()

		rlr, _ := upstream.NewRateLimitersRegistry(&common.RateLimiterConfig{}, &log.Logger)
		mt := health.NewTracker(&log.Logger, "prjA", 2*time.Second)

		upCfg := &common.UpstreamConfig{
			Id:         "rpc1",
			Type:       common.UpstreamTypeEvm,
			Endpoint:   "http://rpc1.localhost",
			VendorName: "vendorA",
			Evm: &common.EvmUpstreamConfig{
				ChainId:             123,
				StatePollerInterval: common.Duration(50 * time.Millisecond),
				StatePollerDebounce: common.Duration(0), // no debounce needed
			},
		}
		vr := thirdparty.NewVendorsRegistry()
		pr, _ := thirdparty.NewProvidersRegistry(&log.Logger, vr, nil, nil)
		ssr, _ := data.NewSharedStateRegistry(ctx, &log.Logger, &common.SharedStateConfig{
			Connector: &common.ConnectorConfig{Driver: "memory", Memory: &common.MemoryConnectorConfig{MaxItems: 100_000, MaxTotalSize: "1GB"}},
		})
		upr := upstream.NewUpstreamsRegistry(
			ctx, &log.Logger, "prjA", []*common.UpstreamConfig{upCfg},
			ssr, rlr, vr, pr, nil, mt, 1*time.Second,
		)

		ntwCfg := &common.NetworkConfig{
			Architecture: common.ArchitectureEvm,
			Evm:          &common.EvmNetworkConfig{ChainId: 123},
		}
		ntw, _ := NewNetwork(ctx, &log.Logger, "prjA", ntwCfg, rlr, upr, mt)

		require.NoError(t, upr.Bootstrap(ctx))
		require.NoError(t, upr.PrepareUpstreamsForNetwork(ctx, util.EvmNetworkId(123)))
		require.NoError(t, ntw.Bootstrap(ctx))

		poller := upr.
			GetNetworkUpstreams(ctx, util.EvmNetworkId(123))[0].
			EvmStatePoller()

		//------------------------------------------------------------
		// 3.  Bootstrap call done; now hammer Poll() in parallel
		//------------------------------------------------------------
		start := make(chan struct{})
		var wg sync.WaitGroup
		wg.Add(workers)

		for i := 0; i < workers; i++ {
			go func() {
				defer wg.Done()
				<-start              // fire all at once
				_ = poller.Poll(ctx) // each Poll triggers the "syncing" fetch
			}()
		}
		close(start) // unleash the goroutines
		wg.Wait()

		require.Equal(t,
			int32(2),
			atomic.LoadInt32(&syncCalls),
			"expected exactly two eth_syncing polls (bootstrap + leader)",
		)

		time.Sleep(100 * time.Millisecond)
	})
}

func setupTestNetworkSimple(t *testing.T, ctx context.Context, upstreamConfig *common.UpstreamConfig, networkConfig *common.NetworkConfig) *Network {
	t.Helper()

	rateLimitersRegistry, _ := upstream.NewRateLimitersRegistry(&common.RateLimiterConfig{}, &log.Logger)
	metricsTracker := health.NewTracker(&log.Logger, "test", time.Minute)

	if upstreamConfig == nil {
		upstreamConfig = &common.UpstreamConfig{
			Type:     common.UpstreamTypeEvm,
			Id:       "test",
			Endpoint: "http://rpc1.localhost",
			Evm: &common.EvmUpstreamConfig{
				ChainId: 123,
			},
		}
	}
	vr := thirdparty.NewVendorsRegistry()
	pr, err := thirdparty.NewProvidersRegistry(
		&log.Logger,
		vr,
		[]*common.ProviderConfig{},
		nil,
	)
	if err != nil {
		t.Fatal(err)
	}
	ssr, err := data.NewSharedStateRegistry(ctx, &log.Logger, &common.SharedStateConfig{
		Connector: &common.ConnectorConfig{
			Driver: "memory",
			Memory: &common.MemoryConnectorConfig{
				MaxItems: 100_000, MaxTotalSize: "1GB",
			},
		},
	})
	if err != nil {
		panic(err)
	}
	upstreamsRegistry := upstream.NewUpstreamsRegistry(
		ctx,
		&log.Logger,
		"test",
		[]*common.UpstreamConfig{upstreamConfig},
		ssr,
		rateLimitersRegistry,
		vr,
		pr,
		nil,
		metricsTracker,
		1*time.Second,
	)
	if networkConfig == nil {
		networkConfig = &common.NetworkConfig{
			Architecture: common.ArchitectureEvm,
			Evm: &common.EvmNetworkConfig{
				ChainId: 123,
			},
		}
	}
	network, err := NewNetwork(
		ctx,
		&log.Logger,
		"test",
		networkConfig,
		rateLimitersRegistry,
		upstreamsRegistry,
		metricsTracker,
	)
	assert.NoError(t, err)

	upstreamsRegistry.Bootstrap(ctx)
	time.Sleep(100 * time.Millisecond)

	err = network.Bootstrap(ctx)
	assert.NoError(t, err)
	time.Sleep(100 * time.Millisecond)

	if upstreamConfig.Id == "test" {
		h, _ := common.HexToInt64("0x1273c18")
		upsList := upstreamsRegistry.GetNetworkUpstreams(context.TODO(), util.EvmNetworkId(123))
		err = upsList[0].Bootstrap(ctx)
		if err != nil {
			t.Fatal(err)
		}
		upsList[0].EvmStatePoller().SuggestFinalizedBlock(h)
		upsList[0].EvmStatePoller().SuggestLatestBlock(h)
	}

	upstream.ReorderUpstreams(upstreamsRegistry)

	return network
}

func setupTestNetworkWithFullAndArchiveNodeUpstreams(
	t *testing.T,
	ctx context.Context,
	nodeType1 common.EvmNodeType,
	maxRecentBlocks1 int64,
	nodeType2 common.EvmNodeType,
	maxRecentBlocks2 int64,
	failsafeConfig *common.FailsafeConfig,
) *Network {
	t.Helper()

	rateLimitersRegistry, _ := upstream.NewRateLimitersRegistry(&common.RateLimiterConfig{}, &log.Logger)
	metricsTracker := health.NewTracker(&log.Logger, "test", time.Minute)

	up1 := &common.UpstreamConfig{
		Type:     common.UpstreamTypeEvm,
		Id:       "rpc1",
		Endpoint: "http://rpc1.localhost",
		Evm: &common.EvmUpstreamConfig{
			ChainId:                  123,
			NodeType:                 nodeType1,
			MaxAvailableRecentBlocks: maxRecentBlocks1,
		},
	}

	up2 := &common.UpstreamConfig{
		Type:     common.UpstreamTypeEvm,
		Id:       "rpc2",
		Endpoint: "http://rpc2.localhost",
		Evm: &common.EvmUpstreamConfig{
			ChainId:                  123,
			NodeType:                 nodeType2,
			MaxAvailableRecentBlocks: maxRecentBlocks2,
		},
	}

	vr := thirdparty.NewVendorsRegistry()
	pr, err := thirdparty.NewProvidersRegistry(
		&log.Logger,
		vr,
		[]*common.ProviderConfig{},
		nil,
	)
	if err != nil {
		t.Fatal(err)
	}
	ssr, err := data.NewSharedStateRegistry(ctx, &log.Logger, &common.SharedStateConfig{
		Connector: &common.ConnectorConfig{
			Driver: "memory",
			Memory: &common.MemoryConnectorConfig{
				MaxItems: 100_000, MaxTotalSize: "1GB",
			},
		},
	})
	if err != nil {
		panic(err)
	}
	upstreamsRegistry := upstream.NewUpstreamsRegistry(
		ctx,
		&log.Logger,
		"test",
		[]*common.UpstreamConfig{up1, up2},
		ssr,
		rateLimitersRegistry,
		vr,
		pr,
		nil,
		metricsTracker,
		120*time.Second,
	)

	if failsafeConfig == nil {
		failsafeConfig = &common.FailsafeConfig{
			MatchMethod: "*",
			Hedge:       nil,
			Timeout:     nil,
			Retry:       nil,
		}
	}

	networkConfig := &common.NetworkConfig{
		Architecture: common.ArchitectureEvm,
		Evm: &common.EvmNetworkConfig{
			ChainId: 123,
		},
		Failsafe: []*common.FailsafeConfig{failsafeConfig},
	}
	network, err := NewNetwork(
		ctx,
		&log.Logger,
		"test",
		networkConfig,
		rateLimitersRegistry,
		upstreamsRegistry,
		metricsTracker,
	)
	assert.NoError(t, err)

	err = upstreamsRegistry.Bootstrap(ctx)
	assert.NoError(t, err)
	time.Sleep(100 * time.Millisecond)

	err = upstreamsRegistry.PrepareUpstreamsForNetwork(ctx, util.EvmNetworkId(123))
	assert.NoError(t, err)
	time.Sleep(100 * time.Millisecond)

	err = network.Bootstrap(ctx)
	assert.NoError(t, err)
	time.Sleep(100 * time.Millisecond)

	upstream.ReorderUpstreams(upstreamsRegistry)

	fb1, _ := common.HexToInt64("0x11117777")
	upsList := upstreamsRegistry.GetNetworkUpstreams(context.TODO(), util.EvmNetworkId(123))
	err = upsList[0].Bootstrap(ctx)
	if err != nil {
		t.Fatal(err)
	}
	upsList[0].EvmStatePoller().SuggestFinalizedBlock(fb1)
	lb1, _ := common.HexToInt64("0x11118888")
	upsList[0].EvmStatePoller().SuggestLatestBlock(lb1)

	fb2, _ := common.HexToInt64("0x22227777")
	upsList[1].EvmStatePoller().SuggestFinalizedBlock(fb2)
	lb2, _ := common.HexToInt64("0x22228888")
	upsList[1].EvmStatePoller().SuggestLatestBlock(lb2)

	return network
}

func TestNetwork_HighestLatestBlockNumber(t *testing.T) {
	t.Run("EvmHighestLatestBlockNumber_ExcludesSyncingNodeFromHighestBlock", func(t *testing.T) {
		util.ResetGock()
		defer util.ResetGock()

		ctx, cancel := context.WithCancel(context.Background())
		defer cancel()

		// Create two upstreams with different syncing states
		up1 := &common.UpstreamConfig{
			Type:     common.UpstreamTypeEvm,
			Id:       "syncing-node",
			Endpoint: "http://syncing.localhost",
			Evm: &common.EvmUpstreamConfig{
				ChainId: 123,
			},
		}

		up2 := &common.UpstreamConfig{
			Type:     common.UpstreamTypeEvm,
			Id:       "synced-node",
			Endpoint: "http://synced.localhost",
			Evm: &common.EvmUpstreamConfig{
				ChainId: 123,
			},
		}

		rateLimitersRegistry, _ := upstream.NewRateLimitersRegistry(&common.RateLimiterConfig{}, &log.Logger)
		metricsTracker := health.NewTracker(&log.Logger, "test", time.Minute)

		vr := thirdparty.NewVendorsRegistry()
		pr, err := thirdparty.NewProvidersRegistry(
			&log.Logger,
			vr,
			[]*common.ProviderConfig{},
			nil,
		)
		require.NoError(t, err)

		ssr, err := data.NewSharedStateRegistry(ctx, &log.Logger, &common.SharedStateConfig{
			Connector: &common.ConnectorConfig{
				Driver: "memory",
				Memory: &common.MemoryConnectorConfig{
					MaxItems: 100_000, MaxTotalSize: "1GB",
				},
			},
		})
		require.NoError(t, err)

		upstreamsRegistry := upstream.NewUpstreamsRegistry(
			ctx,
			&log.Logger,
			"test",
			[]*common.UpstreamConfig{up1, up2},
			ssr,
			rateLimitersRegistry,
			vr,
			pr,
			nil,
			metricsTracker,
			1*time.Second,
		)

		networkConfig := &common.NetworkConfig{
			Architecture: common.ArchitectureEvm,
			Evm: &common.EvmNetworkConfig{
				ChainId: 123,
			},
		}

		network, err := NewNetwork(
			ctx,
			&log.Logger,
			"test",
			networkConfig,
			rateLimitersRegistry,
			upstreamsRegistry,
			metricsTracker,
		)
		require.NoError(t, err)

		err = upstreamsRegistry.Bootstrap(ctx)
		require.NoError(t, err)

		err = upstreamsRegistry.Bootstrap(ctx)
		require.NoError(t, err)

		initErr := upstreamsRegistry.GetInitializer().WaitForTasks(ctx)
		require.NoError(t, initErr, "Upstream initializer failed to complete tasks")

		err = network.Bootstrap(ctx)
		require.NoError(t, err)
		time.Sleep(250 * time.Millisecond)

		upsList := upstreamsRegistry.GetNetworkUpstreams(ctx, util.EvmNetworkId(123))
		require.Len(t, upsList, 2)

		// Find the specific upstreams by ID
		var syncingUpstream, syncedUpstream *upstream.Upstream
		for _, ups := range upsList {
			if ups.Id() == "syncing-node" {
				syncingUpstream = ups
			} else if ups.Id() == "synced-node" {
				syncedUpstream = ups
			}
		}
		require.NotNil(t, syncingUpstream)
		require.NotNil(t, syncedUpstream)

		// Set up block numbers - syncing node has higher block number
		syncingUpstream.EvmStatePoller().SuggestLatestBlock(2000) // Higher block
		syncedUpstream.EvmStatePoller().SuggestLatestBlock(1000)  // Lower block

		// Set syncing states
		syncingUpstream.EvmStatePoller().SetSyncingState(common.EvmSyncingStateSyncing)
		syncedUpstream.EvmStatePoller().SetSyncingState(common.EvmSyncingStateNotSyncing)

		// Should return the highest block from non-syncing nodes only
		highest := network.EvmHighestLatestBlockNumber(ctx)

		assert.Equal(t, int64(1000), highest, "Should exclude syncing node and return highest from synced nodes only")
	})

	t.Run("EvmHighestLatestBlockNumber_ExcludesSelectionPolicyExcludedNodeFromHighestBlock", func(t *testing.T) {
		util.ResetGock()
		defer util.ResetGock()

		ctx, cancel := context.WithCancel(context.Background())
		defer cancel()

		// Create eval function that excludes nodes with high error rate
		evalFn, err := common.CompileFunction(`
			(upstreams) => {
				return upstreams.filter(u => u.metrics.errorRate < 0.5);
			}
		`)
		require.NoError(t, err)

		selectionPolicy := &common.SelectionPolicyConfig{
			EvalInterval:     common.Duration(50 * time.Millisecond),
			EvalFunction:     evalFn,
			ResampleInterval: common.Duration(100 * time.Millisecond),
			ResampleCount:    1,
		}

		// Create two upstreams
		up1 := &common.UpstreamConfig{
			Type:     common.UpstreamTypeEvm,
			Id:       "excluded-node",
			Endpoint: "http://excluded.localhost",
			Evm: &common.EvmUpstreamConfig{
				ChainId: 123,
			},
		}

		up2 := &common.UpstreamConfig{
			Type:     common.UpstreamTypeEvm,
			Id:       "included-node",
			Endpoint: "http://included.localhost",
			Evm: &common.EvmUpstreamConfig{
				ChainId: 123,
			},
		}

		rateLimitersRegistry, _ := upstream.NewRateLimitersRegistry(&common.RateLimiterConfig{}, &log.Logger)
		metricsTracker := health.NewTracker(&log.Logger, "test", time.Minute)

		vr := thirdparty.NewVendorsRegistry()
		pr, err := thirdparty.NewProvidersRegistry(
			&log.Logger,
			vr,
			[]*common.ProviderConfig{},
			nil,
		)
		require.NoError(t, err)

		ssr, err := data.NewSharedStateRegistry(ctx, &log.Logger, &common.SharedStateConfig{
			Connector: &common.ConnectorConfig{
				Driver: "memory",
				Memory: &common.MemoryConnectorConfig{
					MaxItems: 100_000, MaxTotalSize: "1GB",
				},
			},
		})
		require.NoError(t, err)

		upstreamsRegistry := upstream.NewUpstreamsRegistry(
			ctx,
			&log.Logger,
			"test",
			[]*common.UpstreamConfig{up1, up2},
			ssr,
			rateLimitersRegistry,
			vr,
			pr,
			nil,
			metricsTracker,
			1*time.Second,
		)

		networkConfig := &common.NetworkConfig{
			Architecture: common.ArchitectureEvm,
			Evm: &common.EvmNetworkConfig{
				ChainId: 123,
			},
			SelectionPolicy: selectionPolicy,
		}

		network, err := NewNetwork(
			ctx,
			&log.Logger,
			"test",
			networkConfig,
			rateLimitersRegistry,
			upstreamsRegistry,
			metricsTracker,
		)
		require.NoError(t, err)

		err = upstreamsRegistry.Bootstrap(ctx)
		require.NoError(t, err)

		initErr := upstreamsRegistry.GetInitializer().WaitForTasks(ctx)
		require.NoError(t, initErr, "Upstream initializer failed to complete tasks")

		err = network.Bootstrap(ctx)
		require.NoError(t, err)
		time.Sleep(100 * time.Millisecond)

		upsList := upstreamsRegistry.GetNetworkUpstreams(ctx, util.EvmNetworkId(123))
		require.Len(t, upsList, 2)

		// Find the specific upstreams by ID
		var excludedUpstream, includedUpstream *upstream.Upstream
		for _, ups := range upsList {
			if ups.Id() == "excluded-node" {
				excludedUpstream = ups
			} else if ups.Id() == "included-node" {
				includedUpstream = ups
			}
		}
		require.NotNil(t, excludedUpstream)
		require.NotNil(t, includedUpstream)

		// Set up block numbers - excluded node has higher block number
		excludedUpstream.EvmStatePoller().SuggestLatestBlock(3000) // Higher block
		includedUpstream.EvmStatePoller().SuggestLatestBlock(2000) // Lower block

		// Create metrics to make excluded upstream have high error rate
		metricsTracker.RecordUpstreamRequest(excludedUpstream, "*")
		metricsTracker.RecordUpstreamFailure(excludedUpstream, "*", fmt.Errorf("test problem"))
		metricsTracker.RecordUpstreamRequest(excludedUpstream, "*")
		metricsTracker.RecordUpstreamFailure(excludedUpstream, "*", fmt.Errorf("test problem"))

		// Create good metrics for included upstream
		metricsTracker.RecordUpstreamRequest(includedUpstream, "*")
		metricsTracker.RecordUpstreamDuration(includedUpstream, "*", 10*time.Millisecond, true, "none", common.DataFinalityStateUnknown)

		// Wait for selection policy to evaluate
		time.Sleep(150 * time.Millisecond)

		// Should return the highest block from policy-included nodes only
		highest := network.EvmHighestLatestBlockNumber(ctx)

		assert.Equal(t, int64(2000), highest, "Should exclude policy-excluded node and return highest from included nodes only")
	})
}

func TestNetwork_CacheEmptyBehavior(t *testing.T) {
	t.Run("ServeCachedEmptyWhenAllowed", func(t *testing.T) {
		util.ResetGock()
		defer util.ResetGock()
		util.SetupMocksForEvmStatePoller()
		defer util.AssertNoPendingMocks(t, 0)

		ctx, cancel := context.WithCancel(context.Background())
		defer cancel()

		network := setupTestNetworkSimple(t, ctx, nil, nil)

		cache := &common.MockCacheDal{}
		network.cacheDal = cache

		req := common.NewNormalizedRequest([]byte(`{"jsonrpc":"2.0","method":"eth_getLogs","params":[{"address":"0x11"}],"id":1}`))

		jrr, err := common.NewJsonRpcResponse(req.ID(), []interface{}{}, nil)
		require.NoError(t, err)
		cachedResp := common.NewNormalizedResponse().
			WithRequest(req).
			WithJsonRpcResponse(jrr).
			WithFromCache(true)

		cache.On("Get", mock.Anything, mock.Anything).Return(cachedResp, nil).Once()

		resp, err := network.Forward(ctx, req)
		require.NoError(t, err)
		require.NotNil(t, resp)
		assert.True(t, resp.FromCache())
		rjrr, err := resp.JsonRpcResponse()
		require.NoError(t, err)
		assert.Equal(t, "[]", string(rjrr.Result))
		cache.AssertExpectations(t)
	})

	t.Run("SkipCachedEmptyWhenIgnored", func(t *testing.T) {
		util.ResetGock()
		defer util.ResetGock()
		util.SetupMocksForEvmStatePoller()
		defer util.AssertNoPendingMocks(t, 0)

		ctx, cancel := context.WithCancel(context.Background())
		defer cancel()

		network := setupTestNetworkSimple(t, ctx, nil, nil)

		cache := &common.MockCacheDal{}
		network.cacheDal = cache

		req := common.NewNormalizedRequest([]byte(`{"jsonrpc":"2.0","method":"eth_getLogs","params":[{"address":"0x11"}],"id":1}`))

		cache.On("Get", mock.Anything, mock.Anything).Return(nil, nil).Once()

		gock.New("http://rpc1.localhost").
			Post("").
			MatchType("json").
			JSON(map[string]interface{}{
				"jsonrpc": "2.0",
				"method":  "eth_getLogs",
				"params":  []interface{}{map[string]interface{}{"address": "0x11"}},
				"id":      float64(1),
			}).
			Times(1).
			Reply(200).
			JSON(map[string]interface{}{
				"jsonrpc": "2.0",
				"id":      1,
				"result":  []interface{}{map[string]interface{}{"logIndex": "0x1"}},
			})

		resp, err := network.Forward(ctx, req)
		require.NoError(t, err)
		require.NotNil(t, resp)
		assert.False(t, resp.FromCache())
		rjrr, err := resp.JsonRpcResponse()
		require.NoError(t, err)
		assert.Contains(t, string(rjrr.Result), `"logIndex":"0x1"`)
		cache.AssertExpectations(t)
	})
}
>>>>>>> 51d1d944
<|MERGE_RESOLUTION|>--- conflicted
+++ resolved
@@ -2402,9 +2402,6 @@
 		if fromHost != "rpc2" {
 			t.Errorf("Expected fromHost to be %q, got %q", "rpc2", fromHost)
 		}
-<<<<<<< HEAD
-	})
-=======
 	})
 
 	t.Run("RetryPendingTXsWhenDirectiveIsSet", func(t *testing.T) {
@@ -10467,5 +10464,4 @@
 		assert.Contains(t, string(rjrr.Result), `"logIndex":"0x1"`)
 		cache.AssertExpectations(t)
 	})
-}
->>>>>>> 51d1d944
+}