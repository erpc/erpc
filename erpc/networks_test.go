package erpc

import (
	"context"
	"errors"
	"fmt"
	"net/http"
	"net/url"
	"runtime"
	"strings"
	"sync"
	"sync/atomic"
	"testing"
	"time"

	"github.com/bytedance/sonic"
	"github.com/erpc/erpc/common"
	"github.com/erpc/erpc/data"
	"github.com/erpc/erpc/health"
	"github.com/erpc/erpc/upstream"
	"github.com/erpc/erpc/util"
	"github.com/erpc/erpc/vendors"
	"github.com/h2non/gock"
	"github.com/rs/zerolog/log"
	"github.com/stretchr/testify/assert"
)

func init() {
	util.ConfigureTestLogger()
}

func TestNetwork_Forward(t *testing.T) {

	t.Run("ForwardCorrectlyRateLimitedOnNetworkLevel", func(t *testing.T) {
		util.ResetGock()
		defer util.ResetGock()
		util.SetupMocksForEvmStatePoller()
		defer util.AssertNoPendingMocks(t, 0)

		rateLimitersRegistry, err := upstream.NewRateLimitersRegistry(
			&common.RateLimiterConfig{
				Budgets: []*common.RateLimitBudgetConfig{
					{
						Id: "MyLimiterBudget_Test1",
						Rules: []*common.RateLimitRuleConfig{
							{
								Method:   "*",
								MaxCount: 3,
								Period:   "60s",
								WaitTime: "",
							},
						},
					},
				},
			},
			&log.Logger,
		)
		if err != nil {
			t.Fatal(err)
		}

		ctx, cancel := context.WithCancel(context.Background())
		defer cancel()

		mt := health.NewTracker("prjA", 2*time.Second)
		up1 := &common.UpstreamConfig{
			Type:     common.UpstreamTypeEvm,
			Id:       "test",
			Endpoint: "http://rpc1.localhost",
			Evm: &common.EvmUpstreamConfig{
				ChainId: 123,
			},
		}
		upsReg := upstream.NewUpstreamsRegistry(
			ctx,
			&log.Logger,
			"prjA",
			[]*common.UpstreamConfig{
				up1,
			},
			rateLimitersRegistry,
			vendors.NewVendorsRegistry(),
			mt,
			1*time.Second,
		)
		ntw, err := NewNetwork(
			&log.Logger,
			"prjA",
			&common.NetworkConfig{
				Architecture: common.ArchitectureEvm,
				Evm: &common.EvmNetworkConfig{
					ChainId: 123,
				},
				RateLimitBudget: "MyLimiterBudget_Test1",
			},
			rateLimitersRegistry,
			upsReg,
			mt,
		)
		if err != nil {
			t.Fatal(err)
		}
		err = upsReg.Bootstrap(ctx)
		if err != nil {
			t.Fatal(err)
		}
		err = upsReg.PrepareUpstreamsForNetwork(ctx, util.EvmNetworkId(123))
		if err != nil {
			t.Fatal(err)
		}
		var lastErr error
		var lastResp *common.NormalizedResponse

		for i := 0; i < 5; i++ {
			fakeReq := common.NewNormalizedRequest([]byte(`{"method": "eth_chainId","params":[]}`))
			lastResp, lastErr = ntw.Forward(ctx, fakeReq)
		}

		var e *common.ErrNetworkRateLimitRuleExceeded
		if lastErr == nil || !errors.As(lastErr, &e) {
			t.Errorf("Expected %v, got %v", "ErrNetworkRateLimitRuleExceeded", lastErr)
		}

		log.Logger.Info().Msgf("Last Resp: %+v", lastResp)
	})

	t.Run("ForwardNotRateLimitedOnNetworkLevel", func(t *testing.T) {
		util.ResetGock()
		defer util.ResetGock()
		util.SetupMocksForEvmStatePoller()
		defer util.AssertNoPendingMocks(t, 0)

		rateLimitersRegistry, err := upstream.NewRateLimitersRegistry(
			&common.RateLimiterConfig{
				Budgets: []*common.RateLimitBudgetConfig{
					{
						Id: "MyLimiterBudget_Test2",
						Rules: []*common.RateLimitRuleConfig{
							{
								Method:   "*",
								MaxCount: 1000,
								Period:   "60s",
								WaitTime: "",
							},
						},
					},
				},
			},
			&log.Logger,
		)
		if err != nil {
			t.Fatal(err)
		}

		ctx, cancel := context.WithCancel(context.Background())
		defer cancel()

		mt := health.NewTracker("prjA", 2*time.Second)
		up1 := &common.UpstreamConfig{
			Type:     common.UpstreamTypeEvm,
			Id:       "test",
			Endpoint: "http://rpc1.localhost",
			Evm: &common.EvmUpstreamConfig{
				ChainId: 123,
			},
		}
		upsReg := upstream.NewUpstreamsRegistry(
			ctx,
			&log.Logger,
			"prjA",
			[]*common.UpstreamConfig{
				up1,
			},
			rateLimitersRegistry,
			vendors.NewVendorsRegistry(),
			mt,
			1*time.Second,
		)
		ntw, err := NewNetwork(
			&log.Logger,
			"prjA",
			&common.NetworkConfig{
				Architecture: common.ArchitectureEvm,
				Evm: &common.EvmNetworkConfig{
					ChainId: 123,
				},
				RateLimitBudget: "MyLimiterBudget_Test2",
			},
			rateLimitersRegistry,
			upsReg,
			mt,
		)
		if err != nil {
			t.Fatal(err)
		}
		err = upsReg.Bootstrap(ctx)
		if err != nil {
			t.Fatal(err)
		}
		err = upsReg.PrepareUpstreamsForNetwork(ctx, util.EvmNetworkId(123))
		if err != nil {
			t.Fatal(err)
		}

		var lastErr error

		for i := 0; i < 10; i++ {
			fakeReq := common.NewNormalizedRequest([]byte(`{"method": "eth_chainId","params":[]}`))
			_, lastErr = ntw.Forward(ctx, fakeReq)
		}

		var e *common.ErrNetworkRateLimitRuleExceeded
		if lastErr != nil && errors.As(lastErr, &e) {
			t.Errorf("Did not expect ErrNetworkRateLimitRuleExceeded")
		}
	})

	t.Run("ForwardUpstreamRetryIntermittentFailuresWithoutSuccessAndNoErrCode", func(t *testing.T) {
		util.ResetGock()
		defer util.ResetGock()
		util.SetupMocksForEvmStatePoller()
		defer util.AssertNoPendingMocks(t, 0)

		var requestBytes = []byte(`{"jsonrpc":"2.0","id":1,"method":"eth_traceTransaction","params":["0x1273c18",false]}`)

		gock.New("http://rpc1.localhost").
			Times(3).
			Post("").
			Reply(503).
			JSON([]byte(`{"error":{"message":"some random provider issue"}}`))

		ctx, cancel := context.WithCancel(context.Background())
		defer cancel()

		clr := upstream.NewClientRegistry(&log.Logger)

		fsCfg := &common.FailsafeConfig{
			Retry: &common.RetryPolicyConfig{
				MaxAttempts: 3,
			},
		}
		rlr, err := upstream.NewRateLimitersRegistry(&common.RateLimiterConfig{
			Budgets: []*common.RateLimitBudgetConfig{},
		}, &log.Logger)
		if err != nil {
			t.Fatal(err)
		}
		vndr := vendors.NewVendorsRegistry()
		mt := health.NewTracker("prjA", 2*time.Second)
		up1 := &common.UpstreamConfig{
			Type:     common.UpstreamTypeEvm,
			Id:       "test",
			Endpoint: "http://rpc1.localhost",
			Evm: &common.EvmUpstreamConfig{
				ChainId: 123,
			},
			Failsafe: fsCfg,
		}
		upr := upstream.NewUpstreamsRegistry(
			ctx,
			&log.Logger,
			"prjA",
			[]*common.UpstreamConfig{
				up1,
			},
			rlr,
			vndr, mt, 1*time.Second,
		)
		err = upr.Bootstrap(ctx)
		if err != nil {
			t.Fatal(err)
		}
		err = upr.PrepareUpstreamsForNetwork(ctx, util.EvmNetworkId(123))
		if err != nil {
			t.Fatal(err)
		}
		pup, err := upr.NewUpstream(
			"prjA",
			up1,
			&log.Logger,
			mt,
		)
		if err != nil {
			t.Fatal(err)
		}
		cl, err := clr.GetOrCreateClient(ctx, pup)
		if err != nil {
			t.Fatal(err)
		}
		pup.Client = cl
		ntw, err := NewNetwork(
			&log.Logger,
			"prjA",
			&common.NetworkConfig{
				Architecture: common.ArchitectureEvm,
				Evm: &common.EvmNetworkConfig{
					ChainId: 123,
				},
			},
			rlr,
			upr,
			health.NewTracker("prjA", 2*time.Second),
		)
		if err != nil {
			t.Fatal(err)
		}
		fakeReq := common.NewNormalizedRequest(requestBytes)
		_, err = ntw.Forward(ctx, fakeReq)

		if err == nil {
			t.Errorf("Expected an error, got nil")
		} else if !strings.Contains(common.ErrorSummary(err), "ErrUpstreamsExhausted") {
			t.Errorf("Expected %v, got %v", "ErrUpstreamsExhausted", err)
		}
	})

	t.Run("ForwardRetryFailuresWithoutSuccessErrorWithCode", func(t *testing.T) {
		util.ResetGock()
		defer util.ResetGock()
		util.SetupMocksForEvmStatePoller()
		defer util.AssertNoPendingMocks(t, 0)

		var requestBytes = []byte(`{"jsonrpc":"2.0","id":9199,"method":"eth_traceTransaction","params":["0x1273c18",false]}`)

		gock.New("http://rpc1.localhost").
			Times(3).
			Post("").
			Reply(503).
			JSON([]byte(`{"jsonrpc":"2.0","id":9199,"error":{"code":-32603,"message":"some random provider issue"}}`))

		ctx, cancel := context.WithCancel(context.Background())
		defer cancel()

		clr := upstream.NewClientRegistry(&log.Logger)

		fsCfg := &common.FailsafeConfig{
			Retry: &common.RetryPolicyConfig{
				MaxAttempts: 3,
			},
		}
		rlr, err := upstream.NewRateLimitersRegistry(&common.RateLimiterConfig{
			Budgets: []*common.RateLimitBudgetConfig{},
		}, &log.Logger)
		if err != nil {
			t.Fatal(err)
		}
		vndr := vendors.NewVendorsRegistry()
		mt := health.NewTracker("prjA", 2*time.Second)
		up1 := &common.UpstreamConfig{
			Type:     common.UpstreamTypeEvm,
			Id:       "test",
			Endpoint: "http://rpc1.localhost",
			Evm: &common.EvmUpstreamConfig{
				ChainId: 123,
			},
			Failsafe: fsCfg,
		}
		upr := upstream.NewUpstreamsRegistry(
			ctx,
			&log.Logger,
			"prjA",
			[]*common.UpstreamConfig{
				up1,
			},
			rlr,
			vndr, mt, 1*time.Second,
		)
		err = upr.Bootstrap(ctx)
		if err != nil {
			t.Fatal(err)
		}
		err = upr.PrepareUpstreamsForNetwork(ctx, util.EvmNetworkId(123))
		if err != nil {
			t.Fatal(err)
		}
		pup, err := upr.NewUpstream(
			"prjA",
			up1,
			&log.Logger,
			mt,
		)
		if err != nil {
			t.Fatal(err)
		}
		cl, err := clr.GetOrCreateClient(ctx, pup)
		if err != nil {
			t.Fatal(err)
		}
		pup.Client = cl
		ntw, err := NewNetwork(
			&log.Logger,
			"prjA",
			&common.NetworkConfig{
				Architecture: common.ArchitectureEvm,
				Evm: &common.EvmNetworkConfig{
					ChainId: 123,
				},
			},
			rlr,
			upr,
			health.NewTracker("prjA", 2*time.Second),
		)
		if err != nil {
			t.Fatal(err)
		}
		fakeReq := common.NewNormalizedRequest(requestBytes)
		_, err = ntw.Forward(ctx, fakeReq)

		if err == nil {
			t.Errorf("Expected an error, got nil")
		}

		if !strings.Contains(common.ErrorSummary(err), "ErrUpstreamsExhausted") {
			t.Errorf("Expected %v, got %v", "ErrUpstreamsExhausted", err)
		}
	})

	t.Run("ForwardSkipsNonRetryableFailuresFromUpstreams", func(t *testing.T) {
		util.ResetGock()
		defer util.ResetGock()
		util.SetupMocksForEvmStatePoller()
		defer util.AssertNoPendingMocks(t, 0)

		var requestBytes = []byte(`{"jsonrpc":"2.0","id":1,"method":"eth_traceTransaction","params":["0x1273c18",false]}`)

		gock.New("http://rpc1.localhost").
			Times(1).
			Post("").
			Reply(401).
			JSON([]byte(`{"error":{"code":-32016,"message":"unauthorized rpc1"}}`))

		gock.New("http://rpc2.localhost").
			Times(2).
			Post("").
			Reply(503).
			JSON([]byte(`{"error":"random rpc2 unavailable"}`))

		gock.New("http://rpc2.localhost").
			Times(1).
			Post("").
			Reply(200).
			JSON([]byte(`{"result":"0x1234567"}`))

		ctx, cancel := context.WithCancel(context.Background())
		defer cancel()

		clr := upstream.NewClientRegistry(&log.Logger)

		upsFsCfg := &common.FailsafeConfig{
			Retry: &common.RetryPolicyConfig{
				MaxAttempts: 2,
			},
		}
		ntwFsCfg := &common.FailsafeConfig{
			Retry: &common.RetryPolicyConfig{
				MaxAttempts: 2,
			},
		}
		rlr, err := upstream.NewRateLimitersRegistry(&common.RateLimiterConfig{
			Budgets: []*common.RateLimitBudgetConfig{},
		}, &log.Logger)
		if err != nil {
			t.Fatal(err)
		}
		vndr := vendors.NewVendorsRegistry()
		mt := health.NewTracker("prjA", 2*time.Second)
		up1 := &common.UpstreamConfig{
			Type:     common.UpstreamTypeEvm,
			Id:       "rpc1",
			Endpoint: "http://rpc1.localhost",
			Evm: &common.EvmUpstreamConfig{
				ChainId: 123,
			},
			Failsafe: upsFsCfg,
		}
		up2 := &common.UpstreamConfig{
			Type:     common.UpstreamTypeEvm,
			Id:       "rpc2",
			Endpoint: "http://rpc2.localhost",
			Evm: &common.EvmUpstreamConfig{
				ChainId: 123,
			},
			Failsafe: upsFsCfg,
		}
		upr := upstream.NewUpstreamsRegistry(
			ctx,
			&log.Logger,
			"prjA",
			[]*common.UpstreamConfig{
				up1,
				up2,
			},
			rlr,
			vndr, mt, 1*time.Second,
		)
		err = upr.Bootstrap(ctx)
		if err != nil {
			t.Fatal(err)
		}
		err = upr.PrepareUpstreamsForNetwork(ctx, util.EvmNetworkId(123))
		if err != nil {
			t.Fatal(err)
		}
		pup1, err := upr.NewUpstream(
			"prjA",
			up1,
			&log.Logger,
			mt,
		)
		if err != nil {
			t.Fatal(err)
		}
		cl, err := clr.GetOrCreateClient(ctx, pup1)
		if err != nil {
			t.Fatal(err)
		}
		pup1.Client = cl

		pup2, err := upr.NewUpstream(
			"prjA",
			up2,
			&log.Logger,
			mt,
		)
		if err != nil {
			t.Fatal(err)
		}
		cl2, err := clr.GetOrCreateClient(ctx, pup2)
		if err != nil {
			t.Fatal(err)
		}
		pup2.Client = cl2

		ntw, err := NewNetwork(
			&log.Logger,
			"prjA",
			&common.NetworkConfig{
				Architecture: common.ArchitectureEvm,
				Evm: &common.EvmNetworkConfig{
					ChainId: 123,
				},
				Failsafe: ntwFsCfg,
			},
			rlr,
			upr,
			health.NewTracker("prjA", 2*time.Second),
		)
		if err != nil {
			t.Fatal(err)
		}
		fakeReq := common.NewNormalizedRequest(requestBytes)
		_, err = ntw.Forward(ctx, fakeReq)

		if err != nil {
			t.Errorf("Expected an nil, got error %v", err)
		}
	})

	t.Run("ForwardNotSkipsRetryableFailuresFromUpstreams", func(t *testing.T) {
		util.ResetGock()
		defer util.ResetGock()

		var requestBytes = []byte(`{"jsonrpc":"2.0","id":1,"method":"eth_traceTransaction","params":["0x1273c18",false]}`)

		gock.New("http://rpc1.localhost").
			Times(3).
			Post("").
			Reply(503).
			JSON([]byte(`{"error":"random rpc1 unavailable"}`))

		gock.New("http://rpc2.localhost").
			Times(3).
			Post("").
			Reply(503).
			JSON([]byte(`{"error":"random rpc2 unavailable"}`))

		gock.New("http://rpc2.localhost").
			Times(1).
			Post("").
			Reply(200).
			JSON([]byte(`{"result":"0x1234567"}`))

		ctx, cancel := context.WithCancel(context.Background())
		defer cancel()

		clr := upstream.NewClientRegistry(&log.Logger)

		upsFsCfg := &common.FailsafeConfig{
			Retry: &common.RetryPolicyConfig{
				MaxAttempts: 3,
			},
		}
		ntwFsCfg := &common.FailsafeConfig{
			Retry: &common.RetryPolicyConfig{
				MaxAttempts: 2,
			},
		}
		rlr, err := upstream.NewRateLimitersRegistry(&common.RateLimiterConfig{
			Budgets: []*common.RateLimitBudgetConfig{},
		}, &log.Logger)
		if err != nil {
			t.Fatal(err)
		}
		vndr := vendors.NewVendorsRegistry()
		mt := health.NewTracker("prjA", 2*time.Second)
		up1 := &common.UpstreamConfig{
			Type:     common.UpstreamTypeEvm,
			Id:       "rpc1",
			Endpoint: "http://rpc1.localhost",
			Evm: &common.EvmUpstreamConfig{
				ChainId: 123,
			},
			Failsafe: upsFsCfg,
		}
		up2 := &common.UpstreamConfig{
			Type:     common.UpstreamTypeEvm,
			Id:       "rpc2",
			Endpoint: "http://rpc2.localhost",
			Evm: &common.EvmUpstreamConfig{
				ChainId: 123,
			},
			Failsafe: upsFsCfg,
		}
		upr := upstream.NewUpstreamsRegistry(
			ctx,
			&log.Logger,
			"prjA",
			[]*common.UpstreamConfig{
				up1,
				up2,
			},
			rlr,
			vndr, mt, 1*time.Second,
		)
		err = upr.Bootstrap(ctx)
		if err != nil {
			t.Fatal(err)
		}
		err = upr.PrepareUpstreamsForNetwork(ctx, util.EvmNetworkId(123))
		if err != nil {
			t.Fatal(err)
		}
		pup1, err := upr.NewUpstream(
			"prjA",
			up1,
			&log.Logger,
			mt,
		)
		if err != nil {
			t.Fatal(err)
		}
		cl, err := clr.GetOrCreateClient(ctx, pup1)
		if err != nil {
			t.Fatal(err)
		}
		pup1.Client = cl

		pup2, err := upr.NewUpstream(
			"prjA",
			up2,
			&log.Logger,
			mt,
		)
		if err != nil {
			t.Fatal(err)
		}
		cl2, err := clr.GetOrCreateClient(ctx, pup2)
		if err != nil {
			t.Fatal(err)
		}
		pup2.Client = cl2

		ntw, err := NewNetwork(
			&log.Logger,
			"prjA",
			&common.NetworkConfig{
				Architecture: common.ArchitectureEvm,
				Evm: &common.EvmNetworkConfig{
					ChainId: 123,
				},
				Failsafe: ntwFsCfg,
			},
			rlr,
			upr,
			health.NewTracker("prjA", 2*time.Second),
		)
		if err != nil {
			t.Fatal(err)
		}
		fakeReq := common.NewNormalizedRequest(requestBytes)
		_, err = ntw.Forward(ctx, fakeReq)

		if len(gock.Pending()) > 0 {
			t.Errorf("Expected all mocks to be consumed, got %v left", len(gock.Pending()))
			for _, pending := range gock.Pending() {
				t.Errorf("Pending mock: %s => status %d, body %s", pending.Request().URLStruct, pending.Response().StatusCode, string(pending.Response().BodyBuffer))
			}
		}

		if err != nil {
			t.Errorf("Expected an nil, got error %v", err)
		}
	})

	t.Run("NotRetryWhenBlockIsFinalizedNodeIsSynced", func(t *testing.T) {
		util.ResetGock()
		defer util.ResetGock()
		util.SetupMocksForEvmStatePoller()
		defer util.AssertNoPendingMocks(t, 1)

		// Prepare a JSON-RPC request payload as a byte array
		var requestBytes = []byte(`{
			"jsonrpc": "2.0",
			"method": "eth_getLogs",
			"params": [{
				"address": "0x1234567890abcdef1234567890abcdef12345678",
				"fromBlock": "0x4",
				"toBlock": "0x7"
			}],
			"id": 1
		}`)

		// Mock an empty logs response from the first upstream
		gock.New("http://rpc1.localhost").
			Post("").
			Filter(func(request *http.Request) bool {
				return strings.Contains(util.SafeReadBody(request), "eth_getLogs")
			}).
			Reply(200).
			JSON([]byte(`{"result":[]}`))

		// Mock a non-empty logs response from the second upstream
		gock.New("http://rpc2.localhost").
			Post("").
			Filter(func(request *http.Request) bool {
				return strings.Contains(util.SafeReadBody(request), "eth_getLogs")
			}).
			Reply(200).
			JSON([]byte(`{"result":[{"logIndex":444}]}`))

		// Set up a context and a cancellation function
		ctx, cancel := context.WithCancel(context.Background())
		defer cancel()

		// Initialize various components for the test environment
		clr := upstream.NewClientRegistry(&log.Logger)
		rlr, err := upstream.NewRateLimitersRegistry(&common.RateLimiterConfig{
			Budgets: []*common.RateLimitBudgetConfig{},
		}, &log.Logger)
		if err != nil {
			t.Fatal(err)
		}
		vndr := vendors.NewVendorsRegistry()
		mt := health.NewTracker("prjA", 2*time.Second)

		// Set up upstream configurations
		up1 := &common.UpstreamConfig{
			Type:     common.UpstreamTypeEvm,
			Id:       "rpc1",
			Endpoint: "http://rpc1.localhost",
			Evm: &common.EvmUpstreamConfig{
				ChainId: 123,
			},
		}
		up2 := &common.UpstreamConfig{
			Type:     common.UpstreamTypeEvm,
			Id:       "rpc2",
			Endpoint: "http://rpc2.localhost",
			Evm: &common.EvmUpstreamConfig{
				ChainId: 123,
			},
		}

		// Initialize the upstreams registry
		upr := upstream.NewUpstreamsRegistry(
			ctx,
			&log.Logger,
			"prjA",
			[]*common.UpstreamConfig{up1, up2},
			rlr,
			vndr, mt, 1*time.Second,
		)
		err = upr.Bootstrap(ctx)
		if err != nil {
			t.Fatal(err)
		}
		err = upr.PrepareUpstreamsForNetwork(ctx, util.EvmNetworkId(123))
		if err != nil {
			t.Fatal(err)
		}

		// Create and register clients for both upstreams
		pup1, err := upr.NewUpstream(
			"prjA",
			up1,
			&log.Logger,
			mt,
		)
		if err != nil {
			t.Fatal(err)
		}
		cl1, err := clr.GetOrCreateClient(ctx, pup1)
		if err != nil {
			t.Fatal(err)
		}
		pup1.Client = cl1

		pup2, err := upr.NewUpstream(
			"prjA",
			up2,
			&log.Logger,
			mt,
		)
		if err != nil {
			t.Fatal(err)
		}
		cl2, err := clr.GetOrCreateClient(ctx, pup2)
		if err != nil {
			t.Fatal(err)
		}
		pup2.Client = cl2

		// Set up the network configuration
		ntw, err := NewNetwork(
			&log.Logger,
			"prjA",
			&common.NetworkConfig{
				Architecture: common.ArchitectureEvm,
				Evm: &common.EvmNetworkConfig{
					ChainId: 123,
				},
				Failsafe: &common.FailsafeConfig{
					Retry: &common.RetryPolicyConfig{
						MaxAttempts: 1,
					},
				},
			},
			rlr,
			upr,
			mt,
		)
		if err != nil {
			t.Fatal(err)
		}

		// Bootstrap the network and make the simulated request
		ntw.Bootstrap(ctx)
		time.Sleep(100 * time.Millisecond)

		poller := ntw.evmStatePollers["rpc1"]
		poller.SuggestLatestBlock(9)
		poller.SuggestFinalizedBlock(8)

		pup1.SetEvmSyncingState(common.EvmSyncingStateNotSyncing)
		pup2.SetEvmSyncingState(common.EvmSyncingStateNotSyncing)

		// Create a fake request and forward it through the network
		fakeReq := common.NewNormalizedRequest(requestBytes)
		resp, err := ntw.Forward(ctx, fakeReq)

		if err != nil {
			t.Fatalf("Expected nil error, got %v", err)
		}

		// Convert the raw response to a map to access custom fields like fromHost
		jrr, err := resp.JsonRpcResponse()
		if err != nil {
			t.Fatalf("Failed to get JsonRpcResponse: %v", err)
		}

		// Check that the result field is an empty array as expected
		if len(jrr.Result) != 2 || jrr.Result[0] != '[' || jrr.Result[1] != ']' {
			t.Fatalf("Expected result to be an empty array, got %s", string(jrr.Result))
		}
	})

	t.Run("RetryWhenNodeIsNotSynced", func(t *testing.T) {
		util.ResetGock()
		defer util.ResetGock()
		util.SetupMocksForEvmStatePoller()
		defer util.AssertNoPendingMocks(t, 0)

		// Prepare a JSON-RPC request payload as a byte array
		var requestBytes = []byte(`{
			"jsonrpc": "2.0",
			"method": "eth_getLogs",
			"params": [{
				"address": "0x1234567890abcdef1234567890abcdef12345678",
				"fromBlock": "0x4",
				"toBlock": "0x7"
			}],
			"id": 1
		}`)

		// Mock an empty logs response from the first upstream
		gock.New("http://rpc1.localhost").
			Post("").
			Filter(func(request *http.Request) bool {
				return strings.Contains(util.SafeReadBody(request), "eth_getLogs")
			}).
			Reply(200).
			JSON([]byte(`{"result":[]}`))

		// Mock a non-empty logs response from the second upstream
		gock.New("http://rpc2.localhost").
			Post("").
			Filter(func(request *http.Request) bool {
				return strings.Contains(util.SafeReadBody(request), "eth_getLogs")
			}).
			Reply(200).
			JSON([]byte(`{"result":[{"logIndex":444}]}`))

		// Set up a context and a cancellation function
		ctx, cancel := context.WithCancel(context.Background())
		defer cancel()

		// Initialize various components for the test environment
		clr := upstream.NewClientRegistry(&log.Logger)
		fsCfg := &common.FailsafeConfig{
			Hedge:   nil,
			Timeout: nil,
			Retry: &common.RetryPolicyConfig{
				MaxAttempts: 2, // Allow up to 2 retry attempts
			},
		}
		rlr, err := upstream.NewRateLimitersRegistry(&common.RateLimiterConfig{
			Budgets: []*common.RateLimitBudgetConfig{},
		}, &log.Logger)
		if err != nil {
			t.Fatal(err)
		}
		vndr := vendors.NewVendorsRegistry()
		mt := health.NewTracker("prjA", 2*time.Second)

		// Set up upstream configurations
		up1 := &common.UpstreamConfig{
			Type:     common.UpstreamTypeEvm,
			Id:       "rpc1",
			Endpoint: "http://rpc1.localhost",
			Evm: &common.EvmUpstreamConfig{
				ChainId: 123,
			},
		}
		up2 := &common.UpstreamConfig{
			Type:     common.UpstreamTypeEvm,
			Id:       "rpc2",
			Endpoint: "http://rpc2.localhost",
			Evm: &common.EvmUpstreamConfig{
				ChainId: 123,
			},
		}

		// Initialize the upstreams registry
		upr := upstream.NewUpstreamsRegistry(
			ctx,
			&log.Logger,
			"prjA",
			[]*common.UpstreamConfig{up1, up2},
			rlr,
			vndr, mt, 1*time.Second,
		)
		err = upr.Bootstrap(ctx)
		if err != nil {
			t.Fatal(err)
		}
		err = upr.PrepareUpstreamsForNetwork(ctx, util.EvmNetworkId(123))
		if err != nil {
			t.Fatal(err)
		}

		// Create and register clients for both upstreams
		pup1, err := upr.NewUpstream(
			"prjA",
			up1,
			&log.Logger,
			mt,
		)
		if err != nil {
			t.Fatal(err)
		}
		cl1, err := clr.GetOrCreateClient(ctx, pup1)
		if err != nil {
			t.Fatal(err)
		}
		pup1.Client = cl1

		pup2, err := upr.NewUpstream(
			"prjA",
			up2,
			&log.Logger,
			mt,
		)
		if err != nil {
			t.Fatal(err)
		}
		cl2, err := clr.GetOrCreateClient(ctx, pup2)
		if err != nil {
			t.Fatal(err)
		}
		pup2.Client = cl2

		// Set up the network configuration
		ntw, err := NewNetwork(
			&log.Logger,
			"prjA",
			&common.NetworkConfig{
				Architecture: common.ArchitectureEvm,
				Evm: &common.EvmNetworkConfig{
					ChainId: 123,
				},
				Failsafe: fsCfg,
			},
			rlr,
			upr,
			mt,
		)
		if err != nil {
			t.Fatal(err)
		}

		// Bootstrap the network and make the simulated request
		ntw.Bootstrap(ctx)
		time.Sleep(100 * time.Millisecond)

		poller1 := ntw.evmStatePollers["rpc1"]
		poller1.SuggestLatestBlock(9)
		poller1.SuggestFinalizedBlock(8)

		poller2 := ntw.evmStatePollers["rpc2"]
		poller2.SuggestLatestBlock(9)
		poller2.SuggestFinalizedBlock(8)

		pup1.SetEvmSyncingState(common.EvmSyncingStateSyncing)

		time.Sleep(100 * time.Millisecond)

		// Create a fake request and forward it through the network
		fakeReq := common.NewNormalizedRequest(requestBytes)
		resp, err := ntw.Forward(ctx, fakeReq)

		if err != nil {
			t.Fatalf("Expected nil error, got %v", err)
		}

		// Convert the raw response to a map to access custom fields like fromHost
		jrr, err := resp.JsonRpcResponse()
		if err != nil {
			t.Fatalf("Failed to get JsonRpcResponse: %v", err)
		}
		var result []interface{}
		err = sonic.Unmarshal(jrr.Result, &result)
		if err != nil {
			t.Fatalf("Failed to unmarshal response body: %v", err)
		}

		if len(result) == 0 {
			t.Fatalf("Expected non-empty result array")
		}
	})

	t.Run("ForwardWithMinimumMemoryAllocation", func(t *testing.T) {
		util.ResetGock()
		defer util.ResetGock()
		util.SetupMocksForEvmStatePoller()
		defer util.AssertNoPendingMocks(t, 1)

		// Prepare a JSON-RPC request payload as a byte array
		var requestBytes = []byte(`{
			"jsonrpc": "2.0",
			"method": "debug_traceTransaction",
			"params": [
				"0x1234567890abcdef1234567890abcdef12345678"
			],
			"id": 1
		}`)

		sampleSize := 100 * 1024 * 1024
		allowedOverhead := 30 * 1024 * 1024
		largeResult := strings.Repeat("x", sampleSize)

		gock.New("http://rpc1.localhost").
			Post("").
			Persist().
			Filter(func(request *http.Request) bool {
				return strings.Contains(util.SafeReadBody(request), "debug_traceTransaction")
			}).
			Reply(200).
			JSON([]byte(fmt.Sprintf(`{"result":"%s"}`, largeResult)))

		// Set up a context and a cancellation function
		ctx, cancel := context.WithCancel(context.Background())
		defer cancel()

		// Initialize various components for the test environment
		clr := upstream.NewClientRegistry(&log.Logger)
		fsCfg := &common.FailsafeConfig{}
		rlr, err := upstream.NewRateLimitersRegistry(&common.RateLimiterConfig{
			Budgets: []*common.RateLimitBudgetConfig{},
		}, &log.Logger)
		if err != nil {
			t.Fatal(err)
		}
		vndr := vendors.NewVendorsRegistry()
		mt := health.NewTracker("prjA", 2*time.Second)

		// Set up upstream configurations
		up1 := &common.UpstreamConfig{
			Type:     common.UpstreamTypeEvm,
			Id:       "rpc1",
			Endpoint: "http://rpc1.localhost",
			Evm: &common.EvmUpstreamConfig{
				ChainId: 123,
			},
		}
		// Initialize the upstreams registry
		upr := upstream.NewUpstreamsRegistry(
			ctx,
			&log.Logger,
			"prjA",
			[]*common.UpstreamConfig{up1},
			rlr,
			vndr, mt, 1*time.Second,
		)
		err = upr.Bootstrap(ctx)
		if err != nil {
			t.Fatal(err)
		}
		err = upr.PrepareUpstreamsForNetwork(ctx, util.EvmNetworkId(123))
		if err != nil {
			t.Fatal(err)
		}

		// Create and register clients for both upstreams
		pup1, err := upr.NewUpstream(
			"prjA",
			up1,
			&log.Logger,
			mt,
		)
		if err != nil {
			t.Fatal(err)
		}
		cl1, err := clr.GetOrCreateClient(ctx, pup1)
		if err != nil {
			t.Fatal(err)
		}
		pup1.Client = cl1

		// Set up the network configuration
		ntw, err := NewNetwork(
			&log.Logger,
			"prjA",
			&common.NetworkConfig{
				Architecture: common.ArchitectureEvm,
				Evm: &common.EvmNetworkConfig{
					ChainId: 123,
				},
				Failsafe: fsCfg,
			},
			rlr,
			upr,
			mt,
		)
		if err != nil {
			t.Fatal(err)
		}

		// Bootstrap the network and make the simulated request
		ntw.Bootstrap(ctx)
		time.Sleep(100 * time.Millisecond)

		poller1 := ntw.evmStatePollers["rpc1"]
		poller1.SuggestLatestBlock(9)
		poller1.SuggestFinalizedBlock(8)

		time.Sleep(100 * time.Millisecond)

		// Create a fake request and forward it through the network
		fakeReq := common.NewNormalizedRequest(requestBytes)

		// Measure memory usage before request
		var mBefore runtime.MemStats
		runtime.GC()
		runtime.ReadMemStats(&mBefore)

		resp, err := ntw.Forward(ctx, fakeReq)

		// Measure memory usage after parsing
		var mAfter runtime.MemStats
		runtime.GC()
		runtime.ReadMemStats(&mAfter)

		// Calculate the difference in memory usage
		memUsed := mAfter.Alloc - mBefore.Alloc
		memUsedMB := float64(memUsed) / (1024 * 1024)

		// Log the memory usage
		t.Logf("Memory used for request: %.2f MB", memUsedMB)

		// Check that memory used does not exceed sample size + overhead
		expectedMemUsage := uint64(sampleSize) + uint64(allowedOverhead)
		expectedMemUsageMB := float64(expectedMemUsage) / (1024 * 1024)
		if memUsed > expectedMemUsage {
			t.Fatalf("Memory usage exceeded expected limit of %.2f MB used %.2f MB", expectedMemUsageMB, memUsedMB)
		}

		if err != nil {
			t.Fatalf("Expected nil error, got %v", err)
		}

		// Convert the raw response to a map to access custom fields like fromHost
		jrr, err := resp.JsonRpcResponse()
		if err != nil {
			t.Fatalf("Failed to get JsonRpcResponse: %v", err)
		}

		// add 2 for quote marks
		if len(jrr.Result) != sampleSize+2 {
			t.Fatalf("Expected result to be %d, got %d", sampleSize+2, len(jrr.Result))
		}
	})

	t.Run("RetryWhenWeDoNotKnowNodeSyncState", func(t *testing.T) {
		util.ResetGock()
		defer util.ResetGock()
		util.SetupMocksForEvmStatePoller()
		defer util.AssertNoPendingMocks(t, 0)

		// Prepare a JSON-RPC request payload as a byte array
		var requestBytes = []byte(`{
				"jsonrpc": "2.0",
				"method": "eth_getLogs",
				"params": [{
					"address": "0x1234567890abcdef1234567890abcdef12345678",
					"fromBlock": "0x4",
					"toBlock": "0x7"
				}],
				"id": 1
			}`)

		// Mock an empty logs response from the first upstream
		gock.New("http://rpc1.localhost").
			Post("").
			Filter(func(request *http.Request) bool {
				return strings.Contains(util.SafeReadBody(request), "eth_getLogs")
			}).
			Reply(200).
			JSON([]byte(`{"result":[]}`))

		// Mock a non-empty logs response from the second upstream
		gock.New("http://rpc2.localhost").
			Post("").
			Filter(func(request *http.Request) bool {
				return strings.Contains(util.SafeReadBody(request), "eth_getLogs")
			}).
			Reply(200).
			JSON([]byte(`{"result":[{"logIndex":444,"fromHost":"rpc2"}]}`))

		// Set up a context and a cancellation function
		ctx, cancel := context.WithCancel(context.Background())
		defer cancel()

		// Initialize various components for the test environment
		clr := upstream.NewClientRegistry(&log.Logger)
		fsCfg := &common.FailsafeConfig{
			Retry: &common.RetryPolicyConfig{
				MaxAttempts: 2, // Allow up to 2 retry attempts
			},
		}
		rlr, err := upstream.NewRateLimitersRegistry(&common.RateLimiterConfig{
			Budgets: []*common.RateLimitBudgetConfig{},
		}, &log.Logger)
		if err != nil {
			t.Fatal(err)
		}
		vndr := vendors.NewVendorsRegistry()
		mt := health.NewTracker("prjA", 2*time.Second)

		// Set up upstream configurations
		up1 := &common.UpstreamConfig{
			Type:     common.UpstreamTypeEvm,
			Id:       "rpc1",
			Endpoint: "http://rpc1.localhost",
			Evm: &common.EvmUpstreamConfig{
				ChainId: 123,
			},
		}
		up2 := &common.UpstreamConfig{
			Type:     common.UpstreamTypeEvm,
			Id:       "rpc2",
			Endpoint: "http://rpc2.localhost",
			Evm: &common.EvmUpstreamConfig{
				ChainId: 123,
			},
		}

		// Initialize the upstreams registry
		upr := upstream.NewUpstreamsRegistry(
			ctx,
			&log.Logger,
			"prjA",
			[]*common.UpstreamConfig{up1, up2},
			rlr,
			vndr, mt, 1*time.Second,
		)
		err = upr.Bootstrap(ctx)
		if err != nil {
			t.Fatal(err)
		}
		err = upr.PrepareUpstreamsForNetwork(ctx, util.EvmNetworkId(123))
		if err != nil {
			t.Fatal(err)
		}

		// Create and register clients for both upstreams
		pup1, err := upr.NewUpstream(
			"prjA",
			up1,
			&log.Logger,
			mt,
		)
		if err != nil {
			t.Fatal(err)
		}
		cl1, err := clr.GetOrCreateClient(ctx, pup1)
		if err != nil {
			t.Fatal(err)
		}
		pup1.Client = cl1

		pup2, err := upr.NewUpstream(
			"prjA",
			up2,
			&log.Logger,
			mt,
		)
		if err != nil {
			t.Fatal(err)
		}
		cl2, err := clr.GetOrCreateClient(ctx, pup2)
		if err != nil {
			t.Fatal(err)
		}
		pup2.Client = cl2

		// Set up the network configuration
		ntw, err := NewNetwork(
			&log.Logger,
			"prjA",
			&common.NetworkConfig{
				Architecture: common.ArchitectureEvm,
				Evm: &common.EvmNetworkConfig{
					ChainId: 123,
				},
				Failsafe: fsCfg,
			},
			rlr,
			upr,
			mt,
		)
		if err != nil {
			t.Fatal(err)
		}

		// Bootstrap the network and make the simulated request
		ntw.Bootstrap(ctx)
		time.Sleep(100 * time.Millisecond)

		poller1 := ntw.evmStatePollers["rpc1"]
		poller1.SuggestLatestBlock(9)
		poller1.SuggestFinalizedBlock(8)

		poller2 := ntw.evmStatePollers["rpc2"]
		poller2.SuggestLatestBlock(9)
		poller2.SuggestFinalizedBlock(8)

		pup1.SetEvmSyncingState(common.EvmSyncingStateUnknown)
		pup2.SetEvmSyncingState(common.EvmSyncingStateUnknown)

		time.Sleep(100 * time.Millisecond)

		// Create a fake request and forward it through the network
		fakeReq := common.NewNormalizedRequest(requestBytes)
		resp, err := ntw.Forward(ctx, fakeReq)

		if err != nil {
			t.Fatalf("Expected nil error, got %v", err)
		}

		// Convert the raw response to a map to access custom fields like fromHost
		jrr, err := resp.JsonRpcResponse()
		if err != nil {
			t.Fatalf("Failed to get JSON-RPC response: %v", err)
		}

		if jrr.Result == nil {
			t.Fatalf("Expected non-nil result")
		}

		fromHost, err := jrr.PeekStringByPath(0, "fromHost")
		if err != nil {
			t.Fatalf("Failed to get fromHost from result: %v", err)
		}
		if fromHost != "rpc2" {
			t.Errorf("Expected fromHost to be %q, got %q", "rpc2", fromHost)
		}
	})

	t.Run("RetryWhenBlockIsNotFinalized", func(t *testing.T) {
		util.ResetGock()
		defer util.ResetGock()
		util.SetupMocksForEvmStatePoller()
		defer util.AssertNoPendingMocks(t, 0)

		// Prepare a JSON-RPC request payload as a byte array
		var requestBytes = []byte(`{
				"jsonrpc": "2.0",
				"method": "eth_getLogs",
				"params": [{
					"address": "0x1234567890abcdef1234567890abcdef12345678",
					"fromBlock": "0x0",
					"toBlock": "0x1273c18"
				}],
				"id": 1
			}`)

		// Mock an empty logs response from the first upstream
		gock.New("http://rpc1.localhost").
			Post("").
			Filter(func(request *http.Request) bool {
				return strings.Contains(util.SafeReadBody(request), "eth_getLogs")
			}).
			Reply(200).
			JSON([]byte(`{"result":[]}`))

		// Mock a non-empty logs response from the second upstream
		gock.New("http://rpc2.localhost").
			Post("").
			Filter(func(request *http.Request) bool {
				return strings.Contains(util.SafeReadBody(request), "eth_getLogs")
			}).
			Reply(200).
			JSON([]byte(`{"result":[{"logIndex":444, "fromHost":"rpc2"}]}`))

		// Set up a context and a cancellation function
		ctx, cancel := context.WithCancel(context.Background())
		defer cancel()

		// Initialize various components for the test environment
		clr := upstream.NewClientRegistry(&log.Logger)
		fsCfg := &common.FailsafeConfig{
			Retry: &common.RetryPolicyConfig{
				MaxAttempts: 2, // Allow up to 2 retry attempts
			},
		}
		rlr, err := upstream.NewRateLimitersRegistry(&common.RateLimiterConfig{
			Budgets: []*common.RateLimitBudgetConfig{},
		}, &log.Logger)
		if err != nil {
			t.Fatal(err)
		}
		vndr := vendors.NewVendorsRegistry()
		mt := health.NewTracker("prjA", 2*time.Second)

		// Set up upstream configurations
		up1 := &common.UpstreamConfig{
			Type:     common.UpstreamTypeEvm,
			Id:       "rpc1",
			Endpoint: "http://rpc1.localhost",
			Evm: &common.EvmUpstreamConfig{
				ChainId: 123,
			},
		}
		up2 := &common.UpstreamConfig{
			Type:     common.UpstreamTypeEvm,
			Id:       "rpc2",
			Endpoint: "http://rpc2.localhost",
			Evm: &common.EvmUpstreamConfig{
				ChainId: 123,
			},
		}

		// Initialize the upstreams registry
		upr := upstream.NewUpstreamsRegistry(
			ctx,
			&log.Logger,
			"prjA",
			[]*common.UpstreamConfig{up1, up2},
			rlr,
			vndr, mt, 1*time.Second,
		)
		err = upr.Bootstrap(ctx)
		if err != nil {
			t.Fatal(err)
		}
		err = upr.PrepareUpstreamsForNetwork(ctx, util.EvmNetworkId(123))
		if err != nil {
			t.Fatal(err)
		}

		// Create and register clients for both upstreams
		pup1, err := upr.NewUpstream(
			"prjA",
			up1,
			&log.Logger,
			mt,
		)
		if err != nil {
			t.Fatal(err)
		}
		cl1, err := clr.GetOrCreateClient(ctx, pup1)
		if err != nil {
			t.Fatal(err)
		}
		pup1.Client = cl1

		pup2, err := upr.NewUpstream(
			"prjA",
			up2,
			&log.Logger,
			mt,
		)
		if err != nil {
			t.Fatal(err)
		}
		cl2, err := clr.GetOrCreateClient(ctx, pup2)
		if err != nil {
			t.Fatal(err)
		}
		pup2.Client = cl2

		// Set up the network configuration
		ntw, err := NewNetwork(
			&log.Logger,
			"prjA",
			&common.NetworkConfig{
				Architecture: common.ArchitectureEvm,
				Evm: &common.EvmNetworkConfig{
					ChainId: 123,
				},
				Failsafe: fsCfg,
			},
			rlr,
			upr,
			mt,
		)
		if err != nil {
			t.Fatal(err)
		}

		// Bootstrap the network and make the simulated request
		ntw.Bootstrap(ctx)
		time.Sleep(100 * time.Millisecond)

		// Create a fake request and forward it through the network
		fakeReq := common.NewNormalizedRequest(requestBytes)
		resp, err := ntw.Forward(ctx, fakeReq)

		if err != nil {
			t.Fatalf("Expected nil error, got %v", err)
		}

		// Parse and validate the JSON-RPC response
		jrr, err := resp.JsonRpcResponse()
		if err != nil {
			t.Fatalf("Failed to get JSON-RPC response: %v", err)
		}

		if jrr.Result == nil {
			t.Fatalf("Expected non-nil result")
		}

		fromHost, err := jrr.PeekStringByPath(0, "fromHost")
		if err != nil {
			t.Fatalf("Failed to get fromHost from result: %v", err)
		}
		if fromHost != "rpc2" {
			t.Errorf("Expected fromHost to be %q, got %q", "rpc2", fromHost)
		}
	})

	t.Run("RetryWhenBlockFinalizationIsNotAvailable", func(t *testing.T) {
		util.ResetGock()
		defer util.ResetGock()
		util.SetupMocksForEvmStatePoller()
		defer util.AssertNoPendingMocks(t, 0)

		// Prepare a JSON-RPC request payload as a byte array
		var requestBytes = []byte(`{
				"jsonrpc": "2.0",
				"method": "eth_getLogs",
				"params": [{
					"address": "0x1234567890abcdef1234567890abcdef12345678",
					"fromBlock": "0x0",
					"toBlock": "0x1273c18"
				}],
				"id": 1
			}`)

		// Mock an empty logs response from the first upstream
		gock.New("http://rpc1.localhost").
			Post("").
			Filter(func(request *http.Request) bool {
				return strings.Contains(util.SafeReadBody(request), "eth_getLogs")
			}).
			Reply(200).
			JSON([]byte(`{"result":[]}`))

		// Mock a non-empty logs response from the second upstream
		gock.New("http://rpc2.localhost").
			Post("").
			Filter(func(request *http.Request) bool {
				return strings.Contains(util.SafeReadBody(request), "eth_getLogs")
			}).
			Reply(200).
			JSON([]byte(`{"result":[{"logIndex":444, "fromHost":"rpc2"}]}`))

		// Set up a context and a cancellation function
		ctx, cancel := context.WithCancel(context.Background())
		defer cancel()

		// Initialize various components for the test environment
		clr := upstream.NewClientRegistry(&log.Logger)
		fsCfg := &common.FailsafeConfig{
			Retry: &common.RetryPolicyConfig{
				MaxAttempts: 2, // Allow up to 2 retry attempts
			},
		}
		rlr, err := upstream.NewRateLimitersRegistry(&common.RateLimiterConfig{
			Budgets: []*common.RateLimitBudgetConfig{},
		}, &log.Logger)
		if err != nil {
			t.Fatal(err)
		}
		vndr := vendors.NewVendorsRegistry()
		mt := health.NewTracker("prjA", 2*time.Second)

		// Set up upstream configurations
		up1 := &common.UpstreamConfig{
			Type:     common.UpstreamTypeEvm,
			Id:       "rpc1",
			Endpoint: "http://rpc1.localhost",
			Evm: &common.EvmUpstreamConfig{
				ChainId: 123,
			},
		}
		up2 := &common.UpstreamConfig{
			Type:     common.UpstreamTypeEvm,
			Id:       "rpc2",
			Endpoint: "http://rpc2.localhost",
			Evm: &common.EvmUpstreamConfig{
				ChainId: 123,
			},
		}

		// Initialize the upstreams registry
		upr := upstream.NewUpstreamsRegistry(
			ctx,
			&log.Logger,
			"prjA",
			[]*common.UpstreamConfig{up1, up2},
			rlr,
			vndr, mt, 1*time.Second,
		)
		err = upr.Bootstrap(ctx)
		if err != nil {
			t.Fatal(err)
		}
		err = upr.PrepareUpstreamsForNetwork(ctx, util.EvmNetworkId(123))
		if err != nil {
			t.Fatal(err)
		}

		// Create and register clients for both upstreams
		pup1, err := upr.NewUpstream(
			"prjA",
			up1,
			&log.Logger,
			mt,
		)
		if err != nil {
			t.Fatal(err)
		}
		cl1, err := clr.GetOrCreateClient(ctx, pup1)
		if err != nil {
			t.Fatal(err)
		}
		pup1.Client = cl1

		pup2, err := upr.NewUpstream(
			"prjA",
			up2,
			&log.Logger,
			mt,
		)
		if err != nil {
			t.Fatal(err)
		}
		cl2, err := clr.GetOrCreateClient(ctx, pup2)
		if err != nil {
			t.Fatal(err)
		}
		pup2.Client = cl2

		// Set up the network configuration
		ntw, err := NewNetwork(
			&log.Logger,
			"prjA",
			&common.NetworkConfig{
				Architecture: common.ArchitectureEvm,
				Evm: &common.EvmNetworkConfig{
					ChainId: 123,
				},
				Failsafe: fsCfg,
			},
			rlr,
			upr,
			mt,
		)
		if err != nil {
			t.Fatal(err)
		}

		// Bootstrap the network and make the simulated request
		ntw.Bootstrap(ctx)
		time.Sleep(100 * time.Millisecond)

		// Create a fake request and forward it through the network
		fakeReq := common.NewNormalizedRequest(requestBytes)
		resp, err := ntw.Forward(ctx, fakeReq)

		if err != nil {
			t.Fatalf("Expected nil error, got %v", err)
		}

		// Parse and validate the JSON-RPC response
		jrr, err := resp.JsonRpcResponse()
		if err != nil {
			t.Fatalf("Failed to get JSON-RPC response: %v", err)
		}

		if jrr.Result == nil {
			t.Fatalf("Expected non-nil result")
		}

		fromHost, err := jrr.PeekStringByPath(0, "fromHost")
		if err != nil {
			t.Fatalf("Failed to get fromHost from result: %v", err)
		}
		if fromHost != "rpc2" {
			t.Errorf("Expected fromHost to be %q, got %q", "rpc2", fromHost)
		}
	})

	t.Run("RetryPendingTXsWhenDirectiveIsSet", func(t *testing.T) {
		util.ResetGock()
		defer util.ResetGock()
		util.SetupMocksForEvmStatePoller()
		defer util.AssertNoPendingMocks(t, 0)

		// Mock a pending transaction response from the first upstream
		gock.New("http://rpc1.localhost").
			Post("").
			Filter(func(request *http.Request) bool {
				b := util.SafeReadBody(request)
				return strings.Contains(b, "eth_getTransactionByHash")
			}).
			Reply(200).
			JSON([]byte(`{"result":{"blockNumber":null,"hash":"0xabcdef","fromHost":"rpc1"}}`))

		// Mock a non-pending transaction response from the second upstream
		gock.New("http://rpc2.localhost").
			Post("").
			Filter(func(request *http.Request) bool {
				b := util.SafeReadBody(request)
				return strings.Contains(b, "eth_getTransactionByHash")
			}).
			Reply(200).
			JSON([]byte(`{"result":{"blockNumber":"0x54C563","hash":"0xabcdef","fromHost":"rpc2"}}`))

		// Set up a context and a cancellation function
		ctx, cancel := context.WithCancel(context.Background())
		defer cancel()

		// Initialize various components for the test environment
		clr := upstream.NewClientRegistry(&log.Logger)
		fsCfg := &common.FailsafeConfig{
			Retry: &common.RetryPolicyConfig{
				MaxAttempts: 2, // Allow up to 2 retry attempts
			},
		}
		rlr, err := upstream.NewRateLimitersRegistry(&common.RateLimiterConfig{
			Budgets: []*common.RateLimitBudgetConfig{},
		}, &log.Logger)
		if err != nil {
			t.Fatal(err)
		}
		vndr := vendors.NewVendorsRegistry()
		mt := health.NewTracker("prjA", 2*time.Second)

		// Set up upstream configurations
		up1 := &common.UpstreamConfig{
			Type:     common.UpstreamTypeEvm,
			Id:       "rpc1",
			Endpoint: "http://rpc1.localhost",
			Evm: &common.EvmUpstreamConfig{
				ChainId: 123,
			},
		}
		up2 := &common.UpstreamConfig{
			Type:     common.UpstreamTypeEvm,
			Id:       "rpc2",
			Endpoint: "http://rpc2.localhost",
			Evm: &common.EvmUpstreamConfig{
				ChainId: 123,
			},
		}

		// Initialize the upstreams registry
		upr := upstream.NewUpstreamsRegistry(
			ctx,
			&log.Logger,
			"prjA",
			[]*common.UpstreamConfig{up1, up2},
			rlr,
			vndr,
			mt,
			0,
		)
		err = upr.Bootstrap(ctx)
		if err != nil {
			t.Fatal(err)
		}
		err = upr.PrepareUpstreamsForNetwork(ctx, util.EvmNetworkId(123))
		if err != nil {
			t.Fatal(err)
		}

		// Create and register clients for both upstreams
		pup1, err := upr.NewUpstream(
			"prjA",
			up1,
			&log.Logger,
			mt,
		)
		if err != nil {
			t.Fatal(err)
		}
		cl1, err := clr.GetOrCreateClient(ctx, pup1)
		if err != nil {
			t.Fatal(err)
		}
		pup1.Client = cl1

		pup2, err := upr.NewUpstream(
			"prjA",
			up2,
			&log.Logger,
			mt,
		)
		if err != nil {
			t.Fatal(err)
		}
		cl2, err := clr.GetOrCreateClient(ctx, pup2)
		if err != nil {
			t.Fatal(err)
		}
		pup2.Client = cl2

		// Set up the network configuration
		ntw, err := NewNetwork(
			&log.Logger,
			"prjA",
			&common.NetworkConfig{
				Architecture: common.ArchitectureEvm,
				Evm: &common.EvmNetworkConfig{
					ChainId: 123,
				},
				Failsafe: fsCfg,
			},
			rlr,
			upr,
			mt,
		)
		if err != nil {
			t.Fatal(err)
		}

		// Bootstrap the network and make the simulated request
		ntw.Bootstrap(ctx)
		time.Sleep(100 * time.Millisecond)

		// Create a fake request and forward it through the network
		fakeReq := common.NewNormalizedRequest([]byte(`{
				"jsonrpc": "2.0",
				"method": "eth_getTransactionByHash",
				"params": ["0xabcdef"],
				"id": 1
			}`))
		fakeReq.ApplyDirectivesFromHttp(http.Header{}, url.Values{})
		resp, err := ntw.Forward(ctx, fakeReq)

		if err != nil {
			t.Fatalf("Expected nil error, got %v", err)
		}

		// Parse and validate the JSON-RPC response
		jrr, err := resp.JsonRpcResponse()
		if err != nil {
			t.Fatalf("Failed to get JSON-RPC response: %v", err)
		}

		if jrr.Result == nil {
			t.Fatalf("Expected non-nil result")
		}

		blockNumber, err := jrr.PeekStringByPath("blockNumber")
		if err != nil {
			t.Fatalf("Failed to get blockNumber from result: %v", err)
		}
		if blockNumber != "0x54C563" {
			t.Errorf("Expected blockNumber to be %q, got %q", "0x54C563", blockNumber)
		}

		fromHost, err := jrr.PeekStringByPath("fromHost")
		if err != nil {
			t.Fatalf("Failed to get fromHost from result: %v", err)
		}
		if fromHost != "rpc2" {
			t.Errorf("Expected fromHost to be %q, got %q", "rpc2", fromHost)
		}
	})

	t.Run("ReturnPendingDataEvenAfterRetryingExhaustedWhenDirectiveIsSet", func(t *testing.T) {
		util.ResetGock()
		defer util.ResetGock()
		util.SetupMocksForEvmStatePoller()
		defer util.AssertNoPendingMocks(t, 0)

		// Mock a pending transaction response from the first upstream
		gock.New("http://rpc1.localhost").
			Post("").
			Filter(func(request *http.Request) bool {
				b := util.SafeReadBody(request)
				return strings.Contains(b, "eth_getTransactionByHash")
			}).
			Reply(200).
			JSON([]byte(`{"result":{"blockNumber":null,"hash":"0xabcdef","fromHost":"rpc1"}}`))

		// Mock a non-pending transaction response from the second upstream
		gock.New("http://rpc2.localhost").
			Post("").
			Filter(func(request *http.Request) bool {
				b := util.SafeReadBody(request)
				return strings.Contains(b, "eth_getTransactionByHash")
			}).
			Reply(200).
			JSON([]byte(`{"result":{"blockNumber":null,"hash":"0xabcdef","fromHost":"rpc2"}}`))

		// Set up a context and a cancellation function
		ctx, cancel := context.WithCancel(context.Background())
		defer cancel()

		// Initialize various components for the test environment
		clr := upstream.NewClientRegistry(&log.Logger)
		fsCfg := &common.FailsafeConfig{
			Retry: &common.RetryPolicyConfig{
				MaxAttempts: 3, // Allow up to 3 retry attempts
			},
		}
		rlr, err := upstream.NewRateLimitersRegistry(&common.RateLimiterConfig{
			Budgets: []*common.RateLimitBudgetConfig{},
		}, &log.Logger)
		if err != nil {
			t.Fatal(err)
		}
		vndr := vendors.NewVendorsRegistry()
		mt := health.NewTracker("prjA", 2*time.Second)

		// Set up upstream configurations
		up1 := &common.UpstreamConfig{
			Type:     common.UpstreamTypeEvm,
			Id:       "rpc1",
			Endpoint: "http://rpc1.localhost",
			Evm: &common.EvmUpstreamConfig{
				ChainId: 123,
			},
		}
		up2 := &common.UpstreamConfig{
			Type:     common.UpstreamTypeEvm,
			Id:       "rpc2",
			Endpoint: "http://rpc2.localhost",
			Evm: &common.EvmUpstreamConfig{
				ChainId: 123,
			},
		}

		// Initialize the upstreams registry
		upr := upstream.NewUpstreamsRegistry(
			ctx,
			&log.Logger,
			"prjA",
			[]*common.UpstreamConfig{up1, up2},
			rlr,
			vndr,
			mt,
			0,
		)
		err = upr.Bootstrap(ctx)
		if err != nil {
			t.Fatal(err)
		}
		err = upr.PrepareUpstreamsForNetwork(ctx, util.EvmNetworkId(123))
		if err != nil {
			t.Fatal(err)
		}

		// Create and register clients for both upstreams
		pup1, err := upr.NewUpstream(
			"prjA",
			up1,
			&log.Logger,
			mt,
		)
		if err != nil {
			t.Fatal(err)
		}
		cl1, err := clr.GetOrCreateClient(ctx, pup1)
		if err != nil {
			t.Fatal(err)
		}
		pup1.Client = cl1

		pup2, err := upr.NewUpstream(
			"prjA",
			up2,
			&log.Logger,
			mt,
		)
		if err != nil {
			t.Fatal(err)
		}
		cl2, err := clr.GetOrCreateClient(ctx, pup2)
		if err != nil {
			t.Fatal(err)
		}
		pup2.Client = cl2

		// Set up the network configuration
		ntw, err := NewNetwork(
			&log.Logger,
			"prjA",
			&common.NetworkConfig{
				Architecture: common.ArchitectureEvm,
				Evm: &common.EvmNetworkConfig{
					ChainId: 123,
				},
				Failsafe: fsCfg,
			},
			rlr,
			upr,
			mt,
		)
		if err != nil {
			t.Fatal(err)
		}

		// Bootstrap the network and make the simulated request
		ntw.Bootstrap(ctx)
		time.Sleep(100 * time.Millisecond)

		// Create a fake request and forward it through the network
		fakeReq := common.NewNormalizedRequest([]byte(`{
				"jsonrpc": "2.0",
				"method": "eth_getTransactionByHash",
				"params": ["0xabcdef"],
				"id": 1
			}`))

		headers := http.Header{}
		queryArgs := url.Values{}
		fakeReq.ApplyDirectivesFromHttp(headers, queryArgs)
		resp, err := ntw.Forward(ctx, fakeReq)

		if err != nil {
			t.Fatalf("Expected nil error, got %v", err)
		}

		// Parse and validate the JSON-RPC response
		jrr, err := resp.JsonRpcResponse()
		if err != nil {
			t.Fatalf("Failed to get JSON-RPC response: %v", err)
		}

		if jrr.Result == nil {
			t.Fatalf("Expected non-nil result")
		}

		hash, err := jrr.PeekStringByPath("hash")
		if err != nil {
			t.Fatalf("Failed to get hash from result: %v", err)
		}
		if hash != "0xabcdef" {
			t.Errorf("Expected hash to be %q, got %q", "0xabcdef", hash)
		}

		fromHost, err := jrr.PeekStringByPath("fromHost")
		if err != nil {
			t.Fatalf("Failed to get fromHost from result: %v", err)
		}
		if fromHost != "rpc2" {
			t.Errorf("Expected fromHost to be %q, got %q", "rpc2", fromHost)
		}
	})

	t.Run("NotRetryPendingTXsWhenDirectiveIsNotSet", func(t *testing.T) {
		util.ResetGock()
		defer util.ResetGock()
		util.SetupMocksForEvmStatePoller()
		defer util.AssertNoPendingMocks(t, 0)

		// Mock a pending transaction response from the first upstream
		gock.New("http://rpc1.localhost").
			Post("").
			Filter(func(request *http.Request) bool {
				b := util.SafeReadBody(request)
				return strings.Contains(b, "eth_getTransactionByHash")
			}).
			Reply(200).
			JSON([]byte(`{"result":{"blockNumber":null,"hash":"0xabcdef","fromHost":"rpc1"}}`))

		// Set up a context and a cancellation function
		ctx, cancel := context.WithCancel(context.Background())
		defer cancel()

		// Initialize various components for the test environment
		clr := upstream.NewClientRegistry(&log.Logger)
		fsCfg := &common.FailsafeConfig{
			Retry: &common.RetryPolicyConfig{
				MaxAttempts: 2, // Allow up to 2 retry attempts
			},
		}
		rlr, err := upstream.NewRateLimitersRegistry(&common.RateLimiterConfig{
			Budgets: []*common.RateLimitBudgetConfig{},
		}, &log.Logger)
		if err != nil {
			t.Fatal(err)
		}
		vndr := vendors.NewVendorsRegistry()
		mt := health.NewTracker("prjA", 2*time.Second)

		// Set up upstream configurations
		up1 := &common.UpstreamConfig{
			Type:     common.UpstreamTypeEvm,
			Id:       "rpc1",
			Endpoint: "http://rpc1.localhost",
			Evm: &common.EvmUpstreamConfig{
				ChainId: 123,
			},
		}
		up2 := &common.UpstreamConfig{
			Type:     common.UpstreamTypeEvm,
			Id:       "rpc2",
			Endpoint: "http://rpc2.localhost",
			Evm: &common.EvmUpstreamConfig{
				ChainId: 123,
			},
		}

		// Initialize the upstreams registry
		upr := upstream.NewUpstreamsRegistry(
			ctx,
			&log.Logger,
			"prjA",
			[]*common.UpstreamConfig{up1, up2},
			rlr,
			vndr,
			mt,
			0,
		)
		err = upr.Bootstrap(ctx)
		if err != nil {
			t.Fatal(err)
		}
		err = upr.PrepareUpstreamsForNetwork(ctx, util.EvmNetworkId(123))
		if err != nil {
			t.Fatal(err)
		}

		// Create and register clients for both upstreams
		pup1, err := upr.NewUpstream(
			"prjA",
			up1,
			&log.Logger,
			mt,
		)
		if err != nil {
			t.Fatal(err)
		}
		cl1, err := clr.GetOrCreateClient(ctx, pup1)
		if err != nil {
			t.Fatal(err)
		}
		pup1.Client = cl1

		pup2, err := upr.NewUpstream(
			"prjA",
			up2,
			&log.Logger,
			mt,
		)
		if err != nil {
			t.Fatal(err)
		}
		cl2, err := clr.GetOrCreateClient(ctx, pup2)
		if err != nil {
			t.Fatal(err)
		}
		pup2.Client = cl2

		// Set up the network configuration
		ntw, err := NewNetwork(
			&log.Logger,
			"prjA",
			&common.NetworkConfig{
				Architecture: common.ArchitectureEvm,
				Evm: &common.EvmNetworkConfig{
					ChainId: 123,
				},
				Failsafe: fsCfg,
			},
			rlr,
			upr,
			mt,
		)
		if err != nil {
			t.Fatal(err)
		}

		// Bootstrap the network and make the simulated request
		ntw.Bootstrap(ctx)
		time.Sleep(100 * time.Millisecond)

		// Create a fake request and forward it through the network
		fakeReq := common.NewNormalizedRequest([]byte(`{
				"jsonrpc": "2.0",
				"method": "eth_getTransactionByHash",
				"params": ["0xabcdef"],
				"id": 1
			}`))

		headers := http.Header{}
		headers.Set("x-erpc-retry-pending", "false")
		queryArgs := url.Values{}
		fakeReq.ApplyDirectivesFromHttp(headers, queryArgs)
		resp, err := ntw.Forward(ctx, fakeReq)

		if err != nil {
			t.Fatalf("Expected nil error, got %v", err)
		}

		// Parse and validate the JSON-RPC response
		jrr, err := resp.JsonRpcResponse()
		if err != nil {
			t.Fatalf("Failed to get JSON-RPC response: %v", err)
		}

		if jrr.Result == nil {
			t.Fatalf("Expected non-nil result")
		}

		blockNumber, err := jrr.PeekStringByPath("blockNumber")
		if err != nil {
			t.Fatalf("Failed to get blockNumber from result: %v", err)
		}
		if blockNumber != "" {
			t.Errorf("Expected blockNumber to be empty, got %q", blockNumber)
		}

		fromHost, err := jrr.PeekStringByPath("fromHost")
		if err != nil {
			t.Fatalf("Failed to get fromHost from result: %v", err)
		}
		if fromHost != "rpc1" {
			t.Fatalf("Expected fromHost to be string, got %T", fromHost)
		}
	})

	t.Run("ForwardMustNotReadFromCacheIfDirectiveIsSet", func(t *testing.T) {
		util.ResetGock()
		defer util.ResetGock()
		util.SetupMocksForEvmStatePoller()
		defer util.AssertNoPendingMocks(t, 0)

		var requestBytes = []byte(`{"jsonrpc":"2.0","id":9199,"method":"eth_traceTransaction","params":["0x1273c18",false]}`)

		// Mock the upstream response
		gock.New("http://rpc1.localhost").
			Post("").
			Times(2). // Expect two calls
			Reply(200).
			JSON([]byte(`{"result":{"hash":"0x64d340d2470d2ed0ec979b72d79af9cd09fc4eb2b89ae98728d5fb07fd89baf9","fromHost":"rpc1"}}`))

		ctx, cancel := context.WithCancel(context.Background())
		defer cancel()

		clr := upstream.NewClientRegistry(&log.Logger)
		fsCfg := &common.FailsafeConfig{}
		rlr, err := upstream.NewRateLimitersRegistry(&common.RateLimiterConfig{
			Budgets: []*common.RateLimitBudgetConfig{},
		}, &log.Logger)
		if err != nil {
			t.Fatal(err)
		}
		vndr := vendors.NewVendorsRegistry()
		mt := health.NewTracker("prjA", 2*time.Second)
		up1 := &common.UpstreamConfig{
			Type:     common.UpstreamTypeEvm,
			Id:       "rpc1",
			Endpoint: "http://rpc1.localhost",
			Evm: &common.EvmUpstreamConfig{
				ChainId: 123,
			},
		}
		upr := upstream.NewUpstreamsRegistry(
			ctx,
			&log.Logger,
			"prjA",
			[]*common.UpstreamConfig{up1},
			rlr,
			vndr, mt, 1*time.Second,
		)
		err = upr.Bootstrap(ctx)
		if err != nil {
			t.Fatal(err)
		}
		err = upr.PrepareUpstreamsForNetwork(ctx, util.EvmNetworkId(123))
		if err != nil {
			t.Fatal(err)
		}
		pup1, err := upr.NewUpstream(
			"prjA",
			up1,
			&log.Logger,
			mt,
		)
		if err != nil {
			t.Fatal(err)
		}
		cl1, err := clr.GetOrCreateClient(ctx, pup1)
		if err != nil {
			t.Fatal(err)
		}
		pup1.Client = cl1

		ntw, err := NewNetwork(
			&log.Logger,
			"prjA",
			&common.NetworkConfig{
				Architecture: common.ArchitectureEvm,
				Evm: &common.EvmNetworkConfig{
					ChainId: 123,
				},
				Failsafe: fsCfg,
			},
			rlr,
			upr,
			mt,
		)
		if err != nil {
			t.Fatal(err)
		}

		// First request (should be cached)
		fakeReq1 := common.NewNormalizedRequest(requestBytes)
		resp1, err := ntw.Forward(ctx, fakeReq1)
		if err != nil {
			t.Fatalf("Expected nil error, got %v", err)
		}

		// Second request with no-cache directive
		fakeReq2 := common.NewNormalizedRequest(requestBytes)
		headers := http.Header{}
		headers.Set("x-erpc-skip-cache-read", "true")
		fakeReq2.ApplyDirectivesFromHttp(headers, url.Values{})
		resp2, err := ntw.Forward(ctx, fakeReq2)
		if err != nil {
			t.Fatalf("Expected nil error, got %v", err)
		}

		// Check that both responses are not nil and different
		if resp1 == nil || resp2 == nil {
			t.Fatalf("Expected non-nil responses")
		}
	})

	t.Run("ForwardDynamicallyAddsIgnoredMethods", func(t *testing.T) {
		util.ResetGock()
		defer util.ResetGock()
		util.SetupMocksForEvmStatePoller()
		defer util.AssertNoPendingMocks(t, 0)

		var requestBytes = []byte(`{"jsonrpc":"2.0","id":9199,"method":"eth_traceTransaction","params":["0x1273c18",false]}`)

		gock.New("http://rpc1.localhost").
			Times(1).
			Post("").
			Reply(404).
			JSON([]byte(`{"jsonrpc":"2.0","id":9199,"error":{"code":-32601,"message":"Method not supported"}}`))

		ctx, cancel := context.WithCancel(context.Background())
		defer cancel()

		clr := upstream.NewClientRegistry(&log.Logger)

		rlr, err := upstream.NewRateLimitersRegistry(&common.RateLimiterConfig{
			Budgets: []*common.RateLimitBudgetConfig{},
		}, &log.Logger)
		if err != nil {
			t.Fatal(err)
		}
		vndr := vendors.NewVendorsRegistry()
		mt := health.NewTracker("prjA", 2*time.Second)
		up1 := &common.UpstreamConfig{
			Type:     common.UpstreamTypeEvm,
			Id:       "test",
			Endpoint: "http://rpc1.localhost",
			Evm: &common.EvmUpstreamConfig{
				ChainId: 123,
			},
			AutoIgnoreUnsupportedMethods: &common.TRUE,
		}
		upr := upstream.NewUpstreamsRegistry(
			ctx,
			&log.Logger,
			"prjA",
			[]*common.UpstreamConfig{
				up1,
			},
			rlr,
			vndr, mt, 1*time.Second,
		)
		err = upr.Bootstrap(ctx)
		if err != nil {
			t.Fatal(err)
		}
		err = upr.PrepareUpstreamsForNetwork(ctx, util.EvmNetworkId(123))
		if err != nil {
			t.Fatal(err)
		}
		pup, err := upr.NewUpstream(
			"prjA",
			up1,
			&log.Logger,
			mt,
		)
		if err != nil {
			t.Fatal(err)
		}
		cl, err := clr.GetOrCreateClient(ctx, pup)
		if err != nil {
			t.Fatal(err)
		}
		pup.Client = cl
		ntw, err := NewNetwork(
			&log.Logger,
			"prjA",
			&common.NetworkConfig{
				Architecture: common.ArchitectureEvm,
				Evm: &common.EvmNetworkConfig{
					ChainId: 123,
				},
			},
			rlr,
			upr,
			health.NewTracker("prjA", 2*time.Second),
		)
		if err != nil {
			t.Fatal(err)
		}
		fakeReq := common.NewNormalizedRequest(requestBytes)

		// First request marks the method as ignored
		_, _ = ntw.Forward(ctx, fakeReq)
		// Second attempt will not have any more upstreams to try
		_, err = ntw.Forward(ctx, fakeReq)

		if err == nil {
			t.Errorf("Expected an error, got nil")
		}
		if !strings.Contains(err.Error(), "ErrUpstreamsExhausted") {
			t.Errorf("Expected %v, got %v", "ErrUpstreamsExhausted", err)
		}
	})

	t.Run("ForwardMustNotRetryRevertedEthCalls", func(t *testing.T) {
		util.ResetGock()
		defer util.ResetGock()
		util.SetupMocksForEvmStatePoller()
		defer util.AssertNoPendingMocks(t, 0)

		var requestBytes = []byte(`{"jsonrpc":"2.0","id":9199,"method":"eth_call","params":[{"to":"0x362fa9d0bca5d19f743db50738345ce2b40ec99f","data":"0xa4baa10c"}]}`)

		gock.New("http://rpc1.localhost").
			Times(1).
			Post("").
			Reply(404).
			JSON([]byte(`{"jsonrpc":"2.0","id":9199,"error":{"code":-32000,"message":"historical backend error: execution reverted: Dai/insufficient-balance"}}`))

		ctx, cancel := context.WithCancel(context.Background())
		defer cancel()

		clr := upstream.NewClientRegistry(&log.Logger)

		fsCfg := &common.FailsafeConfig{
			Retry: &common.RetryPolicyConfig{
				MaxAttempts: 3,
			},
		}
		rlr, err := upstream.NewRateLimitersRegistry(&common.RateLimiterConfig{
			Budgets: []*common.RateLimitBudgetConfig{},
		}, &log.Logger)
		if err != nil {
			t.Fatal(err)
		}
		vndr := vendors.NewVendorsRegistry()
		mt := health.NewTracker("prjA", 2*time.Second)
		up1 := &common.UpstreamConfig{
			Type:     common.UpstreamTypeEvm,
			Id:       "test",
			Endpoint: "http://rpc1.localhost",
			Evm: &common.EvmUpstreamConfig{
				ChainId: 123,
			},
			Failsafe: fsCfg,
		}
		upr := upstream.NewUpstreamsRegistry(
			ctx,
			&log.Logger,
			"prjA",
			[]*common.UpstreamConfig{
				up1,
			},
			rlr,
			vndr, mt, 1*time.Second,
		)
		err = upr.Bootstrap(ctx)
		if err != nil {
			t.Fatal(err)
		}
		err = upr.PrepareUpstreamsForNetwork(ctx, util.EvmNetworkId(123))
		if err != nil {
			t.Fatal(err)
		}
		pup, err := upr.NewUpstream(
			"prjA",
			up1,
			&log.Logger,
			mt,
		)
		if err != nil {
			t.Fatal(err)
		}
		cl, err := clr.GetOrCreateClient(ctx, pup)
		if err != nil {
			t.Fatal(err)
		}
		pup.Client = cl
		ntw, err := NewNetwork(
			&log.Logger,
			"prjA",
			&common.NetworkConfig{
				Architecture: common.ArchitectureEvm,
				Evm: &common.EvmNetworkConfig{
					ChainId: 123,
				},
				Failsafe: fsCfg,
			},
			rlr,
			upr,
			health.NewTracker("prjA", 2*time.Second),
		)
		if err != nil {
			t.Fatal(err)
		}
		fakeReq := common.NewNormalizedRequest(requestBytes)

		_, err = ntw.Forward(ctx, fakeReq)

		if err == nil {
			t.Errorf("Expected an error, got nil")
		}
		if !strings.Contains(err.Error(), "ErrEndpointClientSideException") {
			t.Errorf("Expected %v, got %v", "ErrEndpointClientSideException", err)
		}
	})

	t.Run("ForwardMustNotRetryBillingIssues", func(t *testing.T) {
		util.ResetGock()
		defer util.ResetGock()
		util.SetupMocksForEvmStatePoller()
		defer util.AssertNoPendingMocks(t, 0)

		var requestBytes = []byte(`{"jsonrpc":"2.0","id":9199,"method":"eth_traceTransaction","params":["0x1273c18",false]}`)

		gock.New("http://rpc1.alchemy.com.localhost").
			Times(1).
			Post("").
			Reply(503).
			JSON([]byte(`{"jsonrpc":"2.0","id":9179,"error":{"code":-32600,"message":"Monthly capacity limit exceeded."}}`))

		ctx, cancel := context.WithCancel(context.Background())
		defer cancel()

		clr := upstream.NewClientRegistry(&log.Logger)

		fsCfg := &common.FailsafeConfig{
			Retry: &common.RetryPolicyConfig{
				MaxAttempts: 3,
			},
		}
		rlr, err := upstream.NewRateLimitersRegistry(&common.RateLimiterConfig{
			Budgets: []*common.RateLimitBudgetConfig{},
		}, &log.Logger)
		if err != nil {
			t.Fatal(err)
		}
		vndr := vendors.NewVendorsRegistry()
		mt := health.NewTracker("prjA", 2*time.Second)
		FALSE := false
		up1 := &common.UpstreamConfig{
			Type:     common.UpstreamTypeEvm,
			Id:       "test",
			Endpoint: "http://rpc1.alchemy.com.localhost",
			Evm: &common.EvmUpstreamConfig{
				ChainId: 123,
			},
			JsonRpc: &common.JsonRpcUpstreamConfig{
				SupportsBatch: &FALSE,
			},
			Failsafe: fsCfg,
		}
		upr := upstream.NewUpstreamsRegistry(
			ctx,
			&log.Logger,
			"prjA",
			[]*common.UpstreamConfig{
				up1,
			},
			rlr,
			vndr, mt, 1*time.Second,
		)
		err = upr.Bootstrap(ctx)
		if err != nil {
			t.Fatal(err)
		}
		err = upr.PrepareUpstreamsForNetwork(ctx, util.EvmNetworkId(123))
		if err != nil {
			t.Fatal(err)
		}
		pup, err := upr.NewUpstream(
			"prjA",
			up1,
			&log.Logger,
			mt,
		)
		if err != nil {
			t.Fatal(err)
		}
		cl, err := clr.GetOrCreateClient(ctx, pup)
		if err != nil {
			t.Fatal(err)
		}
		pup.Client = cl
		ntw, err := NewNetwork(
			&log.Logger,
			"prjA",
			&common.NetworkConfig{
				Architecture: common.ArchitectureEvm,
				Evm: &common.EvmNetworkConfig{
					ChainId: 123,
				},
			},
			rlr,
			upr,
			health.NewTracker("prjA", 10*time.Second),
		)
		if err != nil {
			t.Fatal(err)
		}
		fakeReq := common.NewNormalizedRequest(requestBytes)
		_, err = ntw.Forward(ctx, fakeReq)

		if err == nil {
			t.Errorf("Expected an error, got nil")
		}
		if strings.Contains(err.Error(), "ErrFailsafeRetryExceeded") {
			t.Errorf("Did not expect ErrFailsafeRetryExceeded, got %v", err)
		}
		if !strings.Contains(err.Error(), "ErrEndpointBillingIssue") {
			t.Errorf("Expected ErrEndpointBillingIssue, got %v", err)
		}
	})

	t.Run("ForwardNotRateLimitedOnNetworkLevel", func(t *testing.T) {
		util.ResetGock()
		defer util.ResetGock()
		util.SetupMocksForEvmStatePoller()
		defer util.AssertNoPendingMocks(t, 0)

		rateLimitersRegistry, err := upstream.NewRateLimitersRegistry(
			&common.RateLimiterConfig{
				Budgets: []*common.RateLimitBudgetConfig{
					{
						Id: "MyLimiterBudget_Test2",
						Rules: []*common.RateLimitRuleConfig{
							{
								Method:   "*",
								MaxCount: 1000,
								Period:   "60s",
								WaitTime: "",
							},
						},
					},
				},
			},
			&log.Logger,
		)
		if err != nil {
			t.Fatal(err)
		}

		ctx, cancel := context.WithCancel(context.Background())
		defer cancel()

		mt := health.NewTracker("prjA", 2*time.Second)
		upsReg := upstream.NewUpstreamsRegistry(
			ctx,
			&log.Logger,
			"prjA",
			[]*common.UpstreamConfig{
				{
					Type:     common.UpstreamTypeEvm,
					Id:       "test",
					Endpoint: "http://rpc1.localhost",
					Evm: &common.EvmUpstreamConfig{
						ChainId: 123,
					},
				},
			},
			rateLimitersRegistry,
			vendors.NewVendorsRegistry(),
			mt,
			1*time.Second,
		)

		err = upsReg.Bootstrap(ctx)
		if err != nil {
			t.Fatal(err)
		}

		err = upsReg.PrepareUpstreamsForNetwork(ctx, util.EvmNetworkId(123))
		if err != nil {
			t.Fatal(err)
		}

		ntw, err := NewNetwork(
			&log.Logger,
			"prjA",
			&common.NetworkConfig{
				Architecture: common.ArchitectureEvm,
				Evm: &common.EvmNetworkConfig{
					ChainId: 123,
				},
				RateLimitBudget: "MyLimiterBudget_Test2",
			},
			rateLimitersRegistry,
			upsReg,
			mt,
		)
		if err != nil {
			t.Fatal(err)
		}

		var lastErr error

		for i := 0; i < 10; i++ {
			fakeReq := common.NewNormalizedRequest([]byte(`{"method": "eth_chainId","params":[]}`))
			_, lastErr = ntw.Forward(ctx, fakeReq)
		}

		var e *common.ErrNetworkRateLimitRuleExceeded
		if lastErr != nil && errors.As(lastErr, &e) {
			t.Errorf("Did not expect ErrNetworkRateLimitRuleExceeded")
		}
	})

	t.Run("ForwardRetryFailuresWithoutSuccess", func(t *testing.T) {
		util.ResetGock()
		defer util.ResetGock()
		util.SetupMocksForEvmStatePoller()
		defer util.AssertNoPendingMocks(t, 0)

		var requestBytes = []byte(`{"jsonrpc":"2.0","id":1,"method":"eth_traceTransaction","params":["0x1273c18",false]}`)

		gock.New("http://rpc1.localhost").
			Times(3).
			Post("").
			Reply(503).
			JSON([]byte(`{"error":{"message":"some random provider issue"}}`))

		ctx, cancel := context.WithCancel(context.Background())
		defer cancel()

		clr := upstream.NewClientRegistry(&log.Logger)

		fsCfg := &common.FailsafeConfig{
			Retry: &common.RetryPolicyConfig{
				MaxAttempts: 3,
			},
		}
		rlr, err := upstream.NewRateLimitersRegistry(&common.RateLimiterConfig{
			Budgets: []*common.RateLimitBudgetConfig{},
		}, &log.Logger)
		if err != nil {
			t.Fatal(err)
		}
		vndr := vendors.NewVendorsRegistry()
		mt := health.NewTracker("prjA", 2*time.Second)
		up1 := &common.UpstreamConfig{
			Type:     common.UpstreamTypeEvm,
			Id:       "test",
			Endpoint: "http://rpc1.localhost",
			Evm: &common.EvmUpstreamConfig{
				ChainId: 123,
			},
		}
		upr := upstream.NewUpstreamsRegistry(
			ctx,
			&log.Logger,
			"prjA",
			[]*common.UpstreamConfig{
				up1,
			},
			rlr,
			vndr, mt, 1*time.Second,
		)
		err = upr.Bootstrap(ctx)
		if err != nil {
			t.Fatal(err)
		}
		err = upr.PrepareUpstreamsForNetwork(ctx, util.EvmNetworkId(123))
		if err != nil {
			t.Fatal(err)
		}
		pup, err := upr.NewUpstream(
			"prjA",
			up1,
			&log.Logger,
			mt,
		)
		if err != nil {
			t.Fatal(err)
		}
		cl, err := clr.GetOrCreateClient(ctx, pup)
		if err != nil {
			t.Fatal(err)
		}
		pup.Client = cl
		ntw, err := NewNetwork(
			&log.Logger,
			"prjA",
			&common.NetworkConfig{
				Architecture: common.ArchitectureEvm,
				Evm: &common.EvmNetworkConfig{
					ChainId: 123,
				},
				Failsafe: fsCfg,
			},
			rlr,
			upr,
			mt,
		)
		if err != nil {
			t.Fatal(err)
		}
		fakeReq := common.NewNormalizedRequest(requestBytes)
		_, err = ntw.Forward(ctx, fakeReq)

		if err == nil {
			t.Errorf("Expected an error, got nil")
		}
		if !strings.Contains(common.ErrorSummary(err), "ErrUpstreamsExhausted") {
			t.Errorf("Expected %v, got %v", "ErrUpstreamsExhausted", err)
		}
	})

	t.Run("ForwardRetryFailuresWithSuccess", func(t *testing.T) {
		util.ResetGock()
		defer util.ResetGock()
		util.SetupMocksForEvmStatePoller()
		defer util.AssertNoPendingMocks(t, 0)

		var requestBytes = []byte(`{"jsonrpc":"2.0","id":1,"method":"eth_traceTransaction","params":["0x1273c18",false]}`)

		gock.New("http://rpc1.localhost").
			Times(3).
			Post("").
			Filter(func(request *http.Request) bool {
				return strings.Contains(util.SafeReadBody(request), "eth_traceTransaction")
			}).
			Reply(503).
			JSON([]byte(`{"error":{"message":"some random provider issue"}}`))

		gock.New("http://rpc1.localhost").
			Post("").
			Filter(func(request *http.Request) bool {
				return strings.Contains(util.SafeReadBody(request), "eth_traceTransaction")
			}).
			Reply(200).
			JSON([]byte(`{"result":{"hash":"0x64d340d2470d2ed0ec979b72d79af9cd09fc4eb2b89ae98728d5fb07fd89baf9"}}`))

		ctx, cancel := context.WithCancel(context.Background())
		defer cancel()

		clr := upstream.NewClientRegistry(&log.Logger)
		fsCfg := &common.FailsafeConfig{
			Retry: &common.RetryPolicyConfig{
				MaxAttempts: 4,
			},
		}
		rlr, err := upstream.NewRateLimitersRegistry(&common.RateLimiterConfig{
			Budgets: []*common.RateLimitBudgetConfig{},
		}, &log.Logger)
		if err != nil {
			t.Fatal(err)
		}
		vndr := vendors.NewVendorsRegistry()
		mt := health.NewTracker("prjA", 2*time.Second)
		up1 := &common.UpstreamConfig{
			Type:     common.UpstreamTypeEvm,
			Id:       "test",
			Endpoint: "http://rpc1.localhost",
			Evm: &common.EvmUpstreamConfig{
				ChainId: 123,
			},
		}
		upr := upstream.NewUpstreamsRegistry(
			ctx,
			&log.Logger,
			"prjA",
			[]*common.UpstreamConfig{
				up1,
			},
			rlr,
			vndr, mt, 1*time.Second,
		)
		err = upr.Bootstrap(ctx)
		if err != nil {
			t.Fatal(err)
		}
		err = upr.PrepareUpstreamsForNetwork(ctx, util.EvmNetworkId(123))
		if err != nil {
			t.Fatal(err)
		}
		pup, err := upr.NewUpstream(
			"prjA",
			up1,
			&log.Logger,
			mt,
		)
		if err != nil {
			t.Fatal(err)
		}
		cl, err := clr.GetOrCreateClient(ctx, pup)
		if err != nil {
			t.Fatal(err)
		}
		pup.Client = cl
		ntw, err := NewNetwork(
			&log.Logger,
			"prjA",
			&common.NetworkConfig{
				Architecture: common.ArchitectureEvm,
				Evm: &common.EvmNetworkConfig{
					ChainId: 123,
				},
				Failsafe: fsCfg,
			},
			rlr,
			upr,
			mt,
		)
		if err != nil {
			t.Fatal(err)
		}
		fakeReq := common.NewNormalizedRequest(requestBytes)
		resp, err := ntw.Forward(ctx, fakeReq)

		if err != nil {
			t.Fatalf("Expected nil error, got %v", err)
		}

		jrr, err := resp.JsonRpcResponse()
		if err != nil {
			t.Fatalf("Expected nil error, got %v", err)
		}
		if jrr.Result == nil {
			t.Fatalf("Expected result, got %v", jrr)
		}

		hash, err := jrr.PeekStringByPath("hash")
		if err != nil || hash == "" {
			t.Fatalf("Expected hash to exist and be non-empty, got %v", hash)
		}
	})

	t.Run("ForwardTimeoutPolicyFail", func(t *testing.T) {
		util.ResetGock()
		defer util.ResetGock()
		util.SetupMocksForEvmStatePoller()
		defer util.AssertNoPendingMocks(t, 0)

		var requestBytes = []byte(`{"jsonrpc":"2.0","id":1,"method":"eth_traceTransaction","params":["0x1273c18",false]}`)

		gock.New("http://rpc1.localhost").
			Post("").
			Filter(func(request *http.Request) bool {
				return strings.Contains(util.SafeReadBody(request), "eth_traceTransaction")
			}).
			Reply(200).
			Delay(100 * time.Millisecond).
			JSON([]byte(`{"result":{"hash":"0x64d340d2470d2ed0ec979b72d79af9cd09fc4eb2b89ae98728d5fb07fd89baf9"}}`))

		ctx, cancel := context.WithCancel(context.Background())
		defer cancel()

		clr := upstream.NewClientRegistry(&log.Logger)
		rlr, err := upstream.NewRateLimitersRegistry(&common.RateLimiterConfig{
			Budgets: []*common.RateLimitBudgetConfig{},
		}, &log.Logger)
		if err != nil {
			t.Fatal(err)
		}
		vndr := vendors.NewVendorsRegistry()
		mt := health.NewTracker("prjA", 2*time.Second)
		up1 := &common.UpstreamConfig{
			Type:     common.UpstreamTypeEvm,
			Id:       "test",
			Endpoint: "http://rpc1.localhost",
			Evm: &common.EvmUpstreamConfig{
				ChainId: 123,
			},
		}
		upr := upstream.NewUpstreamsRegistry(
			ctx,
			&log.Logger,
			"prjA",
			[]*common.UpstreamConfig{
				up1,
			},
			rlr,
			vndr, mt, 1*time.Second,
		)
		err = upr.Bootstrap(ctx)
		if err != nil {
			t.Fatal(err)
		}
		err = upr.PrepareUpstreamsForNetwork(ctx, util.EvmNetworkId(123))
		if err != nil {
			t.Fatal(err)
		}
		pup, err := upr.NewUpstream(
			"prjA",
			up1,
			&log.Logger,
			mt,
		)
		if err != nil {
			t.Fatal(err)
		}
		cl, err := clr.GetOrCreateClient(ctx, pup)
		if err != nil {
			t.Fatal(err)
		}
		pup.Client = cl
		ntw, err := NewNetwork(
			&log.Logger,
			"prjA",
			&common.NetworkConfig{
				Architecture: common.ArchitectureEvm,
				Evm: &common.EvmNetworkConfig{
					ChainId: 123,
				},
				Failsafe: &common.FailsafeConfig{
					Timeout: &common.TimeoutPolicyConfig{
						Duration: "30ms",
					},
				},
			},
			rlr,
			upr,
			mt,
		)
		if err != nil {
			t.Fatal(err)
		}

		fakeReq := common.NewNormalizedRequest(requestBytes)
		_, err = ntw.Forward(ctx, fakeReq)

		if err == nil {
			t.Errorf("Expected error, got nil")
		}

		// TODO in here we should ONLY see failsafe timeout error but currently sometimes we see upstream timeout, we must fix this
		if !common.HasErrorCode(err, common.ErrCodeFailsafeTimeoutExceeded) && !common.HasErrorCode(err, common.ErrCodeEndpointRequestTimeout) {
			t.Errorf("Expected %v or %v, got %v", common.ErrCodeFailsafeTimeoutExceeded, common.ErrCodeEndpointRequestTimeout, err)
		}
	})

	t.Run("ForwardTimeoutPolicyPass", func(t *testing.T) {
		util.ResetGock()
		defer util.ResetGock()
		util.SetupMocksForEvmStatePoller()
		defer util.AssertNoPendingMocks(t, 0)

		var requestBytes = []byte(`{"jsonrpc":"2.0","id":1,"method":"eth_traceTransaction","params":["0x1273c18",false]}`)

		gock.New("http://rpc1.localhost").
			Post("").
			Reply(200).
			Delay(100 * time.Millisecond).
			JSON([]byte(`{"result":{"hash":"0x64d340d2470d2ed0ec979b72d79af9cd09fc4eb2b89ae98728d5fb07fd89baf9"}}`))

		ctx, cancel := context.WithCancel(context.Background())
		defer cancel()

		clr := upstream.NewClientRegistry(&log.Logger)
		fsCfg := &common.FailsafeConfig{
			Timeout: &common.TimeoutPolicyConfig{
				Duration: "1s",
			},
		}
		rlr, err := upstream.NewRateLimitersRegistry(&common.RateLimiterConfig{
			Budgets: []*common.RateLimitBudgetConfig{},
		}, &log.Logger)
		if err != nil {
			t.Fatal(err)
		}
		vndr := vendors.NewVendorsRegistry()
		mt := health.NewTracker("prjA", 2*time.Second)
		up1 := &common.UpstreamConfig{
			Type:     common.UpstreamTypeEvm,
			Id:       "test",
			Endpoint: "http://rpc1.localhost",
			Evm: &common.EvmUpstreamConfig{
				ChainId: 123,
			},
		}
		upr := upstream.NewUpstreamsRegistry(
			ctx,
			&log.Logger,
			"prjA",
			[]*common.UpstreamConfig{
				up1,
			},
			rlr,
			vndr, mt, 1*time.Second,
		)
		err = upr.Bootstrap(ctx)
		if err != nil {
			t.Fatal(err)
		}
		err = upr.PrepareUpstreamsForNetwork(ctx, util.EvmNetworkId(123))
		if err != nil {
			t.Fatal(err)
		}
		pup, err := upr.NewUpstream(
			"prjA",
			up1,
			&log.Logger,
			mt,
		)
		if err != nil {
			t.Fatal(err)
		}
		cl, err := clr.GetOrCreateClient(ctx, pup)
		if err != nil {
			t.Fatal(err)
		}
		pup.Client = cl
		ntw, err := NewNetwork(
			&log.Logger,
			"prjA",
			&common.NetworkConfig{
				Architecture: common.ArchitectureEvm,
				Evm: &common.EvmNetworkConfig{
					ChainId: 123,
				},
				Failsafe: fsCfg,
			},
			rlr,
			upr,
			mt,
		)
		if err != nil {
			t.Fatal(err)
		}

		fakeReq := common.NewNormalizedRequest(requestBytes)
		_, err = ntw.Forward(ctx, fakeReq)

		if err != nil {
			t.Errorf("Expected nil error, got %v", err)
		}

		var e *common.ErrFailsafeTimeoutExceeded
		if errors.As(err, &e) {
			t.Errorf("Did not expect %v", "ErrFailsafeTimeoutExceeded")
		}
	})

	t.Run("ForwardHedgePolicyTriggered", func(t *testing.T) {
		util.ResetGock()
		defer util.ResetGock()
		util.SetupMocksForEvmStatePoller()
		defer util.AssertNoPendingMocks(t, 0)

		var requestBytes = []byte(`{"jsonrpc":"2.0","id":1,"method":"eth_traceTransaction","params":["0x1273c18",false]}`)

		gock.New("http://rpc1.localhost").
			Post("").
			Reply(200).
			JSON([]byte(`{"result":{"hash":"0x64d340d2470d2ed0ec979b72d79af9cd09fc4eb2b89ae98728d5fb07fd89baf9","fromHost":"rpc1"}}`)).
			Delay(500 * time.Millisecond)

		gock.New("http://rpc2.localhost").
			Post("").
			Reply(200).
			JSON([]byte(`{"result":{"hash":"0x64d340d2470d2ed0ec979b72d79af9cd09fc4eb2b89ae98728d5fb07fd89baf9","fromHost":"rpc2"}}`)).
			Delay(200 * time.Millisecond)

		ctx, cancel := context.WithCancel(context.Background())
		defer cancel()

		clr := upstream.NewClientRegistry(&log.Logger)
		fsCfg := &common.FailsafeConfig{
			Hedge: &common.HedgePolicyConfig{
				Delay:    "200ms",
				MaxCount: 1,
			},
		}
		rlr, err := upstream.NewRateLimitersRegistry(&common.RateLimiterConfig{
			Budgets: []*common.RateLimitBudgetConfig{},
		}, &log.Logger)
		if err != nil {
			t.Fatal(err)
		}
		vndr := vendors.NewVendorsRegistry()
		mt := health.NewTracker("prjA", 2*time.Second)
		up1 := &common.UpstreamConfig{
			Type:     common.UpstreamTypeEvm,
			Id:       "rpc1",
			Endpoint: "http://rpc1.localhost",
			Evm: &common.EvmUpstreamConfig{
				ChainId: 123,
			},
		}
		up2 := &common.UpstreamConfig{
			Type:     common.UpstreamTypeEvm,
			Id:       "rpc2",
			Endpoint: "http://rpc2.localhost",
			Evm: &common.EvmUpstreamConfig{
				ChainId: 123,
			},
		}
		upr := upstream.NewUpstreamsRegistry(
			ctx,
			&log.Logger,
			"prjA",
			[]*common.UpstreamConfig{up1, up2},
			rlr,
			vndr, mt, 1*time.Second,
		)
		err = upr.Bootstrap(ctx)
		if err != nil {
			t.Fatal(err)
		}
		err = upr.PrepareUpstreamsForNetwork(ctx, util.EvmNetworkId(123))
		if err != nil {
			t.Fatal(err)
		}
		pup1, err := upr.NewUpstream(
			"prjA",
			up1,
			&log.Logger,
			mt,
		)
		if err != nil {
			t.Fatal(err)
		}
		cl1, err := clr.GetOrCreateClient(ctx, pup1)
		if err != nil {
			t.Fatal(err)
		}
		pup1.Client = cl1

		pup2, err := upr.NewUpstream(
			"prjA",
			up2,
			&log.Logger,
			mt,
		)
		if err != nil {
			t.Fatal(err)
		}
		cl2, err := clr.GetOrCreateClient(ctx, pup2)
		if err != nil {
			t.Fatal(err)
		}
		pup2.Client = cl2

		ntw, err := NewNetwork(
			&log.Logger,
			"prjA",
			&common.NetworkConfig{
				Architecture: common.ArchitectureEvm,
				Evm: &common.EvmNetworkConfig{
					ChainId: 123,
				},
				Failsafe: fsCfg,
			},
			rlr,
			upr,
			mt,
		)
		if err != nil {
			t.Fatal(err)
		}

		fakeReq := common.NewNormalizedRequest(requestBytes)
		resp, err := ntw.Forward(ctx, fakeReq)

		if err != nil {
			t.Fatalf("Expected nil error, got %v", err)
		}

		jrr, err := resp.JsonRpcResponse()
		if err != nil {
			t.Fatalf("Expected nil error, got %v", err)
		}

		if jrr.Result == nil {
			t.Fatalf("Expected result, got nil")
		}

		fromHost, err := jrr.PeekStringByPath("fromHost")
		if err != nil || fromHost != "rpc2" {
			t.Errorf("Expected fromHost to be %v, got %v", "rpc2", fromHost)
		}
	})

	t.Run("ForwardHedgePolicyNotTriggered", func(t *testing.T) {
		util.ResetGock()
		defer util.ResetGock()
		util.SetupMocksForEvmStatePoller()
		defer util.AssertNoPendingMocks(t, 0)

		var requestBytes = []byte(`{"jsonrpc":"2.0","id":1,"method":"eth_traceTransaction","params":["0x1273c18",false]}`)

		gock.New("http://rpc1.localhost").
			Post("").
			Reply(200).
			JSON([]byte(`{"result":{"hash":"0x64d340d2470d2ed0ec979b72d79af9cd09fc4eb2b89ae98728d5fb07fd89baf9","fromHost":"rpc1"}}`)).
			Delay(20 * time.Millisecond)

		log.Logger.Info().Msgf("Mocks registered: %d", len(gock.Pending()))

		ctx, cancel := context.WithCancel(context.Background())
		defer cancel()

		clr := upstream.NewClientRegistry(&log.Logger)
		fsCfg := &common.FailsafeConfig{
			Hedge: &common.HedgePolicyConfig{
				Delay:    "100ms",
				MaxCount: 5,
			},
		}
		rlr, err := upstream.NewRateLimitersRegistry(&common.RateLimiterConfig{
			Budgets: []*common.RateLimitBudgetConfig{},
		}, &log.Logger)
		if err != nil {
			t.Fatal(err)
		}
		vndr := vendors.NewVendorsRegistry()
		mt := health.NewTracker("prjA", 2*time.Second)
		up1 := &common.UpstreamConfig{
			Type:     common.UpstreamTypeEvm,
			Id:       "rpc1",
			Endpoint: "http://rpc1.localhost",
			Evm: &common.EvmUpstreamConfig{
				ChainId: 123,
			},
		}
		up2 := &common.UpstreamConfig{
			Type:     common.UpstreamTypeEvm,
			Id:       "rpc2",
			Endpoint: "http://rpc2.localhost",
			Evm: &common.EvmUpstreamConfig{
				ChainId: 123,
			},
		}
		upr := upstream.NewUpstreamsRegistry(
			ctx,
			&log.Logger,
			"prjA",
			[]*common.UpstreamConfig{up1, up2},
			rlr,
			vndr, mt, 1*time.Second,
		)
		err = upr.Bootstrap(ctx)
		if err != nil {
			t.Fatal(err)
		}
		err = upr.PrepareUpstreamsForNetwork(ctx, util.EvmNetworkId(123))
		if err != nil {
			t.Fatal(err)
		}
		pup1, err := upr.NewUpstream(
			"prjA",
			up1,
			&log.Logger,
			mt,
		)
		if err != nil {
			t.Fatal(err)
		}
		cl1, err := clr.GetOrCreateClient(ctx, pup1)
		if err != nil {
			t.Fatal(err)
		}
		pup1.Client = cl1

		pup2, err := upr.NewUpstream(
			"prjA",
			up2,
			&log.Logger,
			mt,
		)
		if err != nil {
			t.Fatal(err)
		}
		cl2, err := clr.GetOrCreateClient(ctx, pup2)
		if err != nil {
			t.Fatal(err)
		}
		pup2.Client = cl2

		ntw, err := NewNetwork(
			&log.Logger,
			"prjA",
			&common.NetworkConfig{
				Architecture: common.ArchitectureEvm,
				Evm: &common.EvmNetworkConfig{
					ChainId: 123,
				},
				Failsafe: fsCfg,
			},
			rlr,
			upr,
			mt,
		)
		if err != nil {
			t.Fatal(err)
		}

		fakeReq := common.NewNormalizedRequest(requestBytes)
		resp, err := ntw.Forward(ctx, fakeReq)

		if err != nil {
			t.Fatalf("Expected nil error, got %v", err)
		}

		jrr, err := resp.JsonRpcResponse()
		if err != nil {
			t.Fatalf("Expected nil error, got %v", err)
		}
		if jrr.Result == nil {
			t.Fatalf("Expected result, got nil")
		}

		fromHost, err := jrr.PeekStringByPath("fromHost")
		if err != nil || fromHost != "rpc1" {
			t.Errorf("Expected fromHost to be %v, got %v", "rpc1", fromHost)
		}
	})

	t.Run("ForwardHedgePolicySkipsWriteMethods", func(t *testing.T) {
		util.ResetGock()
		defer util.ResetGock()
		util.SetupMocksForEvmStatePoller()
		defer util.AssertNoPendingMocks(t, 0)

		var requestBytes = []byte(`{"jsonrpc":"2.0","id":1,"method":"eth_sendRawTransaction","params":["0x1273c18"]}`)

		gock.New("http://rpc1.localhost").
			Post("").
			Reply(200).
			JSON([]byte(`{"result":{"hash":"0x64d340d2470d2ed0ec979b72d79af9cd09fc4eb2b89ae98728d5fb07fd89baf9","fromHost":"rpc1"}}`)).
			Delay(2000 * time.Millisecond)

		log.Logger.Info().Msgf("Mocks registered: %d", len(gock.Pending()))

		ctx, cancel := context.WithCancel(context.Background())
		defer cancel()

		clr := upstream.NewClientRegistry(&log.Logger)
		fsCfg := &common.FailsafeConfig{
			Hedge: &common.HedgePolicyConfig{
				Delay:    "100ms",
				MaxCount: 5,
			},
		}
		rlr, err := upstream.NewRateLimitersRegistry(&common.RateLimiterConfig{
			Budgets: []*common.RateLimitBudgetConfig{},
		}, &log.Logger)
		if err != nil {
			t.Fatal(err)
		}
		vndr := vendors.NewVendorsRegistry()
		mt := health.NewTracker("prjA", 2*time.Second)
		up1 := &common.UpstreamConfig{
			Type:     common.UpstreamTypeEvm,
			Id:       "rpc1",
			Endpoint: "http://rpc1.localhost",
			Evm: &common.EvmUpstreamConfig{
				ChainId: 123,
			},
		}
		up2 := &common.UpstreamConfig{
			Type:     common.UpstreamTypeEvm,
			Id:       "rpc2",
			Endpoint: "http://alchemy.com",
			Evm: &common.EvmUpstreamConfig{
				ChainId: 123,
			},
		}
		upr := upstream.NewUpstreamsRegistry(
			ctx,
			&log.Logger,
			"prjA",
			[]*common.UpstreamConfig{up1, up2},
			rlr,
			vndr, mt, 1*time.Second,
		)
		err = upr.Bootstrap(ctx)
		if err != nil {
			t.Fatal(err)
		}
		err = upr.PrepareUpstreamsForNetwork(ctx, util.EvmNetworkId(123))
		if err != nil {
			t.Fatal(err)
		}
		pup1, err := upr.NewUpstream(
			"prjA",
			up1,
			&log.Logger,
			mt,
		)
		if err != nil {
			t.Fatal(err)
		}
		cl1, err := clr.GetOrCreateClient(ctx, pup1)
		if err != nil {
			t.Fatal(err)
		}
		pup1.Client = cl1

		pup2, err := upr.NewUpstream(
			"prjA",
			up2,
			&log.Logger,
			mt,
		)
		if err != nil {
			t.Fatal(err)
		}
		cl2, err := clr.GetOrCreateClient(ctx, pup2)
		if err != nil {
			t.Fatal(err)
		}
		pup2.Client = cl2

		ntw, err := NewNetwork(
			&log.Logger,
			"prjA",
			&common.NetworkConfig{
				Architecture: common.ArchitectureEvm,
				Evm: &common.EvmNetworkConfig{
					ChainId: 123,
				},
				Failsafe: fsCfg,
			},
			rlr,
			upr,
			mt,
		)
		if err != nil {
			t.Fatal(err)
		}

		fakeReq := common.NewNormalizedRequest(requestBytes)
		resp, err := ntw.Forward(ctx, fakeReq)

		if err != nil {
			t.Fatalf("Expected nil error, got %v", err)
		}

		jrr, err := resp.JsonRpcResponse()
		if err != nil {
			t.Fatalf("Expected nil error, got %v", err)
		}
		if jrr.Result == nil {
			t.Fatalf("Expected result, got nil")
		}

		fromHost, err := jrr.PeekStringByPath("fromHost")
		if err != nil || fromHost != "rpc1" {
			t.Errorf("Expected fromHost to be %v, got %v", "rpc1", fromHost)
		}
	})

	t.Run("ForwardCBOpensAfterConstantFailure", func(t *testing.T) {
		util.ResetGock()
		defer util.ResetGock()
		util.SetupMocksForEvmStatePoller()
		defer util.AssertNoPendingMocks(t, 0)

		var requestBytes = []byte(`{"jsonrpc":"2.0","id":1,"method":"eth_traceTransaction","params":["0x1273c18",false]}`)

		gock.New("http://rpc1.localhost").
			Post("").
			Times(2).
			Reply(200).
			JSON([]byte(`{"result":{"hash":"0x64d340d2470d2ed0ec979b72d79af9cd09fc4eb2b89ae98728d5fb07fd89baf9"}}`))

		gock.New("http://rpc1.localhost").
			Post("").
			Times(2).
			Reply(503).
			JSON([]byte(`{"error":{"message":"some random provider issue"}}`))

		ctx, cancel := context.WithCancel(context.Background())
		defer cancel()

		clr := upstream.NewClientRegistry(&log.Logger)
		fsCfg := &common.FailsafeConfig{
			CircuitBreaker: &common.CircuitBreakerPolicyConfig{
				FailureThresholdCount:    2,
				FailureThresholdCapacity: 4,
				HalfOpenAfter:            "2s",
			},
		}

		rlr, err := upstream.NewRateLimitersRegistry(&common.RateLimiterConfig{
			Budgets: []*common.RateLimitBudgetConfig{},
		}, &log.Logger)
		if err != nil {
			t.Fatal(err)
		}
		vndr := vendors.NewVendorsRegistry()
		mt := health.NewTracker("test_cb", 2*time.Second)
		up1 := &common.UpstreamConfig{
			Type:     common.UpstreamTypeEvm,
			Id:       "upstream1",
			Endpoint: "http://rpc1.localhost",
			Failsafe: fsCfg,
			Evm: &common.EvmUpstreamConfig{
				ChainId: 123,
			},
		}
		upr := upstream.NewUpstreamsRegistry(
			ctx,
			&log.Logger,
			"test_cb",
			[]*common.UpstreamConfig{up1},
			rlr,
			vndr, mt, 1*time.Second,
		)
		err = upr.Bootstrap(ctx)
		if err != nil {
			t.Fatal(err)
		}
		err = upr.PrepareUpstreamsForNetwork(ctx, util.EvmNetworkId(123))
		if err != nil {
			t.Fatal(err)
		}
		pup1, err := upr.NewUpstream(
			"test_cb",
			up1,
			&log.Logger,
			mt,
		)
		if err != nil {
			t.Fatal(err)
		}
		cl, err := clr.GetOrCreateClient(ctx, pup1)
		if err != nil {
			t.Fatal(err)
		}
		pup1.Client = cl
		ntw, err := NewNetwork(
			&log.Logger,
			"test_cb",
			&common.NetworkConfig{
				Architecture: common.ArchitectureEvm,
				Evm: &common.EvmNetworkConfig{
					ChainId: 123,
				},
				Failsafe: fsCfg,
			},
			rlr,
			upr,
			mt,
		)
		if err != nil {
			t.Fatal(err)
		}

		var lastErr error
		for i := 0; i < 10; i++ {
			fakeReq := common.NewNormalizedRequest(requestBytes)
			_, lastErr = ntw.Forward(ctx, fakeReq)
		}

		if lastErr == nil {
			t.Fatalf("Expected an error, got nil")
		}

		var e *common.ErrFailsafeCircuitBreakerOpen
		if !errors.As(lastErr, &e) {
			t.Errorf("Expected %v, got %v", "ErrFailsafeCircuitBreakerOpen", lastErr)
		}
	})

	t.Run("ForwardSkipsOpenedCB", func(t *testing.T) {
		util.ResetGock()
		defer util.ResetGock()
		util.SetupMocksForEvmStatePoller()
		defer util.AssertNoPendingMocks(t, 0)

		var requestBytes = []byte(`{"jsonrpc":"2.0","id":1,"method":"eth_traceTransaction","params":["0x1273c18",false]}`)

		gock.New("http://rpc1.localhost").
			Post("").
			Times(1).
			Reply(503).
			JSON([]byte(`{"error":{"message":"some random provider issue"}}`))

		ctx, cancel := context.WithCancel(context.Background())
		defer cancel()

		clr := upstream.NewClientRegistry(&log.Logger)
		fsCfgNetwork := &common.FailsafeConfig{
			Retry: &common.RetryPolicyConfig{
				MaxAttempts: 1,
			},
		}
		fsCfgUp1 := &common.FailsafeConfig{
			CircuitBreaker: &common.CircuitBreakerPolicyConfig{
				FailureThresholdCount:    1,
				FailureThresholdCapacity: 1,
				HalfOpenAfter:            "20s",
			},
		}

		rlr, err := upstream.NewRateLimitersRegistry(&common.RateLimiterConfig{
			Budgets: []*common.RateLimitBudgetConfig{},
		}, &log.Logger)
		if err != nil {
			t.Fatal(err)
		}
		vndr := vendors.NewVendorsRegistry()
		mt := health.NewTracker("test_cb", 2*time.Second)
		up1 := &common.UpstreamConfig{
			Type:     common.UpstreamTypeEvm,
			Id:       "upstream1",
			Endpoint: "http://rpc1.localhost",
			Failsafe: fsCfgUp1,
			Evm: &common.EvmUpstreamConfig{
				ChainId: 123,
			},
		}
		upr := upstream.NewUpstreamsRegistry(
			ctx,
			&log.Logger,
			"test_cb",
			[]*common.UpstreamConfig{up1},
			rlr,
			vndr, mt, 1*time.Hour,
		)
		err = upr.Bootstrap(ctx)
		if err != nil {
			t.Fatal(err)
		}
		err = upr.PrepareUpstreamsForNetwork(ctx, util.EvmNetworkId(123))
		if err != nil {
			t.Fatal(err)
		}

		pup1, err := upr.NewUpstream(
			"test_cb",
			up1,
			&log.Logger,
			mt,
		)
		if err != nil {
			t.Fatal(err)
		}
		cl1, err := clr.GetOrCreateClient(ctx, pup1)
		if err != nil {
			t.Fatal(err)
		}
		pup1.Client = cl1

		ntw, err := NewNetwork(
			&log.Logger,
			"test_cb",
			&common.NetworkConfig{
				Architecture: common.ArchitectureEvm,
				Evm: &common.EvmNetworkConfig{
					ChainId: 123,
				},
				Failsafe: fsCfgNetwork,
			},
			rlr,
			upr,
			mt,
		)
		if err != nil {
			t.Fatal(err)
		}

		var lastErr error
		var resp *common.NormalizedResponse
		for i := 0; i < 2; i++ {
			fakeReq := common.NewNormalizedRequest(requestBytes)
			resp, lastErr = ntw.Forward(ctx, fakeReq)
		}

		if lastErr == nil {
			t.Fatalf("Expected an error, got nil, resp: %v", resp)
		}
		if !strings.Contains(lastErr.Error(), "ErrUpstreamsExhausted") {
			t.Errorf("Expected error message to contain 'ErrUpstreamsExhausted', got %v", lastErr.Error())
		}
	})

	t.Run("ForwardCBClosesAfterUpstreamIsBackUp", func(t *testing.T) {
		util.ResetGock()
		defer util.ResetGock()
		util.SetupMocksForEvmStatePoller()
		defer util.AssertNoPendingMocks(t, 0)

		var requestBytes = []byte(`{"jsonrpc":"2.0","id":1,"method":"eth_traceTransaction","params":["0x1273c18",false]}`)

		gock.New("http://rpc1.localhost").
			Post("").
			Times(3).
			Reply(200).
			JSON([]byte(`{"result":{"hash":"0x64d340d2470d2ed0ec979b72d79af9cd09fc4eb2b89ae98728d5fb07fd89baf9"}}`))

		gock.New("http://rpc1.localhost").
			Post("").
			Times(3).
			Reply(503).
			JSON([]byte(`{"error":{"message":"some random provider issue"}}`))

		gock.New("http://rpc1.localhost").
			Post("").
			Times(3).
			Reply(200).
			JSON([]byte(`{"result":{"hash":"0x64d340d2470d2ed0ec979b72d79af9cd09fc4eb2b89ae98728d5fb07fd89baf9"}}`))

		ctx, cancel := context.WithCancel(context.Background())
		defer cancel()

		clr := upstream.NewClientRegistry(&log.Logger)
		fsCfg := &common.FailsafeConfig{
			CircuitBreaker: &common.CircuitBreakerPolicyConfig{
				FailureThresholdCount:    2,
				FailureThresholdCapacity: 4,
				HalfOpenAfter:            "2s",
			},
		}
		rlr, err := upstream.NewRateLimitersRegistry(&common.RateLimiterConfig{
			Budgets: []*common.RateLimitBudgetConfig{},
		}, &log.Logger)
		if err != nil {
			t.Fatal(err)
		}
		vndr := vendors.NewVendorsRegistry()
		mt := health.NewTracker("test_cb", 2*time.Second)
		up1 := &common.UpstreamConfig{
			Type:     common.UpstreamTypeEvm,
			Id:       "upstream1",
			Endpoint: "http://rpc1.localhost",
			Evm: &common.EvmUpstreamConfig{
				ChainId: 123,
			},
		}
		upr := upstream.NewUpstreamsRegistry(
			ctx,
			&log.Logger,
			"test_cb",
			[]*common.UpstreamConfig{up1},
			rlr,
			vndr, mt, 1*time.Second,
		)
		err = upr.Bootstrap(ctx)
		if err != nil {
			t.Fatal(err)
		}
		time.Sleep(50 * time.Millisecond)
		err = upr.PrepareUpstreamsForNetwork(ctx, util.EvmNetworkId(123))
		if err != nil {
			t.Fatal(err)
		}
		pup1, err := upr.NewUpstream(
			"test_cb",
			up1,
			&log.Logger,
			mt,
		)
		if err != nil {
			t.Fatal(err)
		}
		cl, err := clr.GetOrCreateClient(ctx, pup1)
		if err != nil {
			t.Fatal(err)
		}
		pup1.Client = cl

		ntw, err := NewNetwork(
			&log.Logger,
			"test_cb",
			&common.NetworkConfig{
				Architecture: common.ArchitectureEvm,
				Evm: &common.EvmNetworkConfig{
					ChainId: 123,
				},
				Failsafe: fsCfg,
			},
			rlr,
			upr,
			mt,
		)
		if err != nil {
			t.Fatal(err)
		}

		var lastErr error
		for i := 0; i < 4+2; i++ {
			fakeReq := common.NewNormalizedRequest(requestBytes)
			_, lastErr = ntw.Forward(ctx, fakeReq)
		}

		if lastErr == nil {
			t.Fatalf("Expected an error, got nil")
		}

		time.Sleep(2 * time.Second)

		var resp *common.NormalizedResponse
		for i := 0; i < 3; i++ {
			fakeReq := common.NewNormalizedRequest(requestBytes)
			resp, lastErr = ntw.Forward(ctx, fakeReq)
		}

		if lastErr != nil {
			t.Fatalf("Expected nil error, got %v", lastErr)
		}

		jrr, err := resp.JsonRpcResponse()
		if err != nil {
			t.Fatalf("Expected nil error, got %v", err)
		}
		hash, err := jrr.PeekStringByPath("hash")
		if err != nil || hash == "" {
			t.Fatalf("Expected hash to exist and be non-empty, got %v", hash)
		}
	})

	t.Run("ForwardCorrectResultForUnknownEndpointError", func(t *testing.T) {
		util.ResetGock()
		defer util.ResetGock()
		util.SetupMocksForEvmStatePoller()
		defer util.AssertNoPendingMocks(t, 0)

		var requestBytes = []byte(`{"jsonrpc":"2.0","id":1,"method":"eth_traceTransaction","params":["0x1273c18",false]}`)

		gock.New("http://rpc1.localhost").
			Post("").
			Reply(500).
			JSON([]byte(`{"error":{"code":-39999,"message":"my funky random error"}}`))

		ctx, cancel := context.WithCancel(context.Background())
		defer cancel()

		clr := upstream.NewClientRegistry(&log.Logger)
		fsCfg := &common.FailsafeConfig{}
		rlr, err := upstream.NewRateLimitersRegistry(&common.RateLimiterConfig{
			Budgets: []*common.RateLimitBudgetConfig{},
		}, &log.Logger)
		if err != nil {
			t.Fatal(err)
		}

		vndr := vendors.NewVendorsRegistry()
		mt := health.NewTracker("prjA", 2*time.Second)
		up1 := &common.UpstreamConfig{
			Type:     common.UpstreamTypeEvm,
			Id:       "rpc1",
			Endpoint: "http://rpc1.localhost",
			Evm: &common.EvmUpstreamConfig{
				ChainId: 123,
			},
		}

		upr := upstream.NewUpstreamsRegistry(
			ctx,
			&log.Logger,
			"prjA",
			[]*common.UpstreamConfig{up1},
			rlr,
			vndr, mt, 1*time.Second,
		)
		err = upr.Bootstrap(ctx)
		if err != nil {
			t.Fatal(err)
		}
		err = upr.PrepareUpstreamsForNetwork(ctx, util.EvmNetworkId(123))
		if err != nil {
			t.Fatal(err)
		}
		pup1, err := upr.NewUpstream(
			"prjA",
			up1,
			&log.Logger,
			mt,
		)
		if err != nil {
			t.Fatal(err)
		}
		cl1, err := clr.GetOrCreateClient(ctx, pup1)
		if err != nil {
			t.Fatal(err)
		}
		pup1.Client = cl1

		ntw, err := NewNetwork(
			&log.Logger,
			"prjA",
			&common.NetworkConfig{
				Architecture: common.ArchitectureEvm,
				Evm: &common.EvmNetworkConfig{
					ChainId: 123,
				},
				Failsafe: fsCfg,
			},
			rlr,
			upr,
			mt,
		)
		if err != nil {
			t.Fatal(err)
		}

		fakeReq := common.NewNormalizedRequest(requestBytes)
		_, err = ntw.Forward(ctx, fakeReq)

		if err == nil {
			t.Fatalf("Expected non-nil error, got nil")
		}

		ser, ok := err.(common.StandardError)
		if !ok {
			t.Fatalf("Expected error to be StandardError, got %T", err)
		}
		sum := common.ErrorSummary(ser.GetCause())

		if !strings.Contains(sum, "ErrEndpointServerSideException") {
			t.Fatalf("Expected error code ErrEndpointServerSideException, got %v", sum)
		}
		if !strings.Contains(sum, "my funky random error") {
			t.Fatalf("Expected error text 'my funky random error', but was missing %v", sum)
		}
	})

	t.Run("ForwardEndpointServerSideExceptionSuccess", func(t *testing.T) {
		util.ResetGock()
		defer util.ResetGock()
		util.SetupMocksForEvmStatePoller()
		defer util.AssertNoPendingMocks(t, 0)

		var requestBytes = []byte(`{"jsonrpc":"2.0","id":1,"method":"eth_traceTransaction","params":["0x1273c18",false]}`)

		gock.New("http://rpc1.localhost").
			Post("").
			Reply(500).
			JSON([]byte(`{"error":{"message":"Internal error"}}`))

		gock.New("http://rpc2.localhost").
			Post("").
			Reply(200).
			JSON([]byte(`{"result":{"hash":"0x64d340d2470d2ed0ec979b72d79af9cd09fc4eb2b89ae98728d5fb07fd89baf9","fromHost":"rpc2"}}`))

		log.Logger.Info().Msgf("Mocks registered: %d", len(gock.Pending()))

		ctx, cancel := context.WithCancel(context.Background())
		defer cancel()

		clr := upstream.NewClientRegistry(&log.Logger)
		fsCfg := &common.FailsafeConfig{
			Retry: &common.RetryPolicyConfig{
				MaxAttempts: 2,
			},
		}
		rlr, err := upstream.NewRateLimitersRegistry(&common.RateLimiterConfig{
			Budgets: []*common.RateLimitBudgetConfig{},
		}, &log.Logger)
		if err != nil {
			t.Fatal(err)
		}

		vndr := vendors.NewVendorsRegistry()
		mt := health.NewTracker("prjA", 2*time.Second)
		up1 := &common.UpstreamConfig{
			Type:     common.UpstreamTypeEvm,
			Id:       "rpc1",
			Endpoint: "http://rpc1.localhost",
			Evm: &common.EvmUpstreamConfig{
				ChainId: 123,
			},
		}
		up2 := &common.UpstreamConfig{
			Type:     common.UpstreamTypeEvm,
			Id:       "rpc2",
			Endpoint: "http://rpc2.localhost",
			Evm: &common.EvmUpstreamConfig{
				ChainId: 123,
			},
		}
		upr := upstream.NewUpstreamsRegistry(
			ctx,
			&log.Logger,
			"prjA",
			[]*common.UpstreamConfig{up1, up2},
			rlr,
			vndr, mt, 1*time.Second,
		)
		err = upr.Bootstrap(ctx)
		if err != nil {
			t.Fatal(err)
		}
		err = upr.PrepareUpstreamsForNetwork(ctx, util.EvmNetworkId(123))
		if err != nil {
			t.Fatal(err)
		}
		pup1, err := upr.NewUpstream(
			"prjA",
			up1,
			&log.Logger,
			mt,
		)
		if err != nil {
			t.Fatal(err)
		}
		cl1, err := clr.GetOrCreateClient(ctx, pup1)
		if err != nil {
			t.Fatal(err)
		}
		pup1.Client = cl1

		pup2, err := upr.NewUpstream(
			"prjA",
			up2,
			&log.Logger,
			mt,
		)
		if err != nil {
			t.Fatal(err)
		}
		cl2, err := clr.GetOrCreateClient(ctx, pup2)
		if err != nil {
			t.Fatal(err)
		}
		pup2.Client = cl2

		ntw, err := NewNetwork(
			&log.Logger,
			"prjA",
			&common.NetworkConfig{
				Architecture: common.ArchitectureEvm,
				Evm: &common.EvmNetworkConfig{
					ChainId: 123,
				},
				Failsafe: fsCfg,
			},
			rlr,
			upr,
			mt,
		)
		if err != nil {
			t.Fatal(err)
		}

		fakeReq := common.NewNormalizedRequest(requestBytes)
		resp, err := ntw.Forward(ctx, fakeReq)

		if err != nil {
			t.Fatalf("Expected nil error, got %v", err)
		}

		jrr, err := resp.JsonRpcResponse()
		if err != nil {
			t.Fatalf("Expected nil error, got %v", err)
		}

		if jrr.Result == nil {
			t.Fatalf("Expected result, got nil")
		}

		// Debug logging
		t.Logf("jrr.Result type: %T", jrr.Result)
		t.Logf("jrr.Result content: %+v", jrr.Result)

		fromHost, err := jrr.PeekStringByPath("fromHost")
		if err != nil || fromHost != "rpc2" {
			t.Errorf("Expected fromHost to be %v, got %v", "rpc2", fromHost)
		}
	})

	t.Run("ForwardIgnoredMethod", func(t *testing.T) {
		var requestBytes = []byte(`{"jsonrpc":"2.0","id":1,"method":"ignored_method","params":["0x1273c18",false]}`)

		ctx, cancel := context.WithCancel(context.Background())
		defer cancel()

		clr := upstream.NewClientRegistry(&log.Logger)
		fsCfg := &common.FailsafeConfig{
			Retry: &common.RetryPolicyConfig{
				MaxAttempts: 2,
			},
		}
		rlr, err := upstream.NewRateLimitersRegistry(&common.RateLimiterConfig{
			Budgets: []*common.RateLimitBudgetConfig{},
		}, &log.Logger)
		if err != nil {
			t.Fatal(err)
		}

		vndr := vendors.NewVendorsRegistry()
		mt := health.NewTracker("prjA", 2*time.Second)
		up1 := &common.UpstreamConfig{
			Type:     common.UpstreamTypeEvm,
			Id:       "rpc1",
			Endpoint: "http://rpc1.localhost",
			Evm: &common.EvmUpstreamConfig{
				ChainId: 123,
			},
			IgnoreMethods: []string{"ignored_method"},
		}
		upr := upstream.NewUpstreamsRegistry(
			ctx,
			&log.Logger,
			"prjA",
			[]*common.UpstreamConfig{up1},
			rlr,
			vndr, mt, 1*time.Second,
		)
		err = upr.Bootstrap(ctx)
		if err != nil {
			t.Fatal(err)
		}
		err = upr.PrepareUpstreamsForNetwork(ctx, util.EvmNetworkId(123))
		if err != nil {
			t.Fatal(err)
		}
		pup1, err := upr.NewUpstream(
			"prjA",
			up1,
			&log.Logger,
			mt,
		)
		if err != nil {
			t.Fatal(err)
		}
		cl1, err := clr.GetOrCreateClient(ctx, pup1)
		if err != nil {
			t.Fatal(err)
		}
		pup1.Client = cl1

		ntw, err := NewNetwork(
			&log.Logger,
			"prjA",
			&common.NetworkConfig{
				Architecture: common.ArchitectureEvm,
				Evm: &common.EvmNetworkConfig{
					ChainId: 123,
				},
				Failsafe: fsCfg,
			},
			rlr,
			upr,
			mt,
		)
		if err != nil {
			t.Fatal(err)
		}

		fakeReq := common.NewNormalizedRequest(requestBytes)
		_, err = ntw.Forward(ctx, fakeReq)

		if err == nil {
			t.Fatalf("Expected non-nil error, got nil")
		}

		if !common.HasErrorCode(err, common.ErrCodeUpstreamMethodIgnored) {
			t.Fatalf("Expected error code %v, got %v", common.ErrCodeUpstreamMethodIgnored, err)
		}
	})

	t.Run("ForwardEthGetLogsEmptyArrayResponseSuccess", func(t *testing.T) {
		util.ResetGock()
		defer util.ResetGock()
		util.SetupMocksForEvmStatePoller()
		defer util.AssertNoPendingMocks(t, 0)

		var requestBytes = []byte(`{"jsonrpc": "2.0","method": "eth_getLogs","params":[{"address":"0x1234567890abcdef1234567890abcdef12345678"}],"id": 1}`)

		gock.New("http://rpc1.localhost").
			Post("").
			Reply(200).
			JSON([]byte(`{"result":[]}`))

		gock.New("http://rpc2.localhost").
			Post("").
			Reply(200).
			JSON([]byte(`{"result":[{"logIndex":444,"fromHost":"rpc2"}]}`))

		ctx, cancel := context.WithCancel(context.Background())
		defer cancel()

		clr := upstream.NewClientRegistry(&log.Logger)
		fsCfg := &common.FailsafeConfig{
			Retry: &common.RetryPolicyConfig{
				MaxAttempts: 2,
			},
		}
		rlr, err := upstream.NewRateLimitersRegistry(&common.RateLimiterConfig{
			Budgets: []*common.RateLimitBudgetConfig{},
		}, &log.Logger)
		if err != nil {
			t.Fatal(err)
		}
		vndr := vendors.NewVendorsRegistry()
		mt := health.NewTracker("prjA", 2*time.Second)
		up1 := &common.UpstreamConfig{
			Type:     common.UpstreamTypeEvm,
			Id:       "rpc1",
			Endpoint: "http://rpc1.localhost",
			Evm: &common.EvmUpstreamConfig{
				ChainId: 123,
			},
		}
		up2 := &common.UpstreamConfig{
			Type:     common.UpstreamTypeEvm,
			Id:       "rpc2",
			Endpoint: "http://rpc2.localhost",
			Evm: &common.EvmUpstreamConfig{
				ChainId: 123,
			},
		}
		upr := upstream.NewUpstreamsRegistry(
			ctx,
			&log.Logger,
			"prjA",
			[]*common.UpstreamConfig{up1, up2},
			rlr,
			vndr, mt, 1*time.Second,
		)
		err = upr.Bootstrap(ctx)
		if err != nil {
			t.Fatal(err)
		}
		err = upr.PrepareUpstreamsForNetwork(ctx, util.EvmNetworkId(123))
		if err != nil {
			t.Fatal(err)
		}
		pup1, err := upr.NewUpstream(
			"prjA",
			up1,
			&log.Logger,
			mt,
		)
		if err != nil {
			t.Fatal(err)
		}
		cl1, err := clr.GetOrCreateClient(ctx, pup1)
		if err != nil {
			t.Fatal(err)
		}
		pup1.Client = cl1

		pup2, err := upr.NewUpstream(
			"prjA",
			up2,
			&log.Logger,
			mt,
		)
		if err != nil {
			t.Fatal(err)
		}
		cl2, err := clr.GetOrCreateClient(ctx, pup2)
		if err != nil {
			t.Fatal(err)
		}
		pup2.Client = cl2

		ntw, err := NewNetwork(
			&log.Logger,
			"prjA",
			&common.NetworkConfig{
				Architecture: common.ArchitectureEvm,
				Evm: &common.EvmNetworkConfig{
					ChainId: 123,
				},
				Failsafe: fsCfg,
			},
			rlr,
			upr,
			mt,
		)
		if err != nil {
			t.Fatal(err)
		}

		fakeReq := common.NewNormalizedRequest(requestBytes)
		resp, err := ntw.Forward(ctx, fakeReq)

		if err != nil {
			t.Fatalf("Expected nil error, got %v", err)
		}

		jrr, err := resp.JsonRpcResponse()
		if err != nil {
			t.Fatalf("Failed to get JSON-RPC response: %v", err)
		}

		if jrr.Result == nil {
			t.Fatalf("Expected non-nil result")
		}

		fromHost, err := jrr.PeekStringByPath(0, "fromHost")
		if err != nil || fromHost != "rpc2" {
			t.Errorf("Expected fromHost to be %q, got %q", "rpc2", fromHost)
		}
	})

	t.Run("ForwardEthGetLogsBothEmptyArrayResponse", func(t *testing.T) {
		util.ResetGock()
		defer util.ResetGock()
		util.SetupMocksForEvmStatePoller()
		defer util.AssertNoPendingMocks(t, 0)

		var requestBytes = []byte(`{"jsonrpc": "2.0","method": "eth_getLogs","params":[{"address":"0x1234567890abcdef1234567890abcdef12345678"}],"id": 1}`)

		emptyResponse := []byte(`{"jsonrpc": "2.0","id": 1,"result":[]}`)

		gock.New("http://rpc1.localhost").
			Post("").
			Filter(func(request *http.Request) bool {
				return strings.Contains(util.SafeReadBody(request), "eth_getLogs")
			}).
			Reply(200).
			JSON(emptyResponse)

		gock.New("http://rpc2.localhost").
			Post("").
			Filter(func(request *http.Request) bool {
				return strings.Contains(util.SafeReadBody(request), "eth_getLogs")
			}).
			Reply(200).
			JSON(emptyResponse)

		ctx, cancel := context.WithTimeout(context.Background(), 1*time.Second)
		defer cancel()

		fsCfg := &common.FailsafeConfig{
			Retry: &common.RetryPolicyConfig{
				MaxAttempts: 2,
			},
		}
		rlr, err := upstream.NewRateLimitersRegistry(&common.RateLimiterConfig{
			Budgets: []*common.RateLimitBudgetConfig{},
		}, &log.Logger)
		if err != nil {
			t.Fatalf("Failed to create rate limiters registry: %v", err)
		}
		vndr := vendors.NewVendorsRegistry()
		mt := health.NewTracker("prjA", 2*time.Second)
		up1 := &common.UpstreamConfig{
			Type:     common.UpstreamTypeEvm,
			Id:       "rpc1",
			Endpoint: "http://rpc1.localhost",
			Evm: &common.EvmUpstreamConfig{
				ChainId: 123,
			},
		}
		up2 := &common.UpstreamConfig{
			Type:     common.UpstreamTypeEvm,
			Id:       "rpc2",
			Endpoint: "http://rpc2.localhost",
			Evm: &common.EvmUpstreamConfig{
				ChainId: 123,
			},
		}
		upr := upstream.NewUpstreamsRegistry(
			ctx,
			&log.Logger,
			"prjA",
			[]*common.UpstreamConfig{up1, up2},
			rlr,
			vndr, mt, 1*time.Second,
		)
		err = upr.Bootstrap(ctx)
		if err != nil {
			t.Fatalf("Failed to bootstrap upstreams registry: %v", err)
		}
		err = upr.PrepareUpstreamsForNetwork(ctx, util.EvmNetworkId(123))
		if err != nil {
			t.Fatalf("Failed to prepare upstreams for network: %v", err)
		}

		ntw, err := NewNetwork(
			&log.Logger,
			"prjA",
			&common.NetworkConfig{
				Architecture: common.ArchitectureEvm,
				Evm: &common.EvmNetworkConfig{
					ChainId: 123,
				},
				Failsafe: fsCfg,
			},
			rlr,
			upr,
			mt,
		)
		if err != nil {
			t.Fatalf("Failed to create network: %v", err)
		}

		fakeReq := common.NewNormalizedRequest(requestBytes)
		resp, err := ntw.Forward(ctx, fakeReq)

		if err != nil {
			t.Fatalf("Expected nil error, got %v", err)
		}

		jrr, err := resp.JsonRpcResponse()
		if err != nil {
			t.Fatalf("Failed to get JSON-RPC response: %v", err)
		}

		if jrr.Result == nil {
			t.Fatalf("Expected non-nil result")
		}

		if len(jrr.Result) != 2 || jrr.Result[0] != '[' || jrr.Result[1] != ']' {
			t.Errorf("Expected empty array result, got %s", string(jrr.Result))
		}
	})

	t.Run("ForwardQuicknodeEndpointRateLimitResponse", func(t *testing.T) {
		util.ResetGock()
		defer util.ResetGock()
		util.SetupMocksForEvmStatePoller()
		defer util.AssertNoPendingMocks(t, 0)

		var requestBytes = []byte(`{"jsonrpc":"2.0","id":1,"method":"eth_getLogs","params":["0x1273c18"]}`)

		gock.New("http://rpc1.localhost").
			Post("").
			Reply(429).
			JSON([]byte(`{"error":{"code":-32007,"message":"300/second request limit reached - reduce calls per second or upgrade your account at quicknode.com"}}`))

		log.Logger.Info().Msgf("Mocks registered: %d", len(gock.Pending()))

		ctx, cancel := context.WithCancel(context.Background())
		defer cancel()

		fsCfg := &common.FailsafeConfig{}
		rlr, err := upstream.NewRateLimitersRegistry(&common.RateLimiterConfig{
			Budgets: []*common.RateLimitBudgetConfig{},
		}, &log.Logger)
		if err != nil {
			t.Fatal(err)
		}
		vndr := vendors.NewVendorsRegistry()
		mt := health.NewTracker("prjA", 2*time.Second)
		FALSE := false
		up1 := &common.UpstreamConfig{
			Type:     common.UpstreamTypeEvm,
			Id:       "rpc1",
			Endpoint: "http://rpc1.localhost",
			Evm: &common.EvmUpstreamConfig{
				ChainId: 123,
			},
			VendorName: "quicknode",
			JsonRpc: &common.JsonRpcUpstreamConfig{
				SupportsBatch: &FALSE,
			},
		}
		upr := upstream.NewUpstreamsRegistry(
			ctx,
			&log.Logger,
			"prjA",
			[]*common.UpstreamConfig{up1},
			rlr,
			vndr, mt, 1*time.Second,
		)
		err = upr.Bootstrap(ctx)
		if err != nil {
			t.Fatalf("Failed to bootstrap upstreams registry: %v", err)
		}
		err = upr.PrepareUpstreamsForNetwork(ctx, util.EvmNetworkId(123))
		if err != nil {
			t.Fatalf("Failed to prepare upstreams for network: %v", err)
		}

		ntw, err := NewNetwork(
			&log.Logger,
			"prjA",
			&common.NetworkConfig{
				Architecture: common.ArchitectureEvm,
				Evm: &common.EvmNetworkConfig{
					ChainId: 123,
				},
				Failsafe: fsCfg,
			},
			rlr,
			upr,
			mt,
		)
		if err != nil {
			t.Fatal(err)
		}

		fakeReq := common.NewNormalizedRequest(requestBytes)
		resp, err := ntw.Forward(ctx, fakeReq)

		if err == nil {
			t.Errorf("Expected non-nil error, got nil")
			return
		}

		if resp != nil {
			t.Errorf("Expected nil response, got %v", resp)
			return
		}

		if !common.HasErrorCode(err, common.ErrCodeEndpointCapacityExceeded) {
			t.Errorf("Expected error code %v, got %+v", common.ErrCodeEndpointCapacityExceeded, err)
		}
	})

	t.Run("ForwardLlamaRPCEndpointRateLimitResponseSingle", func(t *testing.T) {
		util.ResetGock()
		defer util.ResetGock()
		util.SetupMocksForEvmStatePoller()
		defer util.AssertNoPendingMocks(t, 0)

		var requestBytes = []byte(`{"jsonrpc":"2.0","id":1,"method":"eth_getBalance","params":["0x1273c18",false]}`)

		gock.New("http://rpc1.localhost").
			Post("").
			Filter(func(request *http.Request) bool {
				return strings.Contains(util.SafeReadBody(request), "eth_getBalance")
			}).
			Reply(200).
			BodyString(`error code: 1015`)

		log.Logger.Info().Msgf("Mocks registered: %d", len(gock.Pending()))

		ctx, cancel := context.WithCancel(context.Background())
		defer cancel()

		fsCfg := &common.FailsafeConfig{}
		rlr, err := upstream.NewRateLimitersRegistry(&common.RateLimiterConfig{
			Budgets: []*common.RateLimitBudgetConfig{},
		}, &log.Logger)
		if err != nil {
			t.Fatal(err)
		}
		vndr := vendors.NewVendorsRegistry()
		mt := health.NewTracker("prjA", 2*time.Second)
		up1 := &common.UpstreamConfig{
			Type:     common.UpstreamTypeEvm,
			Id:       "rpc1",
			Endpoint: "http://rpc1.localhost",
			Evm: &common.EvmUpstreamConfig{
				ChainId: 123,
			},
			JsonRpc: &common.JsonRpcUpstreamConfig{
				SupportsBatch: &common.FALSE,
			},
			VendorName: "llama",
		}
		upr := upstream.NewUpstreamsRegistry(
			ctx,
			&log.Logger,
			"prjA",
			[]*common.UpstreamConfig{up1},
			rlr,
			vndr, mt, 1*time.Second,
		)
		err = upr.Bootstrap(ctx)
		if err != nil {
			t.Fatalf("Failed to bootstrap upstreams registry: %v", err)
		}
		err = upr.PrepareUpstreamsForNetwork(ctx, util.EvmNetworkId(123))
		if err != nil {
			t.Fatalf("Failed to prepare upstreams for network: %v", err)
		}

		ntw, err := NewNetwork(
			&log.Logger,
			"prjA",
			&common.NetworkConfig{
				Architecture: common.ArchitectureEvm,
				Evm: &common.EvmNetworkConfig{
					ChainId: 123,
				},
				Failsafe: fsCfg,
			},
			rlr,
			upr,
			mt,
		)
		if err != nil {
			t.Fatal(err)
		}

		fakeReq := common.NewNormalizedRequest(requestBytes)
		resp, err := ntw.Forward(ctx, fakeReq)

		if err == nil {
			t.Errorf("Expected non-nil error, got nil")
			return
		}

		if resp != nil {
			t.Errorf("Expected nil response, got %v", resp)
			return
		}

		if !common.HasErrorCode(err, common.ErrCodeEndpointCapacityExceeded) {
			t.Errorf("Expected error code %v, got %+v", common.ErrCodeEndpointCapacityExceeded, err)
		}
	})

	t.Run("ForwardLlamaRPCEndpointRateLimitResponseBatch", func(t *testing.T) {
		util.ResetGock()
		defer util.ResetGock()
		util.SetupMocksForEvmStatePoller()
		defer util.AssertNoPendingMocks(t, 0)

		var requestBytes = []byte(`{"jsonrpc":"2.0","id":1,"method":"eth_getBalance","params":["0x1273c18",false]}`)

		gock.New("http://rpc1.localhost").
			Post("").
			Filter(func(request *http.Request) bool {
				return strings.Contains(util.SafeReadBody(request), "eth_getBalance")
			}).
			Reply(200).
			BodyString(`error code: 1015`)

		log.Logger.Info().Msgf("Mocks registered: %d", len(gock.Pending()))

		ctx, cancel := context.WithCancel(context.Background())
		defer cancel()

		fsCfg := &common.FailsafeConfig{}
		rlr, err := upstream.NewRateLimitersRegistry(&common.RateLimiterConfig{
			Budgets: []*common.RateLimitBudgetConfig{},
		}, &log.Logger)
		if err != nil {
			t.Fatal(err)
		}
		vndr := vendors.NewVendorsRegistry()
		mt := health.NewTracker("prjA", 2*time.Second)
		up1 := &common.UpstreamConfig{
			Type:     common.UpstreamTypeEvm,
			Id:       "rpc1",
			Endpoint: "http://rpc1.localhost",
			Evm: &common.EvmUpstreamConfig{
				ChainId: 123,
			},
			JsonRpc: &common.JsonRpcUpstreamConfig{
				SupportsBatch: &common.TRUE,
			},
			VendorName: "llama",
		}
		upr := upstream.NewUpstreamsRegistry(
			ctx,
			&log.Logger,
			"prjA",
			[]*common.UpstreamConfig{up1},
			rlr,
			vndr, mt, 1*time.Second,
		)
		err = upr.Bootstrap(ctx)
		if err != nil {
			t.Fatalf("Failed to bootstrap upstreams registry: %v", err)
		}
		err = upr.PrepareUpstreamsForNetwork(ctx, util.EvmNetworkId(123))
		if err != nil {
			t.Fatalf("Failed to prepare upstreams for network: %v", err)
		}

		ntw, err := NewNetwork(
			&log.Logger,
			"prjA",
			&common.NetworkConfig{
				Architecture: common.ArchitectureEvm,
				Evm: &common.EvmNetworkConfig{
					ChainId: 123,
				},
				Failsafe: fsCfg,
			},
			rlr,
			upr,
			mt,
		)
		if err != nil {
			t.Fatal(err)
		}

		fakeReq := common.NewNormalizedRequest(requestBytes)
		resp, err := ntw.Forward(ctx, fakeReq)

		if err == nil {
			t.Errorf("Expected non-nil error, got nil")
			return
		}

		if resp != nil {
			t.Errorf("Expected nil response, got %v", resp)
			return
		}

		if !common.HasErrorCode(err, common.ErrCodeEndpointCapacityExceeded) {
			t.Errorf("Expected error code %v, got %+v", common.ErrCodeEndpointCapacityExceeded, err)
		}
	})

	t.Run("DynamicMethodSpecificLatencyPreference", func(t *testing.T) {
		util.ResetGock()
		defer util.ResetGock()
		util.SetupMocksForEvmStatePoller()
		defer util.AssertNoPendingMocks(t, 9)

		projectID := "test-project"
		networkID := "evm:123"

		logger := log.Logger
		metricsTracker := health.NewTracker(projectID, 1*time.Hour)

		ctx, cancel := context.WithCancel(context.Background())
		defer cancel()

		metricsTracker.Bootstrap(ctx)

		rateLimitersRegistry, err := upstream.NewRateLimitersRegistry(&common.RateLimiterConfig{
			Budgets: []*common.RateLimitBudgetConfig{},
		}, &logger)
		assert.NoError(t, err)

		upstreamConfigs := []*common.UpstreamConfig{
			{Id: "upstream-a", Endpoint: "http://upstream-a.localhost", Evm: &common.EvmUpstreamConfig{ChainId: 123}},
			{Id: "upstream-b", Endpoint: "http://upstream-b.localhost", Evm: &common.EvmUpstreamConfig{ChainId: 123}},
			{Id: "upstream-c", Endpoint: "http://upstream-c.localhost", Evm: &common.EvmUpstreamConfig{ChainId: 123}},
		}

		upstreamsRegistry := upstream.NewUpstreamsRegistry(
			ctx,
			&logger,
			projectID,
			upstreamConfigs,
			rateLimitersRegistry,
			vendors.NewVendorsRegistry(),
			metricsTracker,
			1*time.Second,
		)

		err = upstreamsRegistry.Bootstrap(ctx)
		assert.NoError(t, err)

		err = upstreamsRegistry.PrepareUpstreamsForNetwork(ctx, networkID)
		assert.NoError(t, err)

		networksRegistry := NewNetworksRegistry(
			upstreamsRegistry,
			metricsTracker,
			nil,
			rateLimitersRegistry,
		)

		ntw, err := networksRegistry.RegisterNetwork(
			&logger,
			&common.ProjectConfig{Id: projectID},
			&common.NetworkConfig{
				Architecture: common.ArchitectureEvm,
				Evm:          &common.EvmNetworkConfig{ChainId: 123},
			},
		)
		assert.NoError(t, err)

		mockRequests := func(method string, upstreamId string, latency time.Duration) {
			gock.New("http://" + upstreamId + ".localhost").
				Persist().
				Post("/").
				Filter(func(request *http.Request) bool {
					// seek body in request without changing the original Body buffer
					body := util.SafeReadBody(request)
					return strings.Contains(body, method) && strings.Contains(request.Host, upstreamId)
				}).
				Reply(200).
				BodyString(`{"jsonrpc":"2.0","id":1,"result":"0x1","method":"` + method + `","upstreamId":"` + upstreamId + `","latency":` + fmt.Sprintf("%d", latency.Milliseconds()) + `}`).
				Delay(latency)
		}

		// Upstream A is faster for eth_call, Upstream B is faster for eth_traceTransaction, Upstream C is faster for eth_getLogs
		mockRequests("eth_getLogs", "upstream-a", 200*time.Millisecond)
		mockRequests("eth_getLogs", "upstream-b", 100*time.Millisecond)
		mockRequests("eth_getLogs", "upstream-c", 50*time.Millisecond)
		mockRequests("eth_traceTransaction", "upstream-a", 100*time.Millisecond)
		mockRequests("eth_traceTransaction", "upstream-b", 50*time.Millisecond)
		mockRequests("eth_traceTransaction", "upstream-c", 200*time.Millisecond)
		mockRequests("eth_call", "upstream-a", 50*time.Millisecond)
		mockRequests("eth_call", "upstream-b", 200*time.Millisecond)
		mockRequests("eth_call", "upstream-c", 100*time.Millisecond)

		allMethods := []string{"eth_getLogs", "eth_traceTransaction", "eth_call"}

		upstreamsRegistry.PrepareUpstreamsForNetwork(ctx, networkID)
		time.Sleep(2 * time.Second)

		upstreamsRegistry.RefreshUpstreamNetworkMethodScores()
		time.Sleep(2 * time.Second)

		wg := sync.WaitGroup{}
		for _, method := range allMethods {
			for i := 0; i < 100; i++ {
				wg.Add(1)
				go func(method string) {
					defer wg.Done()
					upstreamsRegistry.RefreshUpstreamNetworkMethodScores()
					req := common.NewNormalizedRequest([]byte(fmt.Sprintf(`{"jsonrpc":"2.0","method":"%s","params":[],"id":1}`, method)))
					req.SetNetwork(ntw)
					oups, err := upstreamsRegistry.GetSortedUpstreams(networkID, method)
					upstreamsRegistry.RLockUpstreams()
					ups := []*upstream.Upstream{}
					ups = append(ups, oups...)
					upstreamsRegistry.RUnlockUpstreams()
					assert.NoError(t, err)
					for _, up := range ups {
						_, err = up.Forward(ctx, req)
						assert.NoError(t, err)
					}
				}(method)
				// time.Sleep(1 * time.Millisecond)
			}
		}
		wg.Wait()

		time.Sleep(2 * time.Second)
		upstreamsRegistry.RefreshUpstreamNetworkMethodScores()

		sortedUpstreamsGetLogs, err := upstreamsRegistry.GetSortedUpstreams(networkID, "eth_getLogs")
		assert.NoError(t, err)
		assert.Equal(t, "upstream-c", sortedUpstreamsGetLogs[0].Config().Id, "Expected upstream-c to be preferred for eth_getLogs in Phase 1")

		sortedUpstreamsTraceTransaction, err := upstreamsRegistry.GetSortedUpstreams(networkID, "eth_traceTransaction")
		assert.NoError(t, err)
		assert.Equal(t, "upstream-b", sortedUpstreamsTraceTransaction[0].Config().Id, "Expected upstream-b to be preferred for eth_traceTransaction in Phase 1")

		sortedUpstreamsCall, err := upstreamsRegistry.GetSortedUpstreams(networkID, "eth_call")
		assert.NoError(t, err)
		assert.Equal(t, "upstream-a", sortedUpstreamsCall[0].Config().Id, "Expected upstream-a to be preferred for eth_call in Phase 1")
	})

	t.Run("ForwardEnvioUnsupportedNetwork", func(t *testing.T) {
		util.ResetGock()
		defer util.ResetGock()
		util.SetupMocksForEvmStatePoller()
		defer util.AssertNoPendingMocks(t, 0)

		var requestBytes = []byte(`{"jsonrpc":"2.0","method":"eth_getLogs","params":[{"address":"0x1234567890abcdef1234567890abcdef12345678"}],"id": 1}`)

		gock.New("https://rpc.hypersync.xyz").
			Post("").
			Filter(func(request *http.Request) bool {
				return strings.Contains(util.SafeReadBody(request), "eth_chainId")
			}).
			Reply(500).
			BodyString(`{"error": "Internal Server Error"}`)

		gock.New("http://rpc1.localhost").
			Post("").
			Filter(func(request *http.Request) bool {
				return strings.Contains(util.SafeReadBody(request), "eth_getLogs")
			}).
			Reply(200).
			JSON([]byte(`{"result":[{"logIndex":444}]}`))

		log.Logger.Info().Msgf("Mocks registered: %d", len(gock.Pending()))

		ctx, cancel := context.WithCancel(context.Background())
		defer cancel()

		fsCfg := &common.FailsafeConfig{}
		rlr, err := upstream.NewRateLimitersRegistry(&common.RateLimiterConfig{
			Budgets: []*common.RateLimitBudgetConfig{},
		}, &log.Logger)
		if err != nil {
			t.Fatal(err)
		}
		vndr := vendors.NewVendorsRegistry()
		mt := health.NewTracker("prjA", 2*time.Second)

		// First upstream (Envio) with unsupported network
		upEnvio := &common.UpstreamConfig{
			Type:     common.UpstreamTypeEvmEnvio,
			Id:       "envio",
			Endpoint: "envio://rpc.hypersync.xyz",
			JsonRpc: &common.JsonRpcUpstreamConfig{
				SupportsBatch: &common.TRUE,
			},
			VendorName: "envio",
		}

		// Second upstream (RPC1)
		upRpc1 := &common.UpstreamConfig{
			Type:     common.UpstreamTypeEvm,
			Id:       "rpc1",
			Endpoint: "http://rpc1.localhost",
			Evm: &common.EvmUpstreamConfig{
				ChainId: 123,
			},
			JsonRpc: &common.JsonRpcUpstreamConfig{
				SupportsBatch: &common.TRUE,
			},
		}

		upr := upstream.NewUpstreamsRegistry(
			ctx,
			&log.Logger,
			"prjA",
			[]*common.UpstreamConfig{upEnvio, upRpc1}, // Both upstreams
			rlr,
			vndr, mt, 1*time.Second,
		)
		err = upr.Bootstrap(ctx)
		if err != nil {
			t.Fatalf("Failed to bootstrap upstreams registry: %v", err)
		}

		err = upr.PrepareUpstreamsForNetwork(ctx, util.EvmNetworkId(123))
		if err != nil {
			t.Fatalf("Failed to prepare upstreams for network: %v", err)
		}

		ntw, err := NewNetwork(
			&log.Logger,
			"prjA",
			&common.NetworkConfig{
				Architecture: common.ArchitectureEvm,
				Evm: &common.EvmNetworkConfig{
					ChainId: 123,
				},
				Failsafe: fsCfg,
			},
			rlr,
			upr,
			mt,
		)
		if err != nil {
			t.Fatal(err)
		}

		fakeReq := common.NewNormalizedRequest(requestBytes)
		resp, err := ntw.Forward(ctx, fakeReq)
		if err != nil {
			t.Fatalf("Expected nil error, got %v", err)
		}

		// Convert the raw response to a map to access custom fields like fromHost
		jrr, err := resp.JsonRpcResponse()
		if err != nil {
			t.Fatalf("Failed to get JSON-RPC response: %v", err)
		}

		// Check that the result field is an empty array as expected
		result := []interface{}{}
		err = sonic.Unmarshal(jrr.Result, &result)
		if err != nil {
			t.Fatalf("Failed to unmarshal result: %v", err)
		}
		if len(result) == 0 {
			t.Fatalf("Expected non-empty result array")
		}
	})

	for i := 0; i < 10; i++ {
		t.Run("ResponseReleasedBeforeCacheSet", func(t *testing.T) {
			util.ResetGock()
			defer util.ResetGock()
			util.SetupMocksForEvmStatePoller()
			defer util.AssertNoPendingMocks(t, 0)

			ctx, cancel := context.WithCancel(context.Background())
			defer cancel()
			network := setupTestNetwork(t, ctx, nil, nil)
			gock.New("http://rpc1.localhost").
				Post("/").
				MatchType("json").
				JSON(map[string]interface{}{
					"jsonrpc": "2.0",
					"method":  "eth_getTransactionReceipt",
					"params":  []interface{}{"0x1111"},
					"id":      11111,
				}).
				Reply(200).
				JSON(map[string]interface{}{
					"jsonrpc": "2.0",
					"id":      11111,
					"result": map[string]interface{}{
						"blockNumber": "0x1111",
					},
				})
			gock.New("http://rpc1.localhost").
				Post("/").
				MatchType("json").
				JSON(map[string]interface{}{
					"jsonrpc": "2.0",
					"method":  "eth_getBalance",
					"params":  []interface{}{"0x2222", "0x2222"},
					"id":      22222,
				}).
				Reply(200).
				JSON(map[string]interface{}{
					"jsonrpc": "2.0",
					"id":      22222,
					"result":  "0x22222222222222",
				})

			// Create a slow cache to increase the chance of a race condition
			conn, errc := data.NewMockMemoryConnector(ctx, &log.Logger, &common.MemoryConnectorConfig{
				MaxItems: 1000,
			}, 100*time.Millisecond)
			if errc != nil {
				t.Fatalf("Failed to create mock memory connector: %v", errc)
			}
			slowCache := (&EvmJsonRpcCache{
				conn:   conn,
				logger: &log.Logger,
			}).WithNetwork(network)
			network.cacheDal = slowCache

			// Make the request
			req1 := common.NewNormalizedRequest([]byte(`{"jsonrpc":"2.0","method":"eth_getTransactionReceipt","params":["0x1111"],"id":11111}`))
			req2 := common.NewNormalizedRequest([]byte(`{"jsonrpc":"2.0","method":"eth_getBalance","params":["0x2222", "0x2222"],"id":22222}`))

			// Use a WaitGroup to ensure both goroutines complete
			var wg sync.WaitGroup
			wg.Add(2)

			var jrr1Atomic atomic.Value
			var jrr2Atomic atomic.Value

			// Goroutine 1: Make the request and immediately release the response
			go func() {
				defer wg.Done()

				resp1, err := network.Forward(ctx, req1)
				if err != nil {
					t.Errorf("Unexpected error: %v", err)
					return
				}
				jrr1Value, _ := resp1.JsonRpcResponse()
				jrr1Atomic.Store(jrr1Value)
				// Simulate immediate release of the response
				resp1.Release()

				resp2, err := network.Forward(ctx, req2)
				if err != nil {
					t.Errorf("Unexpected error: %v", err)
					return
				}
				jrr2Value, _ := resp2.JsonRpcResponse()
				jrr2Atomic.Store(jrr2Value)
				resp2.Release()
			}()

			// Goroutine 2: Access the response concurrently
			go func() {
				defer wg.Done()
				time.Sleep(500 * time.Millisecond)
				var res1 string
				var res2 string
				jrr1 := jrr1Atomic.Load().(*common.JsonRpcResponse)
				jrr2 := jrr2Atomic.Load().(*common.JsonRpcResponse)
				if jrr1 != nil {
					res1 = string(jrr1.Result)
					_ = jrr1.ID()
				}
				if jrr2 != nil {
					res2 = string(jrr2.Result)
					_ = jrr2.ID()
				}
				assert.NotEmpty(t, res1)
				assert.NotEmpty(t, res2)
				assert.NotEqual(t, res1, res2)
				cache1, e1 := slowCache.Get(ctx, req1)
				cache2, e2 := slowCache.Get(ctx, req2)
				assert.NoError(t, e1)
				assert.NoError(t, e2)
				cjrr1, _ := cache1.JsonRpcResponse()
				cjrr2, _ := cache2.JsonRpcResponse()
				assert.NotNil(t, cjrr1)
				assert.NotNil(t, cjrr2)
				if cjrr1 != nil {
					assert.Equal(t, res1, string(cjrr1.Result))
				}
				if cjrr2 != nil {
					assert.Equal(t, res2, string(cjrr2.Result))
				}
			}()

			// Wait for both goroutines to complete
			wg.Wait()
		})
	}

	t.Run("BatchRequestValidationAndRetry", func(t *testing.T) {
		util.ResetGock()
		defer util.ResetGock()
		util.SetupMocksForEvmStatePoller()
		defer util.AssertNoPendingMocks(t, 0)

		// Set up the test environment
		ctx, cancel := context.WithCancel(context.Background())
		defer cancel()
		network := setupTestNetwork(t, ctx, &common.UpstreamConfig{
			Type:     common.UpstreamTypeEvm,
			Id:       "test",
			Endpoint: "http://rpc1.localhost",
			Evm: &common.EvmUpstreamConfig{
				ChainId: 123,
			},
			JsonRpc: &common.JsonRpcUpstreamConfig{
				SupportsBatch: &common.TRUE,
			},
			Failsafe: &common.FailsafeConfig{
				Retry: &common.RetryPolicyConfig{
					MaxAttempts: 2,
				},
			},
		}, nil)

		// Mock the response for the batch request
		gock.New("http://rpc1.localhost").
			Post("/").
			Reply(200).
			BodyString(`[
				{
					"jsonrpc": "2.0",
					"id": 32,
					"error": {
						"code": -32602,
						"message": "Invalid params",
						"data": {
							"range": "the range 56224203 - 56274202 exceeds the range allowed for your plan (49999 > 2000)."
						}
					}
				},
				{
					"jsonrpc": "2.0",
					"id": 43,
					"error": {
						"code": -32600,
						"message": "Invalid Request",
						"data": {
							"message": "Cancelled due to validation errors in batch request"
						}
					}
				}
			]`)
		gock.New("http://rpc1.localhost").
			Post("/").
			Reply(200).
			BodyString(`[
				{
					"jsonrpc": "2.0",
					"id": 43,
					"result": "0x22222222222222"
				}
			]`)

		// Create normalized requests
		req1 := common.NewNormalizedRequest([]byte(`{"jsonrpc":"2.0","id":32,"method":"eth_getLogs","params":[{"fromBlock":"0x35A35CB","toBlock":"0x35AF7CA"}]}`))
		req2 := common.NewNormalizedRequest([]byte(`{"jsonrpc":"2.0","id":43,"method":"eth_getBalance","params":["0x742d35Cc6634C0532925a3b844Bc454e4438f44e", "latest"]}`))

		// Process requests
		var resp1, resp2 *common.NormalizedResponse
		var err1, err2 error

		wg := sync.WaitGroup{}
		wg.Add(2)
		go func() {
			defer wg.Done()
			resp1, err1 = network.Forward(ctx, req1)
		}()
		go func() {
			defer wg.Done()
			resp2, err2 = network.Forward(ctx, req2)
		}()
		wg.Wait()

		// Assertions for the first request (server-side error, should be retried)
		assert.Error(t, err1, "Expected an error for the first request")
		assert.Nil(t, resp1, "Expected nil response for the first request")
		assert.False(t, common.IsRetryableTowardsUpstream(err1), "Expected a retryable error for the first request")
		assert.True(t, common.HasErrorCode(err1, common.ErrCodeEndpointClientSideException), "Expected a client-side exception error for the second request")

		// Assertions for the second request (client-side error, should not be retried)
		assert.Nil(t, err2, "Expected no error for the second request")
		assert.NotNil(t, resp2, "Expected non-nil response for the second request")
	})
}

func TestNetwork_SelectionScenarios(t *testing.T) {
	t.Run("StatePollerContributesToErrorRateWhenNotResamplingExcludedUpstreams", func(t *testing.T) {
		util.ResetGock()
		defer util.ResetGock()

		selectionPolicy := &common.SelectionPolicyConfig{
			ResampleExcluded: false,
			EvalInterval:     100 * time.Millisecond,
		}
		selectionPolicy.SetDefaults()

		// Mock failing responses for evm state poller
		gock.New("http://rpc1.localhost").
			Post("").
			Times(32).
			Reply(500).
			JSON([]byte(`{"error":{"code":-32000,"message":"Internal error"}}`))

		// Now mock successful responses
		gock.New("http://rpc1.localhost").
			Post("").
			Persist().
			Filter(func(request *http.Request) bool {
				body := util.SafeReadBody(request)
				return strings.Contains(body, "eth_getBlockByNumber") && strings.Contains(body, "latest")
			}).
			Reply(200).
			JSON([]byte(`{"result":{"number":"0x11118888"}}`))
		gock.New("http://rpc1.localhost").
			Post("").
			Persist().
			Filter(func(request *http.Request) bool {
				body := util.SafeReadBody(request)
				return strings.Contains(body, "eth_getBlockByNumber") && strings.Contains(body, "finalized")
			}).
			Reply(200).
			JSON([]byte(`{"result":{"number":"0x11117777"}}`))
		gock.New("http://rpc1.localhost").
			Post("").
			Persist().
			Filter(func(request *http.Request) bool {
				return strings.Contains(util.SafeReadBody(request), "eth_syncing")
			}).
			Reply(200).
			JSON([]byte(`{"result":false}`))

		// Create network with default selection policy and disabled resampling
		ctx, cancel := context.WithCancel(context.Background())
		defer cancel()
		network := setupTestNetwork(t, ctx, &common.UpstreamConfig{
			Type:     common.UpstreamTypeEvm,
			Id:       "rpc1",
			Endpoint: "http://rpc1.localhost",
			Evm: &common.EvmUpstreamConfig{
				ChainId:             123,
				StatePollerInterval: "50ms", // Fast polling for test
			},
			JsonRpc: &common.JsonRpcUpstreamConfig{
				SupportsBatch: &common.FALSE,
			},
		}, &common.NetworkConfig{
			Architecture: common.ArchitectureEvm,
			Evm: &common.EvmNetworkConfig{
				ChainId: 123,
			},
			SelectionPolicy: selectionPolicy,
		})

		// Let the state poller run and accumulate errors
		time.Sleep(300 * time.Millisecond)

		ups1 := network.upstreamsRegistry.GetNetworkUpstreams("evm:123")[0]

		// Verify the upstream is marked as inactive due to high error rate
		err := network.selectionPolicyEvaluator.AcquirePermit(&log.Logger, ups1, "eth_getBalance")
		assert.Error(t, err, "Upstream should be inactive due to state poller errors")
		assert.True(t, common.HasErrorCode(err, common.ErrCodeUpstreamExcludedByPolicy),
			"Expected upstream to be excluded by policy")

		// Verify metrics show high error rate from state poller requests
		metrics := network.metricsTracker.GetUpstreamMethodMetrics("rpc1", "evm:123", "*")
		assert.True(t, metrics.ErrorRate() > 0.7,
			"Expected error rate above 70%% due to state poller failures, got %.2f%%",
			metrics.ErrorRate()*100)

		// Let the state poller improve the metrics
		time.Sleep(600 * time.Millisecond)

		// Verify the upstream becomes active again as error rate improves
		err = network.selectionPolicyEvaluator.AcquirePermit(&log.Logger, ups1, "eth_getBalance")
		assert.NoError(t, err, "Upstream should be active after error rate improves")

		// Verify metrics show improved error rate
		metrics = network.metricsTracker.GetUpstreamMethodMetrics("rpc1", "evm:123", "*")
		assert.True(t, metrics.ErrorRate() < 0.7,
			"Expected error rate below 70%% after successful requests, got %.2f%%",
			metrics.ErrorRate()*100)
	})

}

var testMu sync.Mutex

func TestNetwork_InFlightRequests(t *testing.T) {
	t.Run("MultipleSuccessfulConcurrentRequests", func(t *testing.T) {
		testMu.Lock()
		defer testMu.Unlock()
		util.ResetGock()
		defer util.ResetGock()
		util.SetupMocksForEvmStatePoller()
		defer util.AssertNoPendingMocks(t, 1)

		ctx, cancel := context.WithCancel(context.Background())
		defer cancel()
		network := setupTestNetwork(t, ctx, nil, nil)
		requestBytes := []byte(`{"jsonrpc":"2.0","method":"eth_getLogs","params":[]}`)

		gock.New("http://rpc1.localhost").
			Post("/").
			Persist().
			Filter(func(request *http.Request) bool {
				return strings.Contains(util.SafeReadBody(request), "eth_getLogs")
			}).
			Reply(200).
			Delay(1 * time.Second). // Delay a bit so in-flight multiplexing kicks in
			BodyString(`{"jsonrpc":"2.0","id":1,"result":"0x1"}`)

		var wg sync.WaitGroup
		for i := 0; i < 10; i++ {
			wg.Add(1)
			go func() {
				defer wg.Done()
				req := common.NewNormalizedRequest(requestBytes)
				resp, err := network.Forward(ctx, req)
				assert.NoError(t, err)
				assert.NotNil(t, resp)
			}()
		}
		wg.Wait()
	})

	t.Run("MultipleConcurrentRequestsWithFailure", func(t *testing.T) {
		testMu.Lock()
		defer testMu.Unlock()
		util.ResetGock()
		defer util.ResetGock()
		util.SetupMocksForEvmStatePoller()
		defer util.AssertNoPendingMocks(t, 0)

		ctx, cancel := context.WithCancel(context.Background())
		defer cancel()
		network := setupTestNetwork(t, ctx, nil, nil)
		requestBytes := []byte(`{"jsonrpc":"2.0","method":"eth_getLogs","params":[]}`)

		gock.New("http://rpc1.localhost").
			Post("/").
			Times(1).
			Filter(func(request *http.Request) bool {
				return strings.Contains(util.SafeReadBody(request), "eth_getLogs")
			}).
			Reply(500).
			Delay(1 * time.Second).
			BodyString(`{"jsonrpc":"2.0","id":1,"error":{"code":-32000,"message":"Internal error"}}`)

		var wg sync.WaitGroup
		for i := 0; i < 10; i++ {
			wg.Add(1)
			go func() {
				defer wg.Done()
				req := common.NewNormalizedRequest(requestBytes)
				resp, err := network.Forward(ctx, req)
				assert.Error(t, err)
				assert.Nil(t, resp)
			}()
		}
		wg.Wait()
	})

	t.Run("MultipleConcurrentRequestsWithContextTimeout", func(t *testing.T) {
		testMu.Lock()
		defer testMu.Unlock()
		util.ResetGock()
		defer util.ResetGock()
		util.SetupMocksForEvmStatePoller()
		defer util.AssertNoPendingMocks(t, 1)

		ctx, cancel := context.WithCancel(context.Background())
		defer cancel()
		network := setupTestNetwork(t, ctx, &common.UpstreamConfig{
			Type:     common.UpstreamTypeEvm,
			Id:       "test",
			Endpoint: "http://rpc1.localhost",
			Evm: &common.EvmUpstreamConfig{
				ChainId: 123,
			},
			Failsafe: &common.FailsafeConfig{
				Retry: nil,
				Hedge: nil,
				Timeout: &common.TimeoutPolicyConfig{
					Duration: "50ms",
				},
			},
		}, nil)
		requestBytes := []byte(`{"jsonrpc":"2.0","method":"eth_getLogs","params":[]}`)

		gock.New("http://rpc1.localhost").
			Post("/").
			Persist().
			Filter(func(request *http.Request) bool {
				bd := util.SafeReadBody(request)
				return strings.Contains(bd, "eth_getLogs")
			}).
			Reply(200).
			Delay(100 * time.Second).
			BodyString(`{"jsonrpc":"2.0","id":1,"result":"0x1"}`)

		var wg sync.WaitGroup
		for i := 0; i < 50; i++ {
			wg.Add(1)
			go func() {
				defer wg.Done()
				ctx, cancel := context.WithTimeout(ctx, 10000*time.Millisecond)
				defer cancel()
				req := common.NewNormalizedRequest(requestBytes)
				resp, err := network.Forward(ctx, req)
				assert.Error(t, err)
				// TODO we should only expect ErrFailsafeTimeoutExceeded, but for now ErrEndpointRequestTimeout is also sometimes returned
				if !common.HasErrorCode(err, "ErrFailsafeTimeoutExceeded") && !common.HasErrorCode(err, "ErrEndpointRequestTimeout") {
					t.Errorf("Expected ErrFailsafeTimeoutExceeded or ErrEndpointRequestTimeout, got %v", err)
				}
				assert.Nil(t, resp)
			}()
		}
		wg.Wait()
	})

	t.Run("MixedSuccessAndFailureConcurrentRequests", func(t *testing.T) {
		testMu.Lock()
		defer testMu.Unlock()
		util.ResetGock()
		defer util.ResetGock()
		util.SetupMocksForEvmStatePoller()
		defer util.AssertNoPendingMocks(t, 0)

		ctx, cancel := context.WithCancel(context.Background())
		defer cancel()
		network := setupTestNetwork(t, ctx, nil, nil)
		successRequestBytes := []byte(`{"jsonrpc":"2.0","method":"eth_getLogs","params":[]}`)
		failureRequestBytes := []byte(`{"jsonrpc":"2.0","method":"eth_getBalance","params":["0x123"]}`)

		gock.New("http://rpc1.localhost").
			Post("/").
			Times(1).
			Filter(func(request *http.Request) bool {
				return strings.Contains(util.SafeReadBody(request), "eth_getLogs")
			}).
			Reply(200).
			Delay(1 * time.Second).
			BodyString(`{"jsonrpc":"2.0","id":1,"result":"0x1"}`)

		gock.New("http://rpc1.localhost").
			Post("/").
			Times(1).
			Filter(func(request *http.Request) bool {
				return strings.Contains(util.SafeReadBody(request), "eth_getBalance")
			}).
			Reply(500).
			Delay(1 * time.Second).
			BodyString(`{"jsonrpc":"2.0","id":1,"error":{"code":-32000,"message":"Internal error"}}`)

		var wg sync.WaitGroup
		wg.Add(2)

		go func() {
			defer wg.Done()
			req := common.NewNormalizedRequest(successRequestBytes)
			resp, err := network.Forward(ctx, req)
			assert.NoError(t, err)
			assert.NotNil(t, resp)
		}()

		go func() {
			defer wg.Done()
			req := common.NewNormalizedRequest(failureRequestBytes)
			resp, err := network.Forward(ctx, req)
			assert.Error(t, err)
			assert.Nil(t, resp)
		}()

		wg.Wait()
	})

	t.Run("SequentialInFlightRequests", func(t *testing.T) {
		testMu.Lock()
		defer testMu.Unlock()
		util.ResetGock()
		defer util.ResetGock()
		util.SetupMocksForEvmStatePoller()
		defer util.AssertNoPendingMocks(t, 0)

		ctx, cancel := context.WithCancel(context.Background())
		defer cancel()
		network := setupTestNetwork(t, ctx, nil, nil)
		requestBytes := []byte(`{"jsonrpc":"2.0","method":"eth_getLogs","params":[]}`)

		gock.New("http://rpc1.localhost").
			Post("/").
			Times(2).
			Filter(func(request *http.Request) bool {
				return strings.Contains(util.SafeReadBody(request), "eth_getLogs")
			}).
			Reply(200).
			Delay(1 * time.Second).
			BodyString(`{"jsonrpc":"2.0","id":1,"result":"0x1"}`)

		// First request
		req1 := common.NewNormalizedRequest(requestBytes)
		resp1, err1 := network.Forward(ctx, req1)
		assert.NoError(t, err1)
		assert.NotNil(t, resp1)

		// Second request (should not be in-flight)
		req2 := common.NewNormalizedRequest(requestBytes)
		resp2, err2 := network.Forward(ctx, req2)
		assert.NoError(t, err2)
		assert.NotNil(t, resp2)
	})

	t.Run("JsonRpcIDConsistencyOnConcurrentRequests", func(t *testing.T) {
		testMu.Lock()
		defer testMu.Unlock()
		util.ResetGock()
		defer util.ResetGock()
		util.SetupMocksForEvmStatePoller()
		defer util.AssertNoPendingMocks(t, 1)

		ctx, cancel := context.WithCancel(context.Background())
		defer cancel()
		network := setupTestNetwork(t, ctx, nil, nil)

		// Mock the response from the upstream
		gock.New("http://rpc1.localhost").
			Post("/").
			Persist().
			Reply(200).
			Delay(3 * time.Second).
			BodyString(`{"jsonrpc":"2.0","id":4,"result":"0x1"}`)

		totalRequests := int64(100)

		// Prepare requests with different IDs
		requestTemplate := `{"jsonrpc":"2.0","method":"eth_getBalance","params":["0x742d35Cc6634C0532925a3b844Bc454e4438f44e", "latest"],"id":%d}`
		requests := make([]*common.NormalizedRequest, totalRequests)
		for i := int64(0); i < totalRequests; i++ {
			reqBytes := []byte(fmt.Sprintf(requestTemplate, i+1))
			requests[i] = common.NewNormalizedRequest(reqBytes)
		}

		// Process requests concurrently
		var wg sync.WaitGroup
		responses := make([]*common.NormalizedResponse, totalRequests)
		errors := make([]error, totalRequests)

		for i := int64(0); i < totalRequests; i++ {
			wg.Add(1)
			go func(index int64) {
				defer wg.Done()
				responses[index], errors[index] = network.Forward(ctx, requests[index])
			}(i)
		}
		wg.Wait()

		// Verify results
		for i := int64(0); i < totalRequests; i++ {
			assert.NoError(t, errors[i], "Request %d should not return an error", i+1)
			assert.NotNil(t, responses[i], "Request %d should return a response", i+1)

			if responses[i] != nil {
				jrr, err := responses[i].JsonRpcResponse()
				assert.NoError(t, err, "Response %d should be a valid JSON-RPC response", i+1)
				assert.Equal(t, i+1, jrr.ID(), "Response ID should match the request ID for request %d", i+1)
			}
		}
	})

	t.Run("ContextCancellationDuringRequest", func(t *testing.T) {
		testMu.Lock()
		defer testMu.Unlock()
		util.ResetGock()
		defer util.ResetGock()
		util.SetupMocksForEvmStatePoller()
		defer util.AssertNoPendingMocks(t, 0)

		ctx, cancel := context.WithCancel(context.Background())
		defer cancel()
		network := setupTestNetwork(t, ctx, nil, nil)
		requestBytes := []byte(`{"jsonrpc":"2.0","method":"eth_getLogs","params":[]}`)

		gock.New("http://rpc1.localhost").
			Post("/").
			Filter(func(request *http.Request) bool {
				return strings.Contains(util.SafeReadBody(request), "eth_getLogs")
			}).
			Reply(200).
			Delay(2 * time.Second). // Delay to ensure context cancellation occurs before response
			BodyString(`{"jsonrpc":"2.0","id":1,"result":"0x1"}`)

		ctxLimited, cancelLimited := context.WithCancel(ctx)

		var wg sync.WaitGroup

		wg.Add(1)
		go func() {
			defer wg.Done()
			time.Sleep(500 * time.Millisecond) // Wait a bit before cancelling
			cancelLimited()
		}()

		req := common.NewNormalizedRequest(requestBytes)
		resp, err := network.Forward(ctxLimited, req)

		wg.Wait() // Ensure cancellation has occurred

		assert.Error(t, err)
		assert.Nil(t, resp)
		assert.True(t, common.HasErrorCode(err, common.ErrCodeEndpointRequestTimeout))

		// Verify cleanup
		inFlightCount := 0
		network.inFlightRequests.Range(func(key, value interface{}) bool {
			inFlightCount++
			return true
		})
		assert.Equal(t, 0, inFlightCount, "in-flight requests map should be empty after context cancellation")
	})

	t.Run("LongRunningRequest", func(t *testing.T) {
		testMu.Lock()
		defer testMu.Unlock()
		util.ResetGock()
		defer util.ResetGock()
		util.SetupMocksForEvmStatePoller()
		defer util.AssertNoPendingMocks(t, 0)

		ctx, cancel := context.WithCancel(context.Background())
		defer cancel()
		network := setupTestNetwork(t, ctx, nil, nil)
		requestBytes := []byte(`{"jsonrpc":"2.0","method":"eth_getLogs","params":[]}`)

		gock.New("http://rpc1.localhost").
			Post("/").
			Filter(func(request *http.Request) bool {
				return strings.Contains(util.SafeReadBody(request), "eth_getLogs")
			}).
			Reply(200).
			Delay(5 * time.Second). // Simulate a long-running request
			BodyString(`{"jsonrpc":"2.0","id":1,"result":"0x1"}`)

		var wg sync.WaitGroup
		wg.Add(1)

		go func() {
			defer wg.Done()
			req := common.NewNormalizedRequest(requestBytes)
			resp, err := network.Forward(ctx, req)
			assert.NoError(t, err)
			assert.NotNil(t, resp)
		}()

		// Check in-flight requests during processing
		time.Sleep(1 * time.Second)
		inFlightCount := 0

		network.inFlightRequests.Range(func(key, value interface{}) bool {
			inFlightCount++
			return true
		})
		assert.Equal(t, 1, inFlightCount, "should have one in-flight request during processing")

		wg.Wait() // Wait for the request to complete

		// Verify cleanup after completion
		inFlightCount = 0
		network.inFlightRequests.Range(func(key, value interface{}) bool {
			inFlightCount++
			return true
		})
		assert.Equal(t, 0, inFlightCount, "in-flight requests map should be empty after request completion")
	})
}

<<<<<<< HEAD
func TestNetwork_SkippedUpstreams(t *testing.T) {
	t.Run("ValidBlockNumberForFullNodeUpstream", func(t *testing.T) {
		resetGock()
		defer resetGock()

		network := setupTestNetworkWithFullNodeUpstream(t, nil)
		requestBytes := []byte(`{"jsonrpc":"2.0","method":"eth_getBalance","params":["0x0000000000000000000000000000000000000000", "0x1273c18"]}`)

		gock.New("http://rpc1.localhost").
			Post("/").
			Persist().
			Filter(func(request *http.Request) bool {
				return strings.Contains(safeReadBody(request), "eth_getBalance")
			}).
			Reply(200).
			BodyString(`{"jsonrpc":"2.0","id":1,"result":"0x0"}`)

		req := common.NewNormalizedRequest(requestBytes)
		resp, err := network.Forward(context.Background(), req)
		assert.NoError(t, err)
		assert.NotNil(t, resp)

		if left := anyTestMocksLeft(); left > 1 {
			t.Errorf("Expected all test mocks to be consumed, got %v left", left)
			for _, pending := range gock.Pending() {
				t.Errorf("Pending mock: %v", pending)
			}
		}
	})
}

func setupTestNetwork(t *testing.T, upstreamConfig *common.UpstreamConfig) *Network {
=======
func setupTestNetwork(t *testing.T, ctx context.Context, upstreamConfig *common.UpstreamConfig, networkConfig *common.NetworkConfig) *Network {
>>>>>>> dc7aa4e9
	t.Helper()

	rateLimitersRegistry, _ := upstream.NewRateLimitersRegistry(&common.RateLimiterConfig{}, &log.Logger)
	metricsTracker := health.NewTracker("test", time.Minute)

	if upstreamConfig == nil {
		upstreamConfig = &common.UpstreamConfig{
			Type:     common.UpstreamTypeEvm,
			Id:       "test",
			Endpoint: "http://rpc1.localhost",
			Evm: &common.EvmUpstreamConfig{
				ChainId: 123,
			},
		}
	}
	upstreamsRegistry := upstream.NewUpstreamsRegistry(
		ctx,
		&log.Logger,
		"test",
		[]*common.UpstreamConfig{upstreamConfig},
		rateLimitersRegistry,
		vendors.NewVendorsRegistry(),
		metricsTracker,
		1*time.Second,
	)
	if networkConfig == nil {
		networkConfig = &common.NetworkConfig{
			Architecture: common.ArchitectureEvm,
			Evm: &common.EvmNetworkConfig{
				ChainId: 123,
			},
		}
	}
	network, err := NewNetwork(
		&log.Logger,
		"test",
		networkConfig,
		rateLimitersRegistry,
		upstreamsRegistry,
		metricsTracker,
	)
	assert.NoError(t, err)

	err = upstreamsRegistry.Bootstrap(ctx)
	assert.NoError(t, err)
	time.Sleep(100 * time.Millisecond)

	err = upstreamsRegistry.PrepareUpstreamsForNetwork(ctx, util.EvmNetworkId(123))
	assert.NoError(t, err)
	time.Sleep(100 * time.Millisecond)

	err = network.Bootstrap(ctx)
	assert.NoError(t, err)
	time.Sleep(100 * time.Millisecond)

	if upstreamConfig.Id == "test" {
		h, _ := common.HexToInt64("0x1273c18")
		network.evmStatePollers["test"].SuggestFinalizedBlock(h)
		network.evmStatePollers["test"].SuggestLatestBlock(h)
	}

	return network
<<<<<<< HEAD
}

func setupTestNetworkWithFullNodeUpstream(t *testing.T, upstreamConfig *common.UpstreamConfig) *Network {
	t.Helper()

	setupMocksForEvmStatePoller()

	rateLimitersRegistry, _ := upstream.NewRateLimitersRegistry(&common.RateLimiterConfig{}, &log.Logger)
	metricsTracker := health.NewTracker("test", time.Minute)

	if upstreamConfig == nil {
		upstreamConfig = &common.UpstreamConfig{
			Type:     common.UpstreamTypeEvm,
			Id:       "test",
			Endpoint: "http://rpc1.localhost",
			Evm: &common.EvmUpstreamConfig{
				ChainId:                  123,
				MaxAvailableRecentBlocks: 128,
			},
		}
	}
	upstreamsRegistry := upstream.NewUpstreamsRegistry(
		context.Background(),
		&log.Logger,
		"test",
		[]*common.UpstreamConfig{upstreamConfig},
		rateLimitersRegistry,
		vendors.NewVendorsRegistry(),
		metricsTracker,
		1*time.Second,
	)
	network, err := NewNetwork(
		&log.Logger,
		"test",
		&common.NetworkConfig{
			Architecture: common.ArchitectureEvm,
			Evm: &common.EvmNetworkConfig{
				ChainId: 123,
			},
		},
		rateLimitersRegistry,
		upstreamsRegistry,
		metricsTracker,
	)
	assert.NoError(t, err)

	err = upstreamsRegistry.Bootstrap(context.Background())
	assert.NoError(t, err)
	time.Sleep(100 * time.Millisecond)

	err = upstreamsRegistry.PrepareUpstreamsForNetwork(util.EvmNetworkId(123))
	assert.NoError(t, err)
	time.Sleep(100 * time.Millisecond)

	err = network.Bootstrap(context.Background())
	assert.NoError(t, err)
	time.Sleep(100 * time.Millisecond)

	h, _ := common.HexToInt64("0x1273c18")
	network.evmStatePollers["test"].SuggestFinalizedBlock(h)
	network.evmStatePollers["test"].SuggestLatestBlock(h)

	return network
}

func setupMocksForEvmStatePoller() {
	resetGock()

	// Mock for evm block tracker
	gock.New("http://rpc1.localhost").
		Post("").
		Persist().
		Filter(func(request *http.Request) bool {
			return strings.Contains(safeReadBody(request), "eth_getBlockByNumber")
		}).
		Reply(200).
		JSON([]byte(`{"result": {"number":"0x1273c18"}}`))
	gock.New("http://rpc2.localhost").
		Post("").
		Persist().
		Filter(func(request *http.Request) bool {
			return strings.Contains(safeReadBody(request), "eth_getBlockByNumber")
		}).
		Reply(200).
		JSON([]byte(`{"result": {"number":"0x1273c18"}}`))
}

func anyTestMocksLeft() int {
	// We have 2 persisted mocks for evm block tracker
	return len(gock.Pending()) - 2
}

func resetGock() {
	gock.OffAll()
	gock.Clean()
	gock.CleanUnmatchedRequest()
	gock.Disable()
}

func safeReadBody(request *http.Request) string {
	body, err := io.ReadAll(request.Body)
	if err != nil {
		return ""
	}
	request.Body = io.NopCloser(bytes.NewBuffer(body))
	return string(body)
=======
>>>>>>> dc7aa4e9
}<|MERGE_RESOLUTION|>--- conflicted
+++ resolved
@@ -5844,42 +5844,32 @@
 	})
 }
 
-<<<<<<< HEAD
 func TestNetwork_SkippedUpstreams(t *testing.T) {
 	t.Run("ValidBlockNumberForFullNodeUpstream", func(t *testing.T) {
-		resetGock()
-		defer resetGock()
-
-		network := setupTestNetworkWithFullNodeUpstream(t, nil)
+		util.ResetGock()
+		defer util.ResetGock()
+
+		ctx, cancel := context.WithCancel(context.Background())
+		defer cancel()
+		network := setupTestNetworkWithFullNodeUpstream(t, ctx, nil, nil)
+
 		requestBytes := []byte(`{"jsonrpc":"2.0","method":"eth_getBalance","params":["0x0000000000000000000000000000000000000000", "0x1273c18"]}`)
-
 		gock.New("http://rpc1.localhost").
 			Post("/").
 			Persist().
 			Filter(func(request *http.Request) bool {
-				return strings.Contains(safeReadBody(request), "eth_getBalance")
+				return strings.Contains(util.SafeReadBody(request), "eth_getBalance")
 			}).
 			Reply(200).
 			BodyString(`{"jsonrpc":"2.0","id":1,"result":"0x0"}`)
-
 		req := common.NewNormalizedRequest(requestBytes)
 		resp, err := network.Forward(context.Background(), req)
 		assert.NoError(t, err)
 		assert.NotNil(t, resp)
-
-		if left := anyTestMocksLeft(); left > 1 {
-			t.Errorf("Expected all test mocks to be consumed, got %v left", left)
-			for _, pending := range gock.Pending() {
-				t.Errorf("Pending mock: %v", pending)
-			}
-		}
 	})
 }
 
-func setupTestNetwork(t *testing.T, upstreamConfig *common.UpstreamConfig) *Network {
-=======
 func setupTestNetwork(t *testing.T, ctx context.Context, upstreamConfig *common.UpstreamConfig, networkConfig *common.NetworkConfig) *Network {
->>>>>>> dc7aa4e9
 	t.Helper()
 
 	rateLimitersRegistry, _ := upstream.NewRateLimitersRegistry(&common.RateLimiterConfig{}, &log.Logger)
@@ -5942,13 +5932,10 @@
 	}
 
 	return network
-<<<<<<< HEAD
 }
 
-func setupTestNetworkWithFullNodeUpstream(t *testing.T, upstreamConfig *common.UpstreamConfig) *Network {
+func setupTestNetworkWithFullNodeUpstream(t *testing.T, ctx context.Context, upstreamConfig *common.UpstreamConfig, networkConfig *common.NetworkConfig) *Network {
 	t.Helper()
-
-	setupMocksForEvmStatePoller()
 
 	rateLimitersRegistry, _ := upstream.NewRateLimitersRegistry(&common.RateLimiterConfig{}, &log.Logger)
 	metricsTracker := health.NewTracker("test", time.Minute)
@@ -5960,12 +5947,13 @@
 			Endpoint: "http://rpc1.localhost",
 			Evm: &common.EvmUpstreamConfig{
 				ChainId:                  123,
+				NodeType:                 common.EvmNodeTypeFull,
 				MaxAvailableRecentBlocks: 128,
 			},
 		}
 	}
 	upstreamsRegistry := upstream.NewUpstreamsRegistry(
-		context.Background(),
+		ctx,
 		&log.Logger,
 		"test",
 		[]*common.UpstreamConfig{upstreamConfig},
@@ -5974,81 +5962,41 @@
 		metricsTracker,
 		1*time.Second,
 	)
+	if networkConfig == nil {
+		networkConfig = &common.NetworkConfig{
+			Architecture: common.ArchitectureEvm,
+			Evm: &common.EvmNetworkConfig{
+				ChainId: 123,
+			},
+		}
+	}
 	network, err := NewNetwork(
 		&log.Logger,
 		"test",
-		&common.NetworkConfig{
-			Architecture: common.ArchitectureEvm,
-			Evm: &common.EvmNetworkConfig{
-				ChainId: 123,
-			},
-		},
+		networkConfig,
 		rateLimitersRegistry,
 		upstreamsRegistry,
 		metricsTracker,
 	)
 	assert.NoError(t, err)
 
-	err = upstreamsRegistry.Bootstrap(context.Background())
+	err = upstreamsRegistry.Bootstrap(ctx)
 	assert.NoError(t, err)
 	time.Sleep(100 * time.Millisecond)
 
-	err = upstreamsRegistry.PrepareUpstreamsForNetwork(util.EvmNetworkId(123))
+	err = upstreamsRegistry.PrepareUpstreamsForNetwork(ctx, util.EvmNetworkId(123))
 	assert.NoError(t, err)
 	time.Sleep(100 * time.Millisecond)
 
-	err = network.Bootstrap(context.Background())
+	err = network.Bootstrap(ctx)
 	assert.NoError(t, err)
 	time.Sleep(100 * time.Millisecond)
 
-	h, _ := common.HexToInt64("0x1273c18")
-	network.evmStatePollers["test"].SuggestFinalizedBlock(h)
-	network.evmStatePollers["test"].SuggestLatestBlock(h)
+	if upstreamConfig.Id == "test" {
+		h, _ := common.HexToInt64("0x1273c18")
+		network.evmStatePollers["test"].SuggestFinalizedBlock(h)
+		network.evmStatePollers["test"].SuggestLatestBlock(h)
+	}
 
 	return network
-}
-
-func setupMocksForEvmStatePoller() {
-	resetGock()
-
-	// Mock for evm block tracker
-	gock.New("http://rpc1.localhost").
-		Post("").
-		Persist().
-		Filter(func(request *http.Request) bool {
-			return strings.Contains(safeReadBody(request), "eth_getBlockByNumber")
-		}).
-		Reply(200).
-		JSON([]byte(`{"result": {"number":"0x1273c18"}}`))
-	gock.New("http://rpc2.localhost").
-		Post("").
-		Persist().
-		Filter(func(request *http.Request) bool {
-			return strings.Contains(safeReadBody(request), "eth_getBlockByNumber")
-		}).
-		Reply(200).
-		JSON([]byte(`{"result": {"number":"0x1273c18"}}`))
-}
-
-func anyTestMocksLeft() int {
-	// We have 2 persisted mocks for evm block tracker
-	return len(gock.Pending()) - 2
-}
-
-func resetGock() {
-	gock.OffAll()
-	gock.Clean()
-	gock.CleanUnmatchedRequest()
-	gock.Disable()
-}
-
-func safeReadBody(request *http.Request) string {
-	body, err := io.ReadAll(request.Body)
-	if err != nil {
-		return ""
-	}
-	request.Body = io.NopCloser(bytes.NewBuffer(body))
-	return string(body)
-=======
->>>>>>> dc7aa4e9
 }