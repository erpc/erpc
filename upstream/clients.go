--- conflicted
+++ resolved
@@ -12,19 +12,12 @@
 type ClientType string
 
 const (
-<<<<<<< HEAD
 	ClientTypeHttpJsonRpc          ClientType = "HttpJsonRpc"
 	ClientTypeAlchemyHttpJsonRpc   ClientType = "AlchemyHttpJsonRpc"
 	ClientTypeEnvioHttpJsonRpc     ClientType = "EnvioHttpJsonRpc"
 	ClientTypePimlicoHttpJsonRpc   ClientType = "PimlicoHttpJsonRpc"
 	ClientTypeEtherspotHttpJsonRpc ClientType = "EtherspotHttpJsonRpc"
-=======
-	ClientTypeHttpJsonRpc         ClientType = "HttpJsonRpc"
-	ClientTypeAlchemyHttpJsonRpc  ClientType = "AlchemyHttpJsonRpc"
-	ClientTypeEnvioHttpJsonRpc    ClientType = "EnvioHttpJsonRpc"
-	ClientTypePimlicoHttpJsonRpc  ClientType = "PimlicoHttpJsonRpc"
-	ClientTypeThirdwebHttpJsonRpc ClientType = "ThirdwebHttpJsonRpc"
->>>>>>> 333049b0
+	ClientTypeThirdwebHttpJsonRpc  ClientType = "ThirdwebHttpJsonRpc"
 )
 
 // Define a shared interface for all types of Clients
