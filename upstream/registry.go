package upstream

import (
	"context"
	"fmt"
	"math"
	"math/rand"
	"sort"
	"sync"
	"time"

	"github.com/erpc/erpc/clients"
	"github.com/erpc/erpc/common"
	"github.com/erpc/erpc/data"
	"github.com/erpc/erpc/health"
	"github.com/erpc/erpc/thirdparty"
	"github.com/rs/zerolog"
)

type UpstreamsRegistry struct {
	appCtx               context.Context
	prjId                string
	scoreRefreshInterval time.Duration
	logger               *zerolog.Logger
	metricsTracker       *health.Tracker
	sharedStateRegistry  data.SharedStateRegistry
	clientRegistry       *clients.ClientRegistry
	vendorsRegistry      *thirdparty.VendorsRegistry
	providersRegistry    *thirdparty.ProvidersRegistry
	rateLimitersRegistry *RateLimitersRegistry
	upsCfg               []*common.UpstreamConfig
	initializer          *common.Initializer

	allUpstreams []*Upstream
	upstreamsMu  *sync.RWMutex
	networkMu    *sync.Map // map[string]*sync.RWMutex for per-network locks
	// map of network => upstreams
	networkUpstreams map[string][]*Upstream
	// map of network -> method (or *) => upstreams
	sortedUpstreams map[string]map[string][]*Upstream
	// map of upstream -> network (or *) -> method (or *) => score
	upstreamScores map[string]map[string]map[string]float64

	onUpstreamRegistered func(ups *Upstream) error
}

type UpstreamsHealth struct {
	Upstreams       []*Upstream                              `json:"upstreams"`
	SortedUpstreams map[string]map[string][]string           `json:"sortedUpstreams"`
	UpstreamScores  map[string]map[string]map[string]float64 `json:"upstreamScores"`
}

func NewUpstreamsRegistry(
	appCtx context.Context,
	logger *zerolog.Logger,
	prjId string,
	upsCfg []*common.UpstreamConfig,
	ssr data.SharedStateRegistry,
	rr *RateLimitersRegistry,
	vr *thirdparty.VendorsRegistry,
	pr *thirdparty.ProvidersRegistry,
	ppr *clients.ProxyPoolRegistry,
	mt *health.Tracker,
	scoreRefreshInterval time.Duration,
) *UpstreamsRegistry {
	lg := logger.With().Str("component", "upstreamsRegistry").Logger()
	return &UpstreamsRegistry{
		appCtx:               appCtx,
		prjId:                prjId,
		scoreRefreshInterval: scoreRefreshInterval,
		logger:               logger,
		sharedStateRegistry:  ssr,
		clientRegistry:       clients.NewClientRegistry(logger, prjId, ppr),
		rateLimitersRegistry: rr,
		vendorsRegistry:      vr,
		providersRegistry:    pr,
		metricsTracker:       mt,
		upsCfg:               upsCfg,
		networkUpstreams:     make(map[string][]*Upstream),
		sortedUpstreams:      make(map[string]map[string][]*Upstream),
		upstreamScores:       make(map[string]map[string]map[string]float64),
		upstreamsMu:          &sync.RWMutex{},
		networkMu:            &sync.Map{},
		initializer:          common.NewInitializer(appCtx, &lg, nil),
	}
}

func (u *UpstreamsRegistry) Bootstrap(ctx context.Context) error {
	err := u.scheduleScoreCalculationTimers(ctx)
	if err != nil {
		return err
	}

	return u.registerUpstream(u.appCtx, u.upsCfg...)
}

func (u *UpstreamsRegistry) OnUpstreamRegistered(fn func(ups *Upstream) error) {
	u.onUpstreamRegistered = fn
}

func (u *UpstreamsRegistry) NewUpstream(cfg *common.UpstreamConfig) (*Upstream, error) {
	return NewUpstream(
		u.appCtx,
		u.prjId,
		cfg,
		u.clientRegistry,
		u.rateLimitersRegistry,
		u.vendorsRegistry,
		u.logger,
		u.metricsTracker,
		u.sharedStateRegistry,
	)
}

func (u *UpstreamsRegistry) getNetworkMutex(networkId string) *sync.RWMutex {
	mutex, _ := u.networkMu.LoadOrStore(networkId, &sync.RWMutex{})
	return mutex.(*sync.RWMutex)
}

func (u *UpstreamsRegistry) PrepareUpstreamsForNetwork(ctx context.Context, networkId string) error {
	networkMu := u.getNetworkMutex(networkId)
	networkMu.Lock()
	defer networkMu.Unlock()

	allProviders := u.providersRegistry.GetAllProviders()

	var tasks []*common.BootstrapTask
	for _, p := range allProviders {
		t := u.buildProviderBootstrapTask(p, networkId)
		tasks = append(tasks, t)
	}
	errCh := make(chan error, 1)
	go func() {
		if err := u.initializer.ExecuteTasks(ctx, tasks...); err != nil {
			u.logger.Error().
				Err(err).
				Str("networkId", networkId).
				Msg("failed to execute provider bootstrap tasks")
			errCh <- err
		}
		close(errCh)
	}()

	// Wait for minimum success threshold, completion, or error
	ticker := time.NewTicker(1 * time.Second)
	defer ticker.Stop()

	for {
		select {
		case <-ctx.Done():
			return ctx.Err()
		case err := <-errCh:
			return err
		case <-ticker.C:
			status := u.initializer.Status()
			totalTasks := len(tasks)
			successfulTasks := 0

			if totalTasks == 0 {
				continue
			}

			for _, task := range status.Tasks {
				if task.State == common.TaskSucceeded {
					successfulTasks++
				}
			}

			successRate := float64(successfulTasks) / float64(totalTasks)
			if successRate >= 0.2 { // 20% threshold
				u.logger.Info().
					Str("networkId", networkId).
					Float64("successRate", successRate).
					Msg("upstreams initialization based on provider is partially successful, will continue to unblock the flow")
				return nil
			}

<<<<<<< HEAD
			if status.State == common.StateFailed {
				return fmt.Errorf("initialization failed with state: %v", status.State)
=======
			if status.State == util.StateFailed {
				return fmt.Errorf("initialization failed with state: %s", status.State.String())
>>>>>>> a3853d27
			}

			if status.State == common.StateFatal {
				return fmt.Errorf("initialization fatal state, stopping auto-retry")
			}
		}
	}
}

func (u *UpstreamsRegistry) GetNetworkUpstreams(networkId string) []*Upstream {
	u.upstreamsMu.RLock()
	defer u.upstreamsMu.RUnlock()
	return u.networkUpstreams[networkId]
}

func (u *UpstreamsRegistry) GetSortedUpstreams(networkId, method string) ([]*Upstream, error) {
	u.upstreamsMu.RLock()
	upsList := u.sortedUpstreams[networkId][method]
	u.upstreamsMu.RUnlock()

	if upsList == nil {
		networkMu := u.getNetworkMutex(networkId)
		networkMu.Lock()
		defer networkMu.Unlock()

		u.upstreamsMu.RLock()
		upsList = u.sortedUpstreams[networkId]["*"]
		if upsList == nil {
			upsList = u.networkUpstreams[networkId]
			if upsList == nil {
				u.upstreamsMu.RUnlock()
				return nil, common.NewErrNoUpstreamsFound(u.prjId, networkId)
			}
		}
		u.upstreamsMu.RUnlock()

		u.upstreamsMu.Lock()
		// Create a copy of the default upstreams list for this method
		methodUpsList := make([]*Upstream, len(upsList))
		copy(methodUpsList, upsList)

		if _, ok := u.sortedUpstreams[networkId]; !ok {
			u.sortedUpstreams[networkId] = make(map[string][]*Upstream)
		}
		u.sortedUpstreams[networkId][method] = methodUpsList

		if u.sortedUpstreams[networkId]["*"] == nil {
			cpUps := make([]*Upstream, len(methodUpsList))
			copy(cpUps, methodUpsList)
			u.sortedUpstreams[networkId]["*"] = cpUps
		}

		if u.sortedUpstreams["*"][method] == nil {
			cpUps := make([]*Upstream, len(methodUpsList))
			copy(cpUps, methodUpsList)
			u.sortedUpstreams["*"][method] = cpUps
		}

		// Initialize scores for this method on this network and "any" network
		for _, ups := range methodUpsList {
			upid := ups.Config().Id
			if _, ok := u.upstreamScores[upid]; !ok {
				u.upstreamScores[upid] = make(map[string]map[string]float64)
			}
			if _, ok := u.upstreamScores[upid][networkId]; !ok {
				u.upstreamScores[upid][networkId] = make(map[string]float64)
			}
			if _, ok := u.upstreamScores[upid][networkId][method]; !ok {
				u.upstreamScores[upid][networkId][method] = 0
			}
			if _, ok := u.upstreamScores[upid]["*"][method]; !ok {
				u.upstreamScores[upid]["*"][method] = 0
			}
		}
		u.upstreamsMu.Unlock()

		return methodUpsList, nil
	}

	return upsList, nil
}

func (u *UpstreamsRegistry) RLockUpstreams() {
	u.upstreamsMu.RLock()
}

func (u *UpstreamsRegistry) RUnlockUpstreams() {
	u.upstreamsMu.RUnlock()
}

func (u *UpstreamsRegistry) sortAndFilterUpstreams(networkId, method string, upstreams []*Upstream) []*Upstream {
	activeUpstreams := make([]*Upstream, 0)
	for _, ups := range upstreams {
		if !u.metricsTracker.IsCordoned(ups.Config().Id, networkId, method) {
			activeUpstreams = append(activeUpstreams, ups)
		}
	}
	// Calculate total score
	totalScore := 0.0
	for _, ups := range activeUpstreams {
		score := u.upstreamScores[ups.Config().Id][networkId][method]
		if score > 0 {
			totalScore += score
		}
	}

	// If all scores are 0, fall back to random shuffle
	if totalScore == 0 {
		rand.Shuffle(len(activeUpstreams), func(i, j int) {
			activeUpstreams[i], activeUpstreams[j] = activeUpstreams[j], activeUpstreams[i]
		})
		return activeUpstreams
	}

	sort.Slice(activeUpstreams, func(i, j int) bool {
		scoreI := u.upstreamScores[activeUpstreams[i].Config().Id][networkId][method]
		scoreJ := u.upstreamScores[activeUpstreams[j].Config().Id][networkId][method]

		if scoreI < 0 {
			scoreI = 0
		}
		if scoreJ < 0 {
			scoreJ = 0
		}

		if scoreI != scoreJ {
			return scoreI > scoreJ
		}

		// If values are equal, sort by upstream ID for consistency
		return activeUpstreams[i].Config().Id < activeUpstreams[j].Config().Id
	})

	if u.logger.Trace().Enabled() {
		ids := make([]string, len(activeUpstreams))
		for i, ups := range activeUpstreams {
			ids[i] = ups.Config().Id
		}
		scores := make([]float64, len(activeUpstreams))
		for i, ups := range activeUpstreams {
			scores[i] = u.upstreamScores[ups.Config().Id][networkId][method]
		}
		// u.logger.Trace().
		// 	Str("networkId", networkId).
		// 	Str("method", method).
		// 	Strs("upstreams", ids).
		// 	Floats64("scores", scores).
		// 	Msgf("sorted upstreams")
	}

	return activeUpstreams
}

func (u *UpstreamsRegistry) RefreshUpstreamNetworkMethodScores() error {
	u.upstreamsMu.Lock()
	defer u.upstreamsMu.Unlock()

	if len(u.allUpstreams) == 0 {
		u.logger.Trace().Str("projectId", u.prjId).Msgf("no upstreams yet to refresh scores")
		return nil
	}

	ln := len(u.sortedUpstreams)

	allNetworks := make([]string, 0, ln)
	for networkId := range u.sortedUpstreams {
		allNetworks = append(allNetworks, networkId)
	}

	for _, networkId := range allNetworks {
		for method := range u.sortedUpstreams[networkId] {
			// Create a copy of all the the upstreams so we can re-add
			// previously cordoned upstreams that might have become healthy and uncordoned.
			var upsList []*Upstream
			if networkId == "*" {
				// This branch means we want to sort and score all upstreams for all their networks
				upsList = append([]*Upstream{}, u.allUpstreams...)
			} else {
				upsList = append([]*Upstream{}, u.networkUpstreams[networkId]...)
			}
			u.updateScoresAndSort(networkId, method, upsList)
		}
	}

	return nil
}

func (u *UpstreamsRegistry) registerUpstream(ctx context.Context, upsCfgs ...*common.UpstreamConfig) error {
	tasks := make([]*common.BootstrapTask, 0)
	for _, upsCfg := range upsCfgs {
		tasks = append(tasks, u.buildUpstreamBootstrapTask(upsCfg))
	}
	return u.initializer.ExecuteTasks(ctx, tasks...)
}

func (u *UpstreamsRegistry) buildUpstreamBootstrapTask(upsCfg *common.UpstreamConfig) *common.BootstrapTask {
	cfg := new(common.UpstreamConfig)
	*cfg = *upsCfg
	// unique task name to avoid race condition and making sure the task is not reused
	taskName := fmt.Sprintf("upstream/%s/%d", cfg.Id, time.Now().UnixNano())

	return common.NewBootstrapTask(
		taskName,
		func(ctx context.Context) error {
			u.logger.Debug().Str("upstreamId", cfg.Id).Msg("attempt to bootstrap upstream")

			u.upstreamsMu.RLock()
			for _, up := range u.allUpstreams {
				if up.Config().Id == cfg.Id {
					u.upstreamsMu.RUnlock()
					return common.NewErrTaskFatal(fmt.Sprintf("upstream (%s) already exists", cfg.Id), nil)
				}
			}
			u.upstreamsMu.RUnlock()

			var ups *Upstream
			var err error
			if ups == nil {
				ups, err = u.NewUpstream(cfg)
				if err != nil {
					return err
				}
			}

			err = ups.Bootstrap(ctx)
			if err != nil {
				return err
			}
			u.doRegisterBootstrappedUpstream(ups)

			if u.onUpstreamRegistered != nil {
				// TODO Refactor the upstream<->network relationship to avoid circular dependency. Then we can remove this goroutine.
				// We need this now at the moment so that lazy-loaded networks and lazy-loaded upstreams (from Providers) can work together.
				go func() {
					err = u.onUpstreamRegistered(ups)
					if err != nil {
						u.logger.Error().Err(err).Str("upstreamId", cfg.Id).Msg("failed to call onUpstreamRegistered")
					}
				}()
			}

			u.logger.Debug().Str("upstreamId", cfg.Id).Msg("upstream bootstrap completed")
			return nil
		},
	)
}

func (u *UpstreamsRegistry) buildProviderBootstrapTask(
	provider *thirdparty.Provider,
	networkId string,
) *common.BootstrapTask {
	taskName := fmt.Sprintf("provider/%s/network/%s", provider.Id(), networkId)
	return common.NewBootstrapTask(
		taskName,
		func(ctx context.Context) error {
			lg := u.logger.With().Str("provider", provider.Id()).Str("networkId", networkId).Logger()
			lg.Debug().Msg("attempting to create upstream from provider")

			if ok, err := provider.SupportsNetwork(ctx, networkId); err == nil && !ok {
				lg.Debug().Msg("provider does not support network; skipping upstream creation")
				return nil
			} else if err != nil {
				return err
			}

			lg.Debug().Msg("attempting to create upstream from provider")

			upsCfgs, err := provider.GenerateUpstreamConfigs(networkId)
			if err != nil {
				return err
			}
			err = u.registerUpstream(ctx, upsCfgs...)
			if err != nil {
				lg.Error().Err(err).Msg("failed to bootstrap upstreams from provider")
				return err
			}
			return nil
		},
	)
}

func (u *UpstreamsRegistry) doRegisterBootstrappedUpstream(ups *Upstream) {
	networkId := ups.NetworkId()
	cfg := ups.Config()

	u.upstreamsMu.Lock()
	defer u.upstreamsMu.Unlock()

	u.allUpstreams = append(u.allUpstreams, ups)

	// Initialize the upstream's score maps
	if _, ok := u.upstreamScores[cfg.Id]; !ok {
		u.upstreamScores[cfg.Id] = make(map[string]map[string]float64)
	}

	// Initialize wildcard network scores
	if _, ok := u.upstreamScores[cfg.Id]["*"]; !ok {
		u.upstreamScores[cfg.Id]["*"] = make(map[string]float64)
	}
	if _, ok := u.upstreamScores[cfg.Id]["*"]["*"]; !ok {
		u.upstreamScores[cfg.Id]["*"]["*"] = 0
	}

	// Initialize specific network scores
	if _, ok := u.upstreamScores[cfg.Id][networkId]; !ok {
		u.upstreamScores[cfg.Id][networkId] = make(map[string]float64)
	}
	if _, ok := u.upstreamScores[cfg.Id][networkId]["*"]; !ok {
		u.upstreamScores[cfg.Id][networkId]["*"] = 0
	}

	// Initialize wildcard sorted upstreams
	if _, ok := u.sortedUpstreams["*"]; !ok {
		u.sortedUpstreams["*"] = make(map[string][]*Upstream)
	}
	if _, ok := u.sortedUpstreams["*"]["*"]; !ok {
		u.sortedUpstreams["*"]["*"] = []*Upstream{}
	}

	// Initialize network-specific sorted upstreams
	if _, ok := u.sortedUpstreams[networkId]; !ok {
		u.sortedUpstreams[networkId] = make(map[string][]*Upstream)
	}
	if _, ok := u.sortedUpstreams[networkId]["*"]; !ok {
		u.sortedUpstreams[networkId]["*"] = []*Upstream{}
	}

	// Add to network upstreams map
	exists := false
	for _, existingUps := range u.networkUpstreams[networkId] {
		if existingUps.Config().Id == cfg.Id {
			exists = true
			break
		}
	}
	if !exists {
		u.networkUpstreams[networkId] = append(u.networkUpstreams[networkId], ups)
	}

	// Add to wildcard sorted upstreams if not already present
	found := false
	for _, existingUps := range u.sortedUpstreams["*"]["*"] {
		if existingUps.Config().Id == cfg.Id {
			found = true
			break
		}
	}
	if !found {
		u.sortedUpstreams["*"]["*"] = append(u.sortedUpstreams["*"]["*"], ups)
	}

	for method, netUps := range u.sortedUpstreams["*"] {
		methodUpsFound := false
		for _, existingUps := range netUps {
			if existingUps.Config().Id == cfg.Id {
				methodUpsFound = true
				break
			}
		}
		if !methodUpsFound {
			u.sortedUpstreams["*"][method] = append(u.sortedUpstreams["*"][method], ups)
		}
	}

	// Add to network-specific sorted upstreams if not already present
	found = false
	for _, existingUps := range u.sortedUpstreams[networkId]["*"] {
		if existingUps.Config().Id == cfg.Id {
			found = true
			break
		}
	}
	if !found {
		u.sortedUpstreams[networkId]["*"] = append(u.sortedUpstreams[networkId]["*"], ups)
	} else {
		for method, netUps := range u.sortedUpstreams[networkId] {
			methodUpsFound := false
			for _, existingUps := range netUps {
				if existingUps.Config().Id == cfg.Id {
					methodUpsFound = true
					break
				}
			}
			if !methodUpsFound {
				u.sortedUpstreams[networkId][method] = append(u.sortedUpstreams[networkId][method], ups)
			}
		}
	}

	u.logger.Debug().
		Str("upstreamId", cfg.Id).
		Str("networkId", networkId).
		Msg("upstream registered and initialized in registry")
}

func (u *UpstreamsRegistry) scheduleScoreCalculationTimers(ctx context.Context) error {
	if u.scoreRefreshInterval == 0 {
		return nil
	}

	go func() {
		ticker := time.NewTicker(u.scoreRefreshInterval)
		defer ticker.Stop()
		for {
			select {
			case <-ctx.Done():
				return
			case <-ticker.C:
				err := u.RefreshUpstreamNetworkMethodScores()
				if err != nil {
					u.logger.Warn().Err(err).Msgf("failed to refresh upstream network method scores")
				}
			}
		}
	}()

	return nil
}

func (u *UpstreamsRegistry) updateScoresAndSort(networkId, method string, upsList []*Upstream) {
	var p90Latencies, errorRates, totalRequests, throttledRates, blockHeadLags, finalizationLags []float64

	for _, ups := range upsList {
		metrics := u.metricsTracker.GetUpstreamMethodMetrics(ups.Config().Id, networkId, method)
		p90Latencies = append(p90Latencies, metrics.ResponseQuantiles.GetQuantile(0.90).Seconds())
		blockHeadLags = append(blockHeadLags, float64(metrics.BlockHeadLag.Load()))
		finalizationLags = append(finalizationLags, float64(metrics.FinalizationLag.Load()))
		errorRates = append(errorRates, metrics.ErrorRate())
		throttledRates = append(throttledRates, metrics.ThrottledRate())
		totalRequests = append(totalRequests, float64(metrics.RequestsTotal.Load()))
	}

	normP90Latencies := normalizeValues(p90Latencies)
	normErrorRates := normalizeValues(errorRates)
	normThrottledRates := normalizeValues(throttledRates)
	normTotalRequests := normalizeValues(totalRequests)
	normBlockHeadLags := normalizeValues(blockHeadLags)
	normFinalizationLags := normalizeValues(finalizationLags)
	for i, ups := range upsList {
		upsId := ups.Config().Id
		score := u.calculateScore(
			ups,
			networkId,
			method,
			normTotalRequests[i],
			normP90Latencies[i],
			normErrorRates[i],
			normThrottledRates[i],
			normBlockHeadLags[i],
			normFinalizationLags[i],
		)
		// Upstream might not have scores initialized yet (especially when networkId is *)
		// TODO add a test case to send request to network A when network B is defined in config but no requests sent yet
		if upsc, ok := u.upstreamScores[upsId]; ok {
			if _, ok := upsc[networkId]; ok {
				upsc[networkId][method] = score
			}
		}
		health.MetricUpstreamScoreOverall.WithLabelValues(u.prjId, networkId, upsId, method).Set(score)
	}

	upsList = u.sortAndFilterUpstreams(networkId, method, upsList)
	u.sortedUpstreams[networkId][method] = upsList
}

func (u *UpstreamsRegistry) calculateScore(
	ups *Upstream,
	networkId,
	method string,
	normTotalRequests,
	normP90Latency,
	normErrorRate,
	normThrottledRate,
	normBlockHeadLag,
	normFinalizationLag float64,
) float64 {
	mul := ups.getScoreMultipliers(networkId, method)

	score := 0.0

	// Higher score for lower total requests (to balance the load)
	if mul.TotalRequests > 0 {
		score += expCurve(1-normTotalRequests) * mul.TotalRequests
	}

	// Higher score for lower p90 latency
	if mul.P90Latency > 0 {
		score += expCurve(1-normP90Latency) * mul.P90Latency
	}

	// Higher score for lower error rate
	if mul.ErrorRate > 0 {
		score += expCurve(1-normErrorRate) * mul.ErrorRate
	}

	// Higher score for lower throttled rate
	if mul.ThrottledRate > 0 {
		score += expCurve(1-normThrottledRate) * mul.ThrottledRate
	}

	// Higher score for lower block head lag
	if mul.BlockHeadLag > 0 {
		score += expCurve(1-normBlockHeadLag) * mul.BlockHeadLag
	}

	// Higher score for lower finalization lag
	if mul.FinalizationLag > 0 {
		score += expCurve(1-normFinalizationLag) * mul.FinalizationLag
	}

	return score * mul.Overall
}

func expCurve(x float64) float64 {
	return math.Pow(x, 2.0)
}

func normalizeValues(values []float64) []float64 {
	if len(values) == 0 {
		return []float64{}
	}
	max := values[0]
	for _, value := range values {
		if value > max {
			max = value
		}
	}
	normalized := make([]float64, len(values))
	for i, value := range values {
		if max > 0 {
			normalized[i] = value / max
		} else {
			normalized[i] = 0
		}
	}
	return normalized
}

func (u *UpstreamsRegistry) GetUpstreamsHealth() (*UpstreamsHealth, error) {
	u.upstreamsMu.RLock()
	defer u.upstreamsMu.RUnlock()

	sortedUpstreams := make(map[string]map[string][]string)
	upstreamScores := make(map[string]map[string]map[string]float64)

	for nw, methods := range u.sortedUpstreams {
		for method, ups := range methods {
			upstreamIds := make([]string, len(ups))
			for i, ups := range ups {
				upstreamIds[i] = ups.Config().Id
			}
			if _, ok := sortedUpstreams[nw]; !ok {
				sortedUpstreams[nw] = make(map[string][]string)
			}
			sortedUpstreams[nw][method] = upstreamIds
		}
	}

	for upsId, nwMethods := range u.upstreamScores {
		for nw, methods := range nwMethods {
			for method, score := range methods {
				if _, ok := upstreamScores[upsId]; !ok {
					upstreamScores[upsId] = make(map[string]map[string]float64)
				}
				if _, ok := upstreamScores[upsId][nw]; !ok {
					upstreamScores[upsId][nw] = make(map[string]float64)
				}
				upstreamScores[upsId][nw][method] = score
			}
		}
	}

	return &UpstreamsHealth{
		Upstreams:       u.allUpstreams,
		SortedUpstreams: sortedUpstreams,
		UpstreamScores:  upstreamScores,
	}, nil
}

func (u *UpstreamsRegistry) GetMetricsTracker() *health.Tracker {
	return u.metricsTracker
}<|MERGE_RESOLUTION|>--- conflicted
+++ resolved
@@ -175,13 +175,8 @@
 				return nil
 			}
 
-<<<<<<< HEAD
 			if status.State == common.StateFailed {
-				return fmt.Errorf("initialization failed with state: %v", status.State)
-=======
-			if status.State == util.StateFailed {
 				return fmt.Errorf("initialization failed with state: %s", status.State.String())
->>>>>>> a3853d27
 			}
 
 			if status.State == common.StateFatal {
@@ -382,13 +377,13 @@
 	*cfg = *upsCfg
 	// unique task name to avoid race condition and making sure the task is not reused
 	taskName := fmt.Sprintf("upstream/%s/%d", cfg.Id, time.Now().UnixNano())
-
 	return common.NewBootstrapTask(
 		taskName,
 		func(ctx context.Context) error {
 			u.logger.Debug().Str("upstreamId", cfg.Id).Msg("attempt to bootstrap upstream")
 
 			u.upstreamsMu.RLock()
+			var ups *Upstream
 			for _, up := range u.allUpstreams {
 				if up.Config().Id == cfg.Id {
 					u.upstreamsMu.RUnlock()
@@ -397,7 +392,6 @@
 			}
 			u.upstreamsMu.RUnlock()
 
-			var ups *Upstream
 			var err error
 			if ups == nil {
 				ups, err = u.NewUpstream(cfg)
