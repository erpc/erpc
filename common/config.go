package common

import (
	"fmt"
	"os"
	"time"

	"strings"

	"github.com/bytedance/sonic"
	"github.com/erpc/erpc/common/script"
	"github.com/erpc/erpc/util"
	"github.com/grafana/sobek"
	"github.com/rs/zerolog"
	"github.com/spf13/afero"
	"gopkg.in/yaml.v3"
)

var (
	ErpcVersion   = "dev"
	ErpcCommitSha = "none"
	TRUE          = true
	FALSE         = false
)

// Config represents the configuration of the application.
type Config struct {
	LogLevel     string             `yaml:"logLevel" json:"logLevel" tstype:"types.LogLevel"`
	Server       *ServerConfig      `yaml:"server" json:"server"`
	Admin        *AdminConfig       `yaml:"admin" json:"admin"`
	Database     *DatabaseConfig    `yaml:"database" json:"database"`
	Projects     []*ProjectConfig   `yaml:"projects" json:"projects"`
	RateLimiters *RateLimiterConfig `yaml:"rateLimiters" json:"rateLimiters"`
	Metrics      *MetricsConfig     `yaml:"metrics" json:"metrics"`
}

func (c *Config) HasRateLimiterBudget(id string) bool {
	for _, budget := range c.RateLimiters.Budgets {
		if budget.Id == id {
			return true
		}
	}
	return false
}

type ServerConfig struct {
	ListenV4   *bool   `yaml:"listenV4,omitempty" json:"listenV4,omitempty"`
	HttpHostV4 *string `yaml:"httpHostV4,omitempty" json:"httpHostV4,omitempty"`
	ListenV6   *bool   `yaml:"listenV6,omitempty" json:"listenV6,omitempty"`
	HttpHostV6 *string `yaml:"httpHostV6,omitempty" json:"httpHostV6,omitempty"`
	HttpPort   *int    `yaml:"httpPort,omitempty" json:"httpPort,omitempty"`
	MaxTimeout *string `yaml:"maxTimeout,omitempty" json:"maxTimeout,omitempty"`
}

type AdminConfig struct {
	Auth *AuthConfig `yaml:"auth" json:"auth"`
	CORS *CORSConfig `yaml:"cors" json:"cors"`
}

type DatabaseConfig struct {
	EvmJsonRpcCache *ConnectorConfig `yaml:"evmJsonRpcCache" json:"evmJsonRpcCache"`
}

type ConnectorDriverType string

const (
	DriverMemory   ConnectorDriverType = "memory"
	DriverRedis    ConnectorDriverType = "redis"
	DriverPostgres ConnectorDriverType = "postgres"
	DriverDynamoDB ConnectorDriverType = "dynamodb"
)

type ConnectorConfig struct {
	Driver     ConnectorDriverType        `yaml:"driver" json:"driver" tstype:"types.ConnectorDriverType"`
	Memory     *MemoryConnectorConfig     `yaml:"memory" json:"memory"`
	Redis      *RedisConnectorConfig      `yaml:"redis" json:"redis"`
	DynamoDB   *DynamoDBConnectorConfig   `yaml:"dynamodb" json:"dynamodb"`
	PostgreSQL *PostgreSQLConnectorConfig `yaml:"postgresql" json:"postgresql"`
}

type MemoryConnectorConfig struct {
	MaxItems int `yaml:"maxItems" json:"maxItems"`
}

type TLSConfig struct {
	Enabled            bool   `yaml:"enabled" json:"enabled"`
	CertFile           string `yaml:"certFile" json:"certFile"`
	KeyFile            string `yaml:"keyFile" json:"keyFile"`
	CAFile             string `yaml:"caFile" json:"caFile"`
	InsecureSkipVerify bool   `yaml:"insecureSkipVerify" json:"insecureSkipVerify"`
}

type RedisConnectorConfig struct {
	Addr     string     `yaml:"addr" json:"addr"`
	Password string     `yaml:"password" json:"-"`
	DB       int        `yaml:"db" json:"db"`
	TLS      *TLSConfig `yaml:"tls" json:"tls"`
}

type DynamoDBConnectorConfig struct {
	Table            string         `yaml:"table" json:"table"`
	Region           string         `yaml:"region" json:"region"`
	Endpoint         string         `yaml:"endpoint" json:"endpoint"`
	Auth             *AwsAuthConfig `yaml:"auth" json:"auth"`
	PartitionKeyName string         `yaml:"partitionKeyName" json:"partitionKeyName"`
	RangeKeyName     string         `yaml:"rangeKeyName" json:"rangeKeyName"`
	ReverseIndexName string         `yaml:"reverseIndexName" json:"reverseIndexName"`
}

type PostgreSQLConnectorConfig struct {
	ConnectionUri string `yaml:"connectionUri" json:"connectionUri"`
	Table         string `yaml:"table" json:"table"`
}

func (p *PostgreSQLConnectorConfig) MarshalJSON() ([]byte, error) {
	return sonic.Marshal(map[string]string{
		"connectionUri": util.RedactEndpoint(p.ConnectionUri),
		"table":         p.Table,
	})
}

type AwsAuthConfig struct {
	Mode            string `yaml:"mode" json:"mode"` // "file", "env", "secret"
	CredentialsFile string `yaml:"credentialsFile" json:"credentialsFile"`
	Profile         string `yaml:"profile" json:"profile"`
	AccessKeyID     string `yaml:"accessKeyID" json:"accessKeyID"`
	SecretAccessKey string `yaml:"secretAccessKey" json:"secretAccessKey"`
}

func (a *AwsAuthConfig) MarshalJSON() ([]byte, error) {
	return sonic.Marshal(map[string]interface{}{
		"mode":            a.Mode,
		"credentialsFile": a.CredentialsFile,
		"profile":         a.Profile,
		"accessKeyID":     a.AccessKeyID,
		"secretAccessKey": "REDACTED",
	})
}

type ProjectConfig struct {
	Id              string             `yaml:"id" json:"id"`
	Auth            *AuthConfig        `yaml:"auth,omitempty" json:"auth,omitempty"`
	CORS            *CORSConfig        `yaml:"cors,omitempty" json:"cors,omitempty"`
	Upstreams       []*UpstreamConfig  `yaml:"upstreams" json:"upstreams"`
	Networks        []*NetworkConfig   `yaml:"networks,omitempty" json:"networks,omitempty"`
	RateLimitBudget string             `yaml:"rateLimitBudget,omitempty" json:"rateLimitBudget,omitempty"`
	HealthCheck     *HealthCheckConfig `yaml:"healthCheck,omitempty" json:"healthCheck,omitempty"`
}

type CORSConfig struct {
	AllowedOrigins   []string `yaml:"allowedOrigins" json:"allowedOrigins"`
	AllowedMethods   []string `yaml:"allowedMethods" json:"allowedMethods"`
	AllowedHeaders   []string `yaml:"allowedHeaders" json:"allowedHeaders"`
	ExposedHeaders   []string `yaml:"exposedHeaders" json:"exposedHeaders"`
	AllowCredentials *bool    `yaml:"allowCredentials" json:"allowCredentials"`
	MaxAge           int      `yaml:"maxAge" json:"maxAge"`
}

type UpstreamConfig struct {
	Id                           string                   `yaml:"id,omitempty" json:"id"`
	Type                         UpstreamType             `yaml:"type,omitempty" json:"type"`
	Group                        string                   `yaml:"group,omitempty" json:"group"`
	VendorName                   string                   `yaml:"vendorName,omitempty" json:"vendorName"`
	Endpoint                     string                   `yaml:"endpoint" json:"endpoint"`
	Evm                          *EvmUpstreamConfig       `yaml:"evm,omitempty" json:"evm"`
	JsonRpc                      *JsonRpcUpstreamConfig   `yaml:"jsonRpc,omitempty" json:"jsonRpc"`
	IgnoreMethods                []string                 `yaml:"ignoreMethods,omitempty" json:"ignoreMethods"`
	AllowMethods                 []string                 `yaml:"allowMethods,omitempty" json:"allowMethods"`
	AutoIgnoreUnsupportedMethods *bool                    `yaml:"autoIgnoreUnsupportedMethods,omitempty" json:"autoIgnoreUnsupportedMethods"`
	Failsafe                     *FailsafeConfig          `yaml:"failsafe,omitempty" json:"failsafe"`
	RateLimitBudget              string                   `yaml:"rateLimitBudget,omitempty" json:"rateLimitBudget"`
	RateLimitAutoTune            *RateLimitAutoTuneConfig `yaml:"rateLimitAutoTune,omitempty" json:"rateLimitAutoTune"`
	Routing                      *RoutingConfig           `yaml:"routing,omitempty" json:"routing"`
}

type RoutingConfig struct {
	ScoreMultipliers []*ScoreMultiplierConfig `yaml:"scoreMultipliers" json:"scoreMultipliers"`
}

type ScoreMultiplierConfig struct {
	Network         string  `yaml:"network" json:"network"`
	Method          string  `yaml:"method" json:"method"`
	Overall         float64 `yaml:"overall" json:"overall"`
	ErrorRate       float64 `yaml:"errorRate" json:"errorRate"`
	P90Latency      float64 `yaml:"p90latency" json:"p90latency"`
	TotalRequests   float64 `yaml:"totalRequests" json:"totalRequests"`
	ThrottledRate   float64 `yaml:"throttledRate" json:"throttledRate"`
	BlockHeadLag    float64 `yaml:"blockHeadLag" json:"blockHeadLag"`
	FinalizationLag float64 `yaml:"finalizationLag" json:"finalizationLag"`
}

func (u *UpstreamConfig) MarshalJSON() ([]byte, error) {
	type Alias UpstreamConfig
	return sonic.Marshal(&struct {
		Endpoint string `json:"endpoint"`
		*Alias
	}{
		Endpoint: util.RedactEndpoint(u.Endpoint),
		Alias:    (*Alias)(u),
	})
}

type RateLimitAutoTuneConfig struct {
	Enabled            *bool   `yaml:"enabled" json:"enabled"`
	AdjustmentPeriod   string  `yaml:"adjustmentPeriod" json:"adjustmentPeriod"`
	ErrorRateThreshold float64 `yaml:"errorRateThreshold" json:"errorRateThreshold"`
	IncreaseFactor     float64 `yaml:"increaseFactor" json:"increaseFactor"`
	DecreaseFactor     float64 `yaml:"decreaseFactor" json:"decreaseFactor"`
	MinBudget          int     `yaml:"minBudget" json:"minBudget"`
	MaxBudget          int     `yaml:"maxBudget" json:"maxBudget"`
}

type JsonRpcUpstreamConfig struct {
	SupportsBatch *bool  `yaml:"supportsBatch" json:"supportsBatch"`
	BatchMaxSize  int    `yaml:"batchMaxSize" json:"batchMaxSize"`
	BatchMaxWait  string `yaml:"batchMaxWait" json:"batchMaxWait"`
}

type EvmUpstreamConfig struct {
<<<<<<< HEAD
	ChainId                  int         `yaml:"chainId" json:"chainId"`
	NodeType                 EvmNodeType `yaml:"nodeType" json:"nodeType"`
	Engine                   string      `yaml:"engine" json:"engine"`
	GetLogsMaxBlockRange     int         `yaml:"getLogsMaxBlockRange" json:"getLogsMaxBlockRange"`
	StatePollerInterval      string      `yaml:"statePollerInterval" json:"statePollerInterval"`
	MaxAvailableRecentBlocks int64       `yaml:"maxAvailableRecentBlocks" json:"maxAvailableRecentBlocks"`

	// By default "Syncing" is marked as unknown (nil) and that means we will be retrying empty responses
	// from such upstream, unless we explicitly know that the upstream is fully synced (false).
	Syncing *bool `yaml:"syncing" json:"syncing"`
=======
	ChainId             int         `yaml:"chainId" json:"chainId"`
	NodeType            EvmNodeType `yaml:"nodeType,omitempty" json:"nodeType"`
	StatePollerInterval string      `yaml:"statePollerInterval,omitempty" json:"statePollerInterval"`
>>>>>>> dc7aa4e9
}

type FailsafeConfig struct {
	Retry          *RetryPolicyConfig          `yaml:"retry" json:"retry"`
	CircuitBreaker *CircuitBreakerPolicyConfig `yaml:"circuitBreaker" json:"circuitBreaker"`
	Timeout        *TimeoutPolicyConfig        `yaml:"timeout" json:"timeout"`
	Hedge          *HedgePolicyConfig          `yaml:"hedge" json:"hedge"`
}

type RetryPolicyConfig struct {
	MaxAttempts     int     `yaml:"maxAttempts" json:"maxAttempts"`
	Delay           string  `yaml:"delay" json:"delay"`
	BackoffMaxDelay string  `yaml:"backoffMaxDelay" json:"backoffMaxDelay"`
	BackoffFactor   float32 `yaml:"backoffFactor" json:"backoffFactor"`
	Jitter          string  `yaml:"jitter" json:"jitter"`
}

type CircuitBreakerPolicyConfig struct {
	FailureThresholdCount    uint   `yaml:"failureThresholdCount" json:"failureThresholdCount"`
	FailureThresholdCapacity uint   `yaml:"failureThresholdCapacity" json:"failureThresholdCapacity"`
	HalfOpenAfter            string `yaml:"halfOpenAfter" json:"halfOpenAfter"`
	SuccessThresholdCount    uint   `yaml:"successThresholdCount" json:"successThresholdCount"`
	SuccessThresholdCapacity uint   `yaml:"successThresholdCapacity" json:"successThresholdCapacity"`
}

type TimeoutPolicyConfig struct {
	Duration string `yaml:"duration" json:"duration"`
}

type HedgePolicyConfig struct {
	Delay    string `yaml:"delay" json:"delay"`
	MaxCount int    `yaml:"maxCount" json:"maxCount"`
}

type RateLimiterConfig struct {
	Budgets []*RateLimitBudgetConfig `yaml:"budgets" json:"budgets"`
}

type RateLimitBudgetConfig struct {
	Id    string                 `yaml:"id" json:"id"`
	Rules []*RateLimitRuleConfig `yaml:"rules" json:"rules"`
}

type RateLimitRuleConfig struct {
	Method   string `yaml:"method" json:"method"`
	MaxCount uint   `yaml:"maxCount" json:"maxCount"`
	Period   string `yaml:"period" json:"period"`
	WaitTime string `yaml:"waitTime" json:"waitTime"`
}

type HealthCheckConfig struct {
	ScoreMetricsWindowSize string `yaml:"scoreMetricsWindowSize" json:"scoreMetricsWindowSize"`
}

type NetworkConfig struct {
	Architecture    NetworkArchitecture    `yaml:"architecture" json:"architecture" tstype:"'evm'"`
	RateLimitBudget string                 `yaml:"rateLimitBudget,omitempty" json:"rateLimitBudget,omitempty"`
	Failsafe        *FailsafeConfig        `yaml:"failsafe,omitempty" json:"failsafe,omitempty"`
	Evm             *EvmNetworkConfig      `yaml:"evm,omitempty" json:"evm,omitempty"`
	SelectionPolicy *SelectionPolicyConfig `yaml:"selectionPolicy,omitempty" json:"selectionPolicy,omitempty"`
}

type EvmNetworkConfig struct {
	ChainId       int64 `yaml:"chainId" json:"chainId"`
	FinalityDepth int64 `yaml:"finalityDepth,omitempty" json:"finalityDepth,omitempty"`
}

type SelectionPolicyConfig struct {
	EvalInterval     time.Duration  `yaml:"evalInterval,omitempty" json:"evalInterval,omitempty"`
	EvalFunction     sobek.Callable `yaml:"evalFunction,omitempty" json:"evalFunction,omitempty" tstype:"types.SelectionPolicyEvalFunction | undefined"`
	EvalPerMethod    bool           `yaml:"evalPerMethod,omitempty" json:"evalPerMethod,omitempty"`
	ResampleExcluded bool           `yaml:"resampleExcluded,omitempty" json:"resampleExcluded,omitempty"`
	ResampleInterval time.Duration  `yaml:"resampleInterval,omitempty" json:"resampleInterval,omitempty"`
	ResampleCount    int            `yaml:"resampleCount,omitempty" json:"resampleCount,omitempty"`

	evalFunctionOriginal string `yaml:"-" json:"-"`
}

func (c *SelectionPolicyConfig) UnmarshalYAML(unmarshal func(interface{}) error) error {
	type rawSelectionPolicyConfig struct {
		EvalInterval     string `yaml:"evalInterval"`
		EvalPerMethod    bool   `yaml:"evalPerMethod"`
		EvalFunction     string `yaml:"evalFunction"`
		ResampleInterval string `yaml:"resampleInterval"`
		ResampleCount    int    `yaml:"resampleCount"`
	}
	raw := rawSelectionPolicyConfig{}

	if err := unmarshal(&raw); err != nil {
		return err
	}

	if raw.ResampleInterval != "" {
		resampleInterval, err := time.ParseDuration(raw.ResampleInterval)
		if err != nil {
			return fmt.Errorf("failed to parse resampleInterval: %v", err)
		}
		c.ResampleInterval = resampleInterval
	}

	if raw.EvalInterval != "" {
		evalInterval, err := time.ParseDuration(raw.EvalInterval)
		if err != nil {
			return fmt.Errorf("failed to parse evalInterval: %v", err)
		}
		c.EvalInterval = evalInterval
		c.evalFunctionOriginal = raw.EvalFunction
	}

	if raw.EvalFunction != "" {
		evalFunction, err := script.CompileFunction(raw.EvalFunction)
		c.EvalFunction = evalFunction
		if err != nil {
			return fmt.Errorf("failed to compile selectionPolicy.evalFunction: %v", err)
		}
	}

	c.EvalPerMethod = raw.EvalPerMethod
	c.ResampleCount = raw.ResampleCount

	return nil
}

func (c *SelectionPolicyConfig) MarshalJSON() ([]byte, error) {
	evf := "<undefined>"
	if c.evalFunctionOriginal != "" {
		evf = c.evalFunctionOriginal
	}
	if c.EvalFunction != nil {
		evf = "<function>"
	}
	return sonic.Marshal(map[string]interface{}{
		"evalInterval":     c.EvalInterval,
		"evalPerMethod":    c.EvalPerMethod,
		"evalFunction":     evf,
		"resampleInterval": c.ResampleInterval,
		"resampleCount":    c.ResampleCount,
	})
}

type AuthType string

const (
	AuthTypeSecret  AuthType = "secret"
	AuthTypeJwt     AuthType = "jwt"
	AuthTypeSiwe    AuthType = "siwe"
	AuthTypeNetwork AuthType = "network"
)

type AuthConfig struct {
	Strategies []*AuthStrategyConfig `yaml:"strategies" json:"strategies"`
}

type AuthStrategyConfig struct {
	IgnoreMethods   []string `yaml:"ignoreMethods,omitempty" json:"ignoreMethods,omitempty"`
	AllowMethods    []string `yaml:"allowMethods,omitempty" json:"allowMethods,omitempty"`
	RateLimitBudget string   `yaml:"rateLimitBudget,omitempty" json:"rateLimitBudget,omitempty"`

	Type    AuthType               `yaml:"type" json:"type"`
	Network *NetworkStrategyConfig `yaml:"network,omitempty" json:"network,omitempty"`
	Secret  *SecretStrategyConfig  `yaml:"secret,omitempty" json:"secret,omitempty"`
	Jwt     *JwtStrategyConfig     `yaml:"jwt,omitempty" json:"jwt,omitempty"`
	Siwe    *SiweStrategyConfig    `yaml:"siwe,omitempty" json:"siwe,omitempty"`
}

type SecretStrategyConfig struct {
	Value string `yaml:"value" json:"value"`
}

// custom json marshaller to redact the secret value
func (s *SecretStrategyConfig) MarshalJSON() ([]byte, error) {
	return sonic.Marshal(map[string]string{
		"value": "REDACTED",
	})
}

type JwtStrategyConfig struct {
	AllowedIssuers    []string          `yaml:"allowedIssuers" json:"allowedIssuers"`
	AllowedAudiences  []string          `yaml:"allowedAudiences" json:"allowedAudiences"`
	AllowedAlgorithms []string          `yaml:"allowedAlgorithms" json:"allowedAlgorithms"`
	RequiredClaims    []string          `yaml:"requiredClaims" json:"requiredClaims"`
	VerificationKeys  map[string]string `yaml:"verificationKeys" json:"verificationKeys"`
}

type SiweStrategyConfig struct {
	AllowedDomains []string `yaml:"allowedDomains" json:"allowedDomains"`
}

type NetworkStrategyConfig struct {
	AllowedIPs     []string `yaml:"allowedIPs" json:"allowedIPs"`
	AllowedCIDRs   []string `yaml:"allowedCIDRs" json:"allowedCIDRs"`
	AllowLocalhost bool     `yaml:"allowLocalhost" json:"allowLocalhost"`
	TrustedProxies []string `yaml:"trustedProxies" json:"trustedProxies"`
}

type MetricsConfig struct {
	Enabled  *bool   `yaml:"enabled" json:"enabled"`
	ListenV4 *bool   `yaml:"listenV4" json:"listenV4"`
	HostV4   *string `yaml:"hostV4" json:"hostV4"`
	ListenV6 *bool   `yaml:"listenV6" json:"listenV6"`
	HostV6   *string `yaml:"hostV6" json:"hostV6"`
	Port     *int    `yaml:"port" json:"port"`
}

var cfgInstance *Config

// LoadConfig loads the configuration from the specified file.
// It supports both YAML and TypeScript (.ts) files.
func LoadConfig(fs afero.Fs, filename string) (*Config, error) {
	data, err := afero.ReadFile(fs, filename)
	if err != nil {
		return nil, err
	}

	var cfg Config

	if strings.HasSuffix(filename, ".ts") || strings.HasSuffix(filename, ".js") {
		cfgPtr, err := loadConfigFromTypescript(filename)
		if err != nil {
			return nil, err
		}
		cfg = *cfgPtr
	} else {
		expandedData := []byte(os.ExpandEnv(string(data)))
		err = yaml.Unmarshal(expandedData, &cfg)
		if err != nil {
			return nil, err
		}
	}

	cfg.SetDefaults()

	err = cfg.Validate()
	if err != nil {
		return nil, err
	}

	cfgInstance = &cfg

	return &cfg, nil
}

func loadConfigFromTypescript(filename string) (*Config, error) {
	contents, err := script.CompileTypeScript(filename)
	if err != nil {
		return nil, err
	}

	runtime, err := script.NewRuntime()
	if err != nil {
		return nil, err
	}
	_, err = runtime.Evaluate(contents)
	if err != nil {
		return nil, err
	}

	defaultExport := runtime.Exports().Get("default")

	// Get the config object default-exported from the TS code
	v := defaultExport.(*sobek.Object)
	if v == nil {
		return nil, fmt.Errorf("config object must be default exported from TypeScript code AND must be the last statement in the file")
	}

	var cfg Config
	err = script.MapJavascriptObjectToGo(v, &cfg)
	if err != nil {
		return nil, err
	}

	return &cfg, nil
}

func GetConfig() *Config {
	return cfgInstance
}

// GetProjectConfig returns the project configuration by the specified project ID.
func (c *Config) GetProjectConfig(projectId string) *ProjectConfig {
	for _, project := range c.Projects {
		if project.Id == projectId {
			return project
		}
	}

	return nil
}

func (c *RateLimitRuleConfig) MarshalZerologObject(e *zerolog.Event) {
	e.Str("method", c.Method).
		Uint("maxCount", c.MaxCount).
		Str("period", c.Period).
		Str("waitTime", c.WaitTime)
}

func (c *NetworkConfig) NetworkId() string {
	if c.Architecture == "" || c.Evm == nil {
		return ""
	}

	switch c.Architecture {
	case "evm":
		return util.EvmNetworkId(c.Evm.ChainId)
	default:
		return ""
	}
}<|MERGE_RESOLUTION|>--- conflicted
+++ resolved
@@ -217,22 +217,10 @@
 }
 
 type EvmUpstreamConfig struct {
-<<<<<<< HEAD
 	ChainId                  int         `yaml:"chainId" json:"chainId"`
-	NodeType                 EvmNodeType `yaml:"nodeType" json:"nodeType"`
-	Engine                   string      `yaml:"engine" json:"engine"`
-	GetLogsMaxBlockRange     int         `yaml:"getLogsMaxBlockRange" json:"getLogsMaxBlockRange"`
-	StatePollerInterval      string      `yaml:"statePollerInterval" json:"statePollerInterval"`
-	MaxAvailableRecentBlocks int64       `yaml:"maxAvailableRecentBlocks" json:"maxAvailableRecentBlocks"`
-
-	// By default "Syncing" is marked as unknown (nil) and that means we will be retrying empty responses
-	// from such upstream, unless we explicitly know that the upstream is fully synced (false).
-	Syncing *bool `yaml:"syncing" json:"syncing"`
-=======
-	ChainId             int         `yaml:"chainId" json:"chainId"`
-	NodeType            EvmNodeType `yaml:"nodeType,omitempty" json:"nodeType"`
-	StatePollerInterval string      `yaml:"statePollerInterval,omitempty" json:"statePollerInterval"`
->>>>>>> dc7aa4e9
+	NodeType                 EvmNodeType `yaml:"nodeType,omitempty" json:"nodeType"`
+	StatePollerInterval      string      `yaml:"statePollerInterval,omitempty" json:"statePollerInterval"`
+	MaxAvailableRecentBlocks int64       `yaml:"maxAvailableRecentBlocks,omitempty" json:"maxAvailableRecentBlocks"`
 }
 
 type FailsafeConfig struct {
