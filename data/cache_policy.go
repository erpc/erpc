--- conflicted
+++ resolved
@@ -79,7 +79,11 @@
 }
 
 func (p *CachePolicy) MatchesForSet(networkId, method string, params []interface{}, finality common.DataFinalityState, isEmptyish bool) (bool, error) {
-<<<<<<< HEAD
+	// Respect appliesTo directive for set
+	if p.config.AppliesTo != "" && p.config.AppliesTo != common.CachePolicyAppliesToBoth && p.config.AppliesTo != common.CachePolicyAppliesToSet {
+		return false, nil
+	}
+
 	// Check each matcher from last to first (last takes precedence)
 	for i := len(p.config.Matchers) - 1; i >= 0; i-- {
 		matcher := p.config.Matchers[i]
@@ -87,64 +91,19 @@
 			// For cache policies, we only cache if action is include
 			return matcher.Action == common.MatcherInclude, nil
 		}
-=======
-	// Respect appliesTo directive for set
-	if p.config.AppliesTo != "" && p.config.AppliesTo != common.CachePolicyAppliesToBoth && p.config.AppliesTo != common.CachePolicyAppliesToSet {
-		return false, nil
-	}
-	match, err := common.WildcardMatch(p.config.Network, networkId)
-	if err != nil {
-		return false, err
-	}
-	if !match {
-		return false, nil
-	}
-
-	match, err = common.WildcardMatch(p.config.Method, method)
-	if err != nil {
-		return false, err
-	}
-	if !match {
-		return false, nil
-	}
-
-	match, err = p.matchParams(params)
-	if err != nil {
-		return false, err
-	}
-	if !match {
-		return false, nil
-	}
-
-	if isEmptyish && p.config.Empty == common.CacheEmptyBehaviorIgnore {
-		return false, nil
-	}
-
-	if !isEmptyish && p.config.Empty == common.CacheEmptyBehaviorOnly {
-		return false, nil
->>>>>>> 0ed5091e
 	}
 	// No matcher matched
 	return false, nil
 }
 
 func (p *CachePolicy) MatchesForGet(networkId, method string, params []interface{}, finality common.DataFinalityState) (bool, error) {
-<<<<<<< HEAD
-	// For GET operations, we need special handling of finality
-	// to be more flexible in finding cached data
-=======
 	// Respect appliesTo directive for get
 	if p.config.AppliesTo != "" && p.config.AppliesTo != common.CachePolicyAppliesToBoth && p.config.AppliesTo != common.CachePolicyAppliesToGet {
 		return false, nil
 	}
-	match, err := common.WildcardMatch(p.config.Network, networkId)
-	if err != nil {
-		return false, err
-	}
-	if !match {
-		return false, nil
-	}
->>>>>>> 0ed5091e
+
+	// For GET operations, we need special handling of finality
+	// to be more flexible in finding cached data
 
 	// Check each matcher from last to first (last takes precedence)
 	for i := len(p.config.Matchers) - 1; i >= 0; i-- {
