package common

import "context"

type UpstreamType string

const (
<<<<<<< HEAD
	UpstreamTypeEvm          UpstreamType = "evm"
	UpstreamTypeEvmAlchemy   UpstreamType = "evm+alchemy"
	UpstreamTypeEvmEnvio     UpstreamType = "evm+envio"
	UpstreamTypeEvmPimlico   UpstreamType = "evm+pimlico"
	UpstreamTypeEvmEtherspot UpstreamType = "evm+etherspot"
=======
	UpstreamTypeEvm         UpstreamType = "evm"
	UpstreamTypeEvmAlchemy  UpstreamType = "evm+alchemy"
	UpstreamTypeEvmEnvio    UpstreamType = "evm+envio"
	UpstreamTypeEvmPimlico  UpstreamType = "evm+pimlico"
	UpstreamTypeEvmThirdweb UpstreamType = "evm+thirdweb"
>>>>>>> 333049b0
)

type Upstream interface {
	Config() *UpstreamConfig
	Vendor() Vendor
	SupportsNetwork(networkId string) (bool, error)
	EvmGetChainId(ctx context.Context) (string, error)
}<|MERGE_RESOLUTION|>--- conflicted
+++ resolved
@@ -5,19 +5,12 @@
 type UpstreamType string
 
 const (
-<<<<<<< HEAD
-	UpstreamTypeEvm          UpstreamType = "evm"
-	UpstreamTypeEvmAlchemy   UpstreamType = "evm+alchemy"
-	UpstreamTypeEvmEnvio     UpstreamType = "evm+envio"
-	UpstreamTypeEvmPimlico   UpstreamType = "evm+pimlico"
-	UpstreamTypeEvmEtherspot UpstreamType = "evm+etherspot"
-=======
 	UpstreamTypeEvm         UpstreamType = "evm"
 	UpstreamTypeEvmAlchemy  UpstreamType = "evm+alchemy"
 	UpstreamTypeEvmEnvio    UpstreamType = "evm+envio"
 	UpstreamTypeEvmPimlico  UpstreamType = "evm+pimlico"
 	UpstreamTypeEvmThirdweb UpstreamType = "evm+thirdweb"
->>>>>>> 333049b0
+	UpstreamTypeEvmEtherspot UpstreamType = "evm+etherspot"
 )
 
 type Upstream interface {
