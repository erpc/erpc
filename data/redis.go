--- conflicted
+++ resolved
@@ -13,13 +13,9 @@
 	"time"
 
 	"github.com/erpc/erpc/common"
-<<<<<<< HEAD
-=======
-	"github.com/erpc/erpc/util"
 	"github.com/go-redsync/redsync/v4"
 	"github.com/go-redsync/redsync/v4/redis/goredis/v9"
 	"github.com/google/uuid"
->>>>>>> a3853d27
 	"github.com/redis/go-redis/v9"
 	"github.com/rs/zerolog"
 )
@@ -171,13 +167,8 @@
 		return fmt.Errorf("initializer not set")
 	}
 	state := r.initializer.State()
-<<<<<<< HEAD
 	if state != common.StateReady {
-		return fmt.Errorf("redis is not connected (initializer state=%d)", state)
-=======
-	if state != util.StateReady {
 		return fmt.Errorf("redis is not connected (%s)", state.String())
->>>>>>> a3853d27
 	}
 	if r.client == nil {
 		return fmt.Errorf("redis client not initialized yet")
