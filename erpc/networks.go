package erpc

import (
	"context"
	"errors"
	"fmt"
	"runtime/debug"
	"strings"
	"sync"
	"time"

	"github.com/erpc/erpc/architecture/evm"
	"github.com/erpc/erpc/common"
	"github.com/erpc/erpc/health"
	"github.com/erpc/erpc/matchers"
	"github.com/erpc/erpc/telemetry"
	"github.com/erpc/erpc/upstream"
	"github.com/erpc/erpc/util"
	"github.com/failsafe-go/failsafe-go"
	"github.com/rs/zerolog"
	"go.opentelemetry.io/otel/attribute"
	"go.opentelemetry.io/otel/codes"
	"go.opentelemetry.io/otel/trace"
)

type FailsafeExecutor struct {
	config                 *common.FailsafeConfig
	method                 string
	finalities             []common.DataFinalityState
	executor               failsafe.Executor[*common.NormalizedResponse]
	timeout                *time.Duration
	consensusPolicyEnabled bool
}

type Network struct {
	networkId                string
	networkLabel             string
	projectId                string
	logger                   *zerolog.Logger
	bootstrapOnce            sync.Once
	appCtx                   context.Context
	cfg                      *common.NetworkConfig
	inFlightRequests         *sync.Map
	failsafeExecutors        []*FailsafeExecutor
	rateLimitersRegistry     *upstream.RateLimitersRegistry
	cacheDal                 common.CacheDAL
	metricsTracker           *health.Tracker
	upstreamsRegistry        *upstream.UpstreamsRegistry
	selectionPolicyEvaluator *PolicyEvaluator
	initializer              *util.Initializer
}

func (n *Network) Bootstrap(ctx context.Context) error {
	// Initialize policy evaluator if configured
	if n.cfg.SelectionPolicy != nil {
		evaluator, e := NewPolicyEvaluator(n.networkId, n.logger, n.cfg.SelectionPolicy, n.upstreamsRegistry, n.metricsTracker)
		if e != nil {
			return fmt.Errorf("failed to create selection policy evaluator: %w", e)
		}
		if e := evaluator.Start(ctx); e != nil {
			return fmt.Errorf("failed to start selection policy evaluator: %w", e)
		}
		n.selectionPolicyEvaluator = evaluator
	}

	return nil
}

func (n *Network) Id() string {
	return n.networkId
}

func (n *Network) Label() string {
	if n == nil {
		return ""
	}
	if n.networkLabel != "" {
		return n.networkLabel
	}
	return n.networkId
}

func (n *Network) ProjectId() string {
	return n.projectId
}

func (n *Network) Architecture() common.NetworkArchitecture {
	if n.cfg.Architecture == "" {
		if n.cfg.Evm != nil {
			n.cfg.Architecture = common.ArchitectureEvm
		}
	}

	return n.cfg.Architecture
}

func (n *Network) ShadowUpstreams() []*upstream.Upstream {
	return n.upstreamsRegistry.GetNetworkShadowUpstreams(n.networkId)
}

func (n *Network) Logger() *zerolog.Logger {
	return n.logger
}

func (n *Network) EvmHighestLatestBlockNumber(ctx context.Context) int64 {
	ctx, span := common.StartDetailSpan(ctx, "Network.EvmHighestLatestBlockNumber")
	defer span.End()

	upstreams := n.upstreamsRegistry.GetNetworkUpstreams(ctx, n.networkId)
	var maxBlock int64 = 0
	for _, u := range upstreams {
		statePoller := u.EvmStatePoller()
		if statePoller == nil {
			continue
		}

		// Check if the node is syncing - skip syncing nodes as their block numbers may be unreliable
		if u.EvmSyncingState() == common.EvmSyncingStateSyncing {
			n.logger.Debug().Str("upstreamId", u.Id()).Msg("skipping syncing upstream for highest latest block calculation")
			continue
		}

		// Check if upstream is excluded by selection policy
		if n.selectionPolicyEvaluator != nil {
			// We use "eth_blockNumber" as it's a common method that would be used to get latest block
			if err := n.selectionPolicyEvaluator.AcquirePermit(n.logger, u, "eth_blockNumber"); err != nil {
				n.logger.Debug().Str("upstreamId", u.Id()).Err(err).Msg("skipping upstream excluded by selection policy for highest latest block calculation")
				continue
			}
		}

		upBlock := statePoller.LatestBlock()
		if upBlock > maxBlock {
			maxBlock = upBlock
		}
	}
	span.SetAttributes(attribute.Int64("highest_latest_block", maxBlock))
	return maxBlock
}

func (n *Network) EvmHighestFinalizedBlockNumber(ctx context.Context) int64 {
	ctx, span := common.StartDetailSpan(ctx, "Network.EvmHighestFinalizedBlockNumber", trace.WithAttributes(
		attribute.String("network.id", n.networkId),
	))
	defer span.End()

	upstreams := n.upstreamsRegistry.GetNetworkUpstreams(ctx, n.networkId)
	var maxBlock int64 = 0
	for _, u := range upstreams {
		statePoller := u.EvmStatePoller()
		if statePoller == nil {
			continue
		}

		// Check if the node is syncing - skip syncing nodes as their block numbers may be unreliable
		if u.EvmSyncingState() == common.EvmSyncingStateSyncing {
			n.logger.Debug().Str("upstreamId", u.Id()).Msg("skipping syncing upstream for highest finalized block calculation")
			continue
		}

		// Check if upstream is excluded by selection policy
		if n.selectionPolicyEvaluator != nil {
			// We use "eth_getBlockByNumber" as it's a common method that would be used to get finalized block
			if err := n.selectionPolicyEvaluator.AcquirePermit(n.logger, u, "eth_getBlockByNumber"); err != nil {
				n.logger.Debug().Str("upstreamId", u.Id()).Err(err).Msg("skipping upstream excluded by selection policy for highest finalized block calculation")
				continue
			}
		}

		upBlock := statePoller.FinalizedBlock()
		if upBlock > maxBlock {
			maxBlock = upBlock
		}
	}
	span.SetAttributes(attribute.Int64("highest_finalized_block", maxBlock))
	return maxBlock
}

func (n *Network) EvmLowestFinalizedBlockNumber(ctx context.Context) int64 {
	ctx, span := common.StartDetailSpan(ctx, "Network.EvmLowestFinalizedBlockNumber", trace.WithAttributes(
		attribute.String("network.id", n.networkId),
	))
	defer span.End()

	upstreams := n.upstreamsRegistry.GetNetworkUpstreams(ctx, n.networkId)
	var minBlock int64 = 0
	var initialized bool = false

	for _, u := range upstreams {
		statePoller := u.EvmStatePoller()
		if statePoller == nil {
			continue
		}

		// Check if the node is syncing - skip syncing nodes as their block numbers may be unreliable
		if u.EvmSyncingState() == common.EvmSyncingStateSyncing {
			n.logger.Debug().Str("upstreamId", u.Id()).Msg("skipping syncing upstream for lowest finalized block calculation")
			continue
		}

		// Check if upstream is excluded by selection policy
		if n.selectionPolicyEvaluator != nil {
			// We use "eth_getBlockByNumber" as it's a common method that would be used to get finalized block
			if err := n.selectionPolicyEvaluator.AcquirePermit(n.logger, u, "eth_getBlockByNumber"); err != nil {
				n.logger.Debug().Str("upstreamId", u.Id()).Err(err).Msg("skipping upstream excluded by selection policy for lowest finalized block calculation")
				continue
			}
		}

		upBlock := statePoller.FinalizedBlock()
		// Skip upstreams that haven't determined finalized block yet (returning 0)
		if upBlock > 0 {
			if !initialized || upBlock < minBlock {
				minBlock = upBlock
				initialized = true
			}
		}
	}

	span.SetAttributes(attribute.Int64("lowest_finalized_block", minBlock))
	return minBlock
}

func (n *Network) EvmLeaderUpstream(ctx context.Context) common.Upstream {
	var leader common.Upstream
	var leaderLastBlock int64 = 0
	upsList := n.upstreamsRegistry.GetNetworkUpstreams(ctx, n.networkId)
	for _, u := range upsList {
		if statePoller := u.EvmStatePoller(); statePoller != nil {
			lastBlock := statePoller.LatestBlock()
			if lastBlock > leaderLastBlock {
				leader = u
				leaderLastBlock = lastBlock
			}
		}
	}
	return leader
}

func (n *Network) getFailsafeExecutor(ctx context.Context, req *common.NormalizedRequest) *FailsafeExecutor {
	method, _ := req.Method()
	finality := req.Finality(ctx)

<<<<<<< HEAD
	// First, try to find a specific match for both method and finality
	for _, fe := range n.failsafeExecutors {
		if fe.method != "*" && len(fe.finalities) > 0 {
			matched, _ := common.WildcardMatch(fe.method, method)
			if matched && slices.Contains(fe.finalities, finality) {
				return fe
=======
	for i, fe := range n.failsafeExecutors {
		if fe.config != nil {
			// Prefer new matcher-based selection when matchers are provided
			if len(fe.config.Matchers) > 0 {
				if matchers.Match(ctx, fe.config.Matchers, req, nil) {
					n.logger.Debug().
						Str("method", method).
						Str("finality", finality.String()).
						Int("failsafeIndex", i).
						Interface("matchers", fe.config.Matchers).
						Msg("matched failsafe executor")
					return fe
				}
				continue
>>>>>>> fdb18559
			}

			// Fallback to legacy matching when no matchers are defined
			method, _ := req.Method()
			if ok, _ := common.WildcardMatch(fe.method, method); !ok {
				continue
			}
			if len(fe.finalities) > 0 {
				reqFinality := req.Finality(ctx)
				finalityMatched := false
				for _, f := range fe.finalities {
					if f == reqFinality {
						finalityMatched = true
						break
					}
				}
				if !finalityMatched {
					continue
				}
			}
			return fe
		}
	}

	// If no specific match found, return the default executor (should be the last one)
	if len(n.failsafeExecutors) > 0 {
		return n.failsafeExecutors[len(n.failsafeExecutors)-1]
	}

	return nil
}

func (n *Network) Forward(ctx context.Context, req *common.NormalizedRequest) (*common.NormalizedResponse, error) {
	startTime := time.Now()
	req.SetNetwork(n)
	req.SetCacheDal(n.cacheDal)

	method, _ := req.Method()
	lg := n.logger.With().Str("method", method).Interface("id", req.ID()).Str("ptr", fmt.Sprintf("%p", req)).Logger()

	// Start a span for network forwarding
	ctx, forwardSpan := common.StartSpan(ctx, "Network.Forward",
		trace.WithAttributes(
			attribute.String("network.id", n.networkId),
			attribute.String("request.method", method),
			attribute.String("request.finality", req.Finality(ctx).String()),
		),
	)
	if common.IsTracingDetailed {
		forwardSpan.SetAttributes(
			attribute.String("request.id", fmt.Sprintf("%v", req.ID())),
		)
	}
	defer forwardSpan.End()

	if lg.GetLevel() == zerolog.TraceLevel {
		lg.Debug().Object("request", req).Msgf("forwarding request for network")
	} else {
		lg.Debug().Msgf("forwarding request for network")
	}

	mlx, resp, err := n.handleMultiplexing(ctx, &lg, req, startTime)
	if err != nil || resp != nil {
		// When the original request is already fulfilled by multiplexer
		forwardSpan.SetAttributes(attribute.Bool("multiplexed", true))
		if err != nil {
			common.SetTraceSpanError(forwardSpan, err)
		}
		return resp, err
	}
	if mlx != nil {
		// If we decided to multiplex, we need to make sure to clean up the multiplexer
		defer n.cleanupMultiplexer(mlx)
	}

	if n.cacheDal != nil && !req.SkipCacheRead() {
		lg.Debug().Msgf("checking cache for request")
		resp, err := n.cacheDal.Get(ctx, req)
		if err != nil {
			lg.Debug().Err(err).Msgf("could not find response in cache")
		} else if resp != nil && !resp.IsObjectNull(ctx) {
			if lg.GetLevel() <= zerolog.DebugLevel {
				lg.Debug().Object("response", resp).Msgf("response served from cache")
			} else {
				lg.Info().Msgf("response served from cache")
			}
			if mlx != nil {
				mlx.Close(ctx, resp, err)
			}
			forwardSpan.SetAttributes(attribute.Bool("cache.hit", true))
			return resp, err
		}
		forwardSpan.SetAttributes(attribute.Bool("cache.hit", false))
	}

	_, upstreamSpan := common.StartDetailSpan(ctx, "GetSortedUpstreams")
	upsList, err := n.upstreamsRegistry.GetSortedUpstreams(ctx, n.networkId, method)
	upstreamSpan.SetAttributes(attribute.Int("upstreams.count", len(upsList)))
	if common.IsTracingDetailed {
		names := make([]string, len(upsList))
		for i, u := range upsList {
			names[i] = u.Id()
		}
		upstreamSpan.SetAttributes(
			attribute.String("upstreams.list", strings.Join(names, ", ")),
		)
	}
	upstreamSpan.End()

	if err != nil {
		common.SetTraceSpanError(forwardSpan, err)
		if mlx != nil {
			mlx.Close(ctx, nil, err)
		}
		return nil, err
	}

	// Set upstreams on the request
	req.SetUpstreams(upsList)

	// Network-level pre-forward (executed after upstream selection) for upstream-aware logic
	if handled, resp, err := evm.HandleNetworkPreForward(ctx, n, upsList, req); handled {
		if err != nil {
			if mlx != nil {
				mlx.Close(ctx, nil, err)
			}
			return nil, err
		}
		if mlx != nil {
			mlx.Close(ctx, resp, nil)
		}
		return resp, nil
	}

	// 3) Check if we should handle this method on this network
	if err := n.shouldHandleMethod(req, method, upsList); err != nil {
		if mlx != nil {
			mlx.Close(ctx, nil, err)
		}
		return nil, err
	}

	// 3) Apply rate limits
	if err := n.acquireRateLimitPermit(ctx, req); err != nil {
		if mlx != nil {
			mlx.Close(ctx, nil, err)
		}
		return nil, err
	}

	// 4) Prepare the request
	if err := n.prepareRequest(ctx, req); err != nil {
		if mlx != nil {
			mlx.Close(ctx, nil, err)
		}
		return nil, err
	}

	// 5) Iterate over upstreams and forward the request until success or fatal failure
	tryForward := func(
		u common.Upstream,
		req *common.NormalizedRequest,
		execSpanCtx context.Context,
		lg *zerolog.Logger,
		hedge int,
		attempt int,
		retry int,
	) (resp *common.NormalizedResponse, err error) {
		ctx, span := common.StartDetailSpan(execSpanCtx, "Network.TryForward")
		defer span.End()

		lg.Debug().Int("hedge", hedge).Int("attempt", attempt).Int("retry", retry).Msgf("trying to forward request to upstream")

		if err := n.acquireSelectionPolicyPermit(ctx, lg, u, req); err != nil {
			return nil, err
		}

		resp, err = n.doForward(ctx, u, req, false)

		if err != nil && !common.IsNull(err) {
			// If upstream complains that the method is not supported let's dynamically add it ignoreMethods config
			if common.HasErrorCode(err, common.ErrCodeEndpointUnsupported) {
				go u.IgnoreMethod(method)
			}

			lg.Debug().Object("response", resp).Err(err).Msgf("finished forwarding request to upstream with error")
			return nil, err
		}

		lg.Debug().Object("response", resp).Msgf("finished forwarding request to upstream with success")

		return resp, err
	}
	// This is the only way to pass additional values to failsafe policy executors context
	ectx := context.WithValue(ctx, common.RequestContextKey, req)

	failsafeExecutor := n.getFailsafeExecutor(ctx, req)
	if failsafeExecutor == nil {
		return nil, errors.New("no failsafe executor found for this request")
	}

	resp, execErr := failsafeExecutor.executor.
		WithContext(ectx).
		GetWithExecution(func(exec failsafe.Execution[*common.NormalizedResponse]) (*common.NormalizedResponse, error) {
			lg.Trace().
				Int("attempt", exec.Attempts()).
				Int("retry", exec.Retries()).
				Int("hedge", exec.Hedges()).
				Msgf("execution attempt for network forwarding")

			execSpanCtx, execSpan := common.StartSpan(exec.Context(), "Network.forwardAttempt",
				trace.WithAttributes(
					attribute.String("network.id", n.networkId),
					attribute.String("request.method", method),
					attribute.Int("execution.attempt", exec.Attempts()),
					attribute.Int("execution.retry", exec.Retries()),
					attribute.Int("execution.hedge", exec.Hedges()),
				),
			)
			defer execSpan.End()

			// Use a local variable to avoid overwriting the captured req variable
			// which can cause issues when multiple executions run concurrently (e.g., consensus)
			// Be defensive about the type assertion to avoid panics if the context value was not set properly.
			var effectiveReq *common.NormalizedRequest
			if or := execSpanCtx.Value(common.RequestContextKey); or != nil {
				if r, ok := or.(*common.NormalizedRequest); ok && r != nil {
					effectiveReq = r
				} else {
					effectiveReq = req
				}
			} else {
				effectiveReq = req
			}

			if common.IsTracingDetailed {
				execSpan.SetAttributes(
					attribute.String("request.id", fmt.Sprintf("%v", effectiveReq.ID())),
				)
			}

			if ctxErr := execSpanCtx.Err(); ctxErr != nil {
				cause := context.Cause(execSpanCtx)
				if cause != nil {
					common.SetTraceSpanError(execSpan, cause)
					return nil, cause
				} else {
					common.SetTraceSpanError(execSpan, ctxErr)
					return nil, ctxErr
				}
			}
			if failsafeExecutor.timeout != nil {
				var cancelFn context.CancelFunc
				execSpanCtx, cancelFn = context.WithTimeout(
					execSpanCtx,
					// TODO Carrying the timeout helps setting correct timeout on actual http request to upstream (during batch mode).
					//      Is there a way to do this cleanly? e.g. if failsafe lib works via context rather than Ticker?
					//      5ms is a workaround to ensure context carries the timeout deadline (used when calling upstreams),
					//      but allow the failsafe execution to fail with timeout first for proper error handling.
					*failsafeExecutor.timeout+5*time.Millisecond,
				)

				defer cancelFn()
			}

			var err error
			for {
				loopCtx, loopSpan := common.StartDetailSpan(execSpanCtx, "Network.UpstreamLoop")
				if ctxErr := loopCtx.Err(); ctxErr != nil {
					cause := context.Cause(loopCtx)
					if cause != nil {
						common.SetTraceSpanError(loopSpan, cause)
						loopSpan.End()
						return nil, cause
					} else {
						common.SetTraceSpanError(loopSpan, ctxErr)
						loopSpan.End()
						return nil, ctxErr
					}
				}

				// Get next available upstream
				u, err := effectiveReq.NextUpstream()
				if err != nil {
					// No more available upstreams
					loopSpan.SetAttributes(
						attribute.Bool("upstreams_exhausted", true),
						attribute.String("error", err.Error()),
					)
					loopSpan.End()
					break
				}

				loopSpan.SetAttributes(attribute.String("upstream.id", u.Id()))
				ulg := lg.With().Str("upstreamId", u.Id()).Logger()
				ulg.Debug().
					Interface("id", effectiveReq.ID()).
					Str("ptr", fmt.Sprintf("%p", effectiveReq)).
					Str("selectedUpstream", u.Id()).
					Msg("selected upstream from list")

				hedges := exec.Hedges()
				attempts := exec.Attempts()
				if hedges > 0 {
					finality := effectiveReq.Finality(loopCtx)
					telemetry.CounterHandle(telemetry.MetricNetworkHedgedRequestTotal,
						n.projectId, n.Label(), u.Id(), method, fmt.Sprintf("%d", hedges), finality.String(), effectiveReq.UserId(), effectiveReq.AgentName(),
					).Inc()
				}

				var r *common.NormalizedResponse
				r, err = tryForward(u, effectiveReq, loopCtx, &ulg, hedges, attempts, exec.Retries())

				if e := n.normalizeResponse(loopCtx, effectiveReq, r); e != nil {
					ulg.Error().Err(e).Msgf("failed to normalize response")
					err = e
				}

				effectiveReq.MarkUpstreamCompleted(loopCtx, u, r, err)

				isClientErr := common.IsClientError(err)
				if hedges > 0 && common.HasErrorCode(err, common.ErrCodeEndpointRequestCanceled) {
					ulg.Debug().Err(err).Msgf("discarding hedged request to upstream")
					finality := effectiveReq.Finality(loopCtx)
					telemetry.CounterHandle(telemetry.MetricNetworkHedgeDiscardsTotal,
						n.projectId, n.Label(), u.Id(), method, fmt.Sprintf("%d", attempts), fmt.Sprintf("%d", hedges), finality.String(), effectiveReq.UserId(), effectiveReq.AgentName(),
					).Inc()
					// Release any response associated with the discarded hedge to avoid retaining buffers
					if r != nil {
						r.Release()
						r = nil
					}
					err := common.NewErrUpstreamHedgeCancelled(u.Id(), err)
					common.SetTraceSpanError(loopSpan, err)
					return nil, err
				}

				if err != nil {
					loopSpan.SetAttributes(
						attribute.Bool("error.is_client", isClientErr),
					)
				}

				if r != nil {
					r.SetUpstream(u)
				}

				if !common.HasErrorCode(err, common.ErrCodeUpstreamRequestSkipped) {
					if err == nil {
						loopSpan.SetStatus(codes.Ok, "")
					} else {
						common.SetTraceSpanError(loopSpan, err)
					}
					if r != nil {
						if err == nil {
							// Store execution metadata only for winning attempts
							r.SetAttempts(exec.Attempts())
							r.SetRetries(exec.Retries())
							r.SetHedges(exec.Hedges())
						} else {
							// On error, release non-winning responses
							r.Release()
							r = nil
						}
					}
					loopSpan.End()
					return r, err
				}

				// For skipped requests, ensure any response is not retained before continuing
				if r != nil {
					r.Release()
					r = nil
				}

				loopSpan.End()
			}

			err = common.NewErrUpstreamsExhausted(
				effectiveReq,
				&effectiveReq.ErrorsByUpstream,
				n.projectId,
				n.networkId,
				method,
				time.Since(startTime),
				exec.Attempts(),
				exec.Retries(),
				exec.Hedges(),
				len(upsList),
			)
			common.SetTraceSpanError(execSpan, err)
			return nil, err
		})

	req.RLockWithTrace(ctx)
	defer req.RUnlock()

	if execErr != nil {
		translatedErr := upstream.TranslateFailsafeError(common.ScopeNetwork, "", method, execErr, &startTime)
		// Don't override consensus results with last valid response from individual upstreams
		// For example if 1 upstream gives empty response another 3 give "reverted" error,
		// we should still return reverted error, even though there was an empty response before.
		if failsafeExecutor.consensusPolicyEnabled {
			if mlx != nil {
				mlx.Close(ctx, nil, translatedErr)
			}
			// Ensure any lastValidResponse kept on the request is released and cleared
			if lvr := req.LastValidResponse(); lvr != nil {
				lvr.Release()
				req.ClearLastValidResponse()
			}
			return nil, translatedErr
		}

		lvr := req.LastValidResponse()
		if lvr != nil && !lvr.IsObjectNull() {
			// A valid response is a json-rpc response without "error" object.
			// This mechanism is needed in these two scenarios:
			//
			// 1) If error is due to empty response be generous and accept it,
			// because this means after many retries or exhausting all upstreams still no data is available.
			// We don't need to worry about wrongly replying empty responses for unfinalized data
			// because cache layer has mechanism to deal with empty and/or unfinalized data.
			//
			// 2) For pending txs we can accept the response, if after retries it is still pending.
			// This avoids failing with "retry" error, when we actually do have a response but blockNumber is null since tx is pending.
			resp = lvr
			req.SetLastUpstream(resp.Upstream())
		} else {
			if mlx != nil {
				mlx.Close(ctx, nil, translatedErr)
			}
			return nil, translatedErr
		}
	}

	if resp != nil {
		if n.cacheDal != nil {
			resp.RLockWithTrace(ctx)
			// Hold a reference so Release waits for cache-set to complete
			resp.AddRef()

			go (func(resp *common.NormalizedResponse, forwardSpan trace.Span) {
				defer (func() {
					if rec := recover(); rec != nil {
						telemetry.MetricUnexpectedPanicTotal.WithLabelValues(
							"cache-set",
							fmt.Sprintf("network:%s method:%s", n.networkId, method),
							common.ErrorFingerprint(rec),
						).Inc()
						lg.Error().
							Interface("panic", rec).
							Str("stack", string(debug.Stack())).
							Msgf("unexpected panic on cache-set")
					}
				})()
				defer resp.RUnlock()
				defer resp.DoneRef()

				timeoutCtx, timeoutCtxCancel := context.WithTimeoutCause(n.appCtx, 10*time.Second, errors.New("cache driver timeout during set"))
				defer timeoutCtxCancel()
				tracedCtx := trace.ContextWithSpanContext(timeoutCtx, forwardSpan.SpanContext())
				err := n.cacheDal.Set(tracedCtx, req, resp)
				if err != nil {
					lg.Warn().Err(err).Msgf("could not store response in cache")
				}
			})(resp, forwardSpan)
		}

		// Use the counters embedded earlier in the response
		forwardSpan.SetAttributes(
			attribute.Int("execution.attempts", int(resp.Attempts())),
			attribute.Int("execution.retries", int(resp.Retries())),
			attribute.Int("execution.hedges", int(resp.Hedges())),
		)
	}

	isEmpty := resp == nil || resp.IsObjectNull(ctx) || resp.IsResultEmptyish(ctx)
	if isEmpty {
		lg.Trace().Msgf("response is empty")
	}

	if execErr == nil && !isEmpty {
		n.enrichStatePoller(ctx, method, req, resp)

		// If response is not empty, but at least one upstream responded empty we track in a metric.
		req.EmptyResponses.Range(func(key, value any) bool {
			upstream := key.(*upstream.Upstream)
			finality := req.Finality(ctx)
			telemetry.MetricUpstreamWrongEmptyResponseTotal.WithLabelValues(
				n.projectId,
				upstream.VendorName(),
				n.Label(),
				upstream.Id(),
				method,
				finality.String(),
				req.UserId(),
				req.AgentName(),
			).Inc()
			if upstream != nil {
				if mt := upstream.MetricsTracker(); mt != nil {
					// We would like to penalize the upstream if another upstream responded with data,
					// but this upstream responded empty.
					if r, ok := value.(error); ok {
						mt.RecordUpstreamFailure(upstream, method, r)
					} else {
						mt.RecordUpstreamFailure(upstream, method, common.NewErrEndpointMissingData(fmt.Errorf("upstream responded emptyish"), upstream))
					}
				}
			}
			return true
		})
	}

	if mlx != nil {
		mlx.Close(ctx, resp, nil)
	}

	// After consensus success, ensure we don't keep a loser in req.LastValidResponse
	if failsafeExecutor.consensusPolicyEnabled {
		if lvr := req.LastValidResponse(); lvr != nil && lvr != resp {
			lvr.Release()
			req.ClearLastValidResponse()
		}
	}

	return resp, nil
}

func (n *Network) prepareRequest(ctx context.Context, nr *common.NormalizedRequest) error {
	switch n.Architecture() {
	case common.ArchitectureEvm:
		jsonRpcReq, err := nr.JsonRpcRequest(ctx)
		if err != nil {
			return common.NewErrJsonRpcExceptionInternal(
				0,
				common.JsonRpcErrorParseException,
				"failed to unmarshal json-rpc request",
				err,
				nil,
			)
		}
		evm.NormalizeHttpJsonRpc(nr, jsonRpcReq)
	default:
		return common.NewErrJsonRpcExceptionInternal(
			0,
			common.JsonRpcErrorServerSideException,
			fmt.Sprintf("unsupported architecture: %s for network: %s", n.Architecture(), n.Id()),
			nil,
			nil,
		)
	}

	return nil
}

func (n *Network) GetMethodMetrics(method string) common.TrackedMetrics {
	if method == "" {
		return nil
	}

	mt := n.metricsTracker.GetNetworkMethodMetrics(n.networkId, method)
	return mt
}

func (n *Network) Config() *common.NetworkConfig {
	return n.cfg
}

func (n *Network) GetFinality(ctx context.Context, req *common.NormalizedRequest, resp *common.NormalizedResponse) common.DataFinalityState {
	ctx, span := common.StartDetailSpan(ctx, "Network.GetFinality")
	defer span.End()

	finality := common.DataFinalityStateUnknown

	if req == nil && resp == nil {
		return finality
	}

	method, _ := req.Method()
	if n.cfg.Methods != nil && n.cfg.Methods.Definitions != nil {
		if cfg, ok := n.cfg.Methods.Definitions[method]; ok {
			if cfg.Finalized {
				finality = common.DataFinalityStateFinalized
				return finality
			} else if cfg.Realtime {
				finality = common.DataFinalityStateRealtime
				return finality
			}
		}
	}

	blockRef, blockNumber, _ := evm.ExtractBlockReferenceFromRequest(ctx, req)

	if blockRef == "*" && blockNumber == 0 {
		finality = common.DataFinalityStateUnfinalized
		return finality
	} else if blockRef != "" && blockRef != "*" && (blockRef[0] < '0' || blockRef[0] > '9') {
		finality = common.DataFinalityStateRealtime
		return finality
	} else if blockNumber > 0 && resp != nil {
		upstream := resp.Upstream()
		if upstream != nil {
			if ups, ok := upstream.(common.EvmUpstream); ok {
				if isFinalized, err := ups.EvmIsBlockFinalized(ctx, blockNumber, false); err == nil {
					if isFinalized {
						finality = common.DataFinalityStateFinalized
					} else {
						finality = common.DataFinalityStateUnfinalized
					}
				}
			}
		}
	}

	if blockNumber > 0 && finality == common.DataFinalityStateUnknown {
		// When we have a block number but no response yet, try multiple fallbacks

		// First, try to use LastUpstream from the request (if this is a retry or subsequent attempt)
		upstream := req.LastUpstream()
		if upstream != nil {
			if ups, ok := upstream.(common.EvmUpstream); ok {
				if isFinalized, err := ups.EvmIsBlockFinalized(ctx, blockNumber, false); err == nil {
					if isFinalized {
						finality = common.DataFinalityStateFinalized
					} else {
						finality = common.DataFinalityStateUnfinalized
					}
					return finality
				}
			}
		}

		// If no LastUpstream, use the network's lowest finalized block as a heuristic
		// This provides a conservative estimate for early metrics collection
		if n.upstreamsRegistry != nil {
			lowestFinalized := n.EvmLowestFinalizedBlockNumber(ctx)
			if lowestFinalized > 0 {
				if blockNumber <= lowestFinalized {
					finality = common.DataFinalityStateFinalized
				} else {
					finality = common.DataFinalityStateUnfinalized
				}
				span.SetAttributes(
					attribute.Bool("used_network_finalized_heuristic", true),
					attribute.Int64("lowest_finalized", lowestFinalized),
				)
			}
		}
		// If we still can't determine, it remains unknown
	}

	return finality
}

func (n *Network) doForward(execSpanCtx context.Context, u common.Upstream, req *common.NormalizedRequest, skipCacheRead bool) (*common.NormalizedResponse, error) {
	switch n.cfg.Architecture {
	case common.ArchitectureEvm:
		if handled, resp, err := evm.HandleUpstreamPreForward(execSpanCtx, n, u, req, skipCacheRead); handled {
			return evm.HandleUpstreamPostForward(execSpanCtx, n, u, req, resp, err, skipCacheRead)
		}
	}

	// If not handled, then fallback to the normal forward
	resp, err := u.Forward(execSpanCtx, req, false)
	return evm.HandleUpstreamPostForward(execSpanCtx, n, u, req, resp, err, skipCacheRead)
}

func (n *Network) acquireSelectionPolicyPermit(ctx context.Context, lg *zerolog.Logger, ups common.Upstream, req *common.NormalizedRequest) error {
	if n.cfg.SelectionPolicy == nil {
		return nil
	}
	_, span := common.StartDetailSpan(ctx, "Network.AcquireSelectionPolicyPermit")
	defer span.End()

	method, err := req.Method()
	if err != nil {
		common.SetTraceSpanError(span, err)
		return err
	}

	if dr := req.Directives(); dr != nil {
		// If directive is instructed to use specific upstream(s), bypass selection policy evaluation
		if dr.UseUpstream != "" {
			span.SetAttributes(attribute.String("force_use_upstream", dr.UseUpstream))
			return nil
		}
	}

	return n.selectionPolicyEvaluator.AcquirePermit(lg, ups, method)
}

func (n *Network) handleMultiplexing(ctx context.Context, lg *zerolog.Logger, req *common.NormalizedRequest, startTime time.Time) (*Multiplexer, *common.NormalizedResponse, error) {
	mlxHash, err := req.CacheHash()
	lg.Trace().Str("hash", mlxHash).Object("request", req).Msgf("checking if multiplexing is possible")
	if err != nil || mlxHash == "" {
		lg.Debug().Str("hash", mlxHash).Err(err).Object("request", req).Msgf("could not get multiplexing hash for request")
		return nil, nil, nil
	}

	// Check for existing multiplexer
	if vinf, exists := n.inFlightRequests.Load(mlxHash); exists {
		inf := vinf.(*Multiplexer)
		method, _ := req.Method()
		finality := req.Finality(ctx)
		telemetry.CounterHandle(telemetry.MetricNetworkMultiplexedRequests,
			n.projectId, n.Label(), method, finality.String(), req.UserId(), req.AgentName(),
		).Inc()

		lg.Debug().Str("hash", mlxHash).Msgf("found identical request initiating multiplexer")

		resp, err := n.waitForMultiplexResult(ctx, inf, req, startTime)

		lg.Trace().Str("hash", mlxHash).Object("response", resp).Err(err).Msgf("multiplexed request result")

		if err != nil {
			return nil, nil, err
		}
		if resp != nil {
			return nil, resp, nil
		}
	}

	mlx := NewMultiplexer(mlxHash)
	n.inFlightRequests.Store(mlxHash, mlx)

	return mlx, nil, nil
}

func (n *Network) waitForMultiplexResult(ctx context.Context, mlx *Multiplexer, req *common.NormalizedRequest, startTime time.Time) (*common.NormalizedResponse, error) {
	ctx, span := common.StartSpan(ctx, "Network.WaitForMultiplexResult")
	defer span.End()

	// Check if result is already available
	mlx.mu.Lock()
	if mlx.resp != nil || mlx.err != nil {
		// Clone the stored response while holding the lock to avoid races with cleanup
		out, err := common.CopyResponseForRequest(ctx, mlx.resp, req)
		if err != nil {
			return nil, err
		}
		mlx.mu.Unlock()
		return out, mlx.err
	}
	mlx.mu.Unlock()

	// Wait for result
	select {
	case <-mlx.done:
		// Need to lock when accessing mlx.resp to avoid race with cleanupMultiplexer
		mlx.mu.Lock()
		out, err := common.CopyResponseForRequest(ctx, mlx.resp, req)
		if err != nil {
			return nil, err
		}
		mlx.mu.Unlock()
		return out, mlx.err
	case <-ctx.Done():
		n.cleanupMultiplexer(mlx)
		err := ctx.Err()
		if errors.Is(err, context.DeadlineExceeded) {
			return nil, common.NewErrNetworkRequestTimeout(time.Since(startTime), err)
		}
		return nil, err
	}
}

func (n *Network) cleanupMultiplexer(mlx *Multiplexer) {
	mlx.mu.Lock()
	defer mlx.mu.Unlock()

	if mlx.resp != nil {
		mlx.resp.Release()
		mlx.resp = nil
	}

	n.inFlightRequests.Delete(mlx.hash)
}

func (n *Network) shouldHandleMethod(req *common.NormalizedRequest, method string, upsList []common.Upstream) error {
	// Check stateful methods policy
	// Methods.Definitions is guaranteed to be populated by SetDefaults() with all necessary stateful methods
	isStateful := false
	if n.cfg != nil && n.cfg.Methods != nil && n.cfg.Methods.Definitions != nil {
		if mc, ok := n.cfg.Methods.Definitions[method]; ok && mc != nil {
			isStateful = mc.Stateful
		}
	}
	if isStateful {
		// Determine targeted upstream count
		targeted := 0
		if dr := req.Directives(); dr != nil && dr.UseUpstream != "" {
			for _, u := range upsList {
				if match, _ := common.WildcardMatch(dr.UseUpstream, u.Id()); match {
					targeted++
				}
			}
		} else {
			targeted = len(upsList)
		}
		if targeted > 1 {
			return common.NewErrNotImplemented("stateful method requires a single targeted upstream; either configure only 1 upstream or set Use-Upstream to a single upstream id")
		}
	}

	if method == "eth_accounts" || method == "eth_sign" {
		return common.NewErrNotImplemented("eth_accounts and eth_sign are not supported")
	}

	return nil
}

func (n *Network) enrichStatePoller(ctx context.Context, method string, req *common.NormalizedRequest, resp *common.NormalizedResponse) {
	ctx, span := common.StartDetailSpan(ctx, "Network.EnrichStatePoller")
	defer span.End()

	switch n.Architecture() {
	case common.ArchitectureEvm:
		// TODO Move the logic to evm package as a post-forward hook?
		if method == "eth_getBlockByNumber" {
			jrq, err := req.JsonRpcRequest(ctx)
			if err != nil {
				return
			}
			jrq.RLock()
			defer jrq.RUnlock()
			if blkTag, ok := jrq.Params[0].(string); ok {
				if blkTag == "finalized" || blkTag == "latest" {
					jrs, _ := resp.JsonRpcResponse(ctx)
					bnh, err := jrs.PeekStringByPath(ctx, "number")
					if err == nil {
						blockNumber, err := common.HexToInt64(bnh)
						if err == nil {
							if ups := resp.Upstream(); ups != nil {
								if ups, ok := ups.(common.EvmUpstream); ok {
									// These methods are non-blocking and handle async updates internally
									switch blkTag {
									case "finalized":
										ups.EvmStatePoller().SuggestFinalizedBlock(blockNumber)
									case "latest":
										ups.EvmStatePoller().SuggestLatestBlock(blockNumber)
									}
								}
							}
						}
					}
				}
			}
		} else if method == "eth_blockNumber" {
			jrs, _ := resp.JsonRpcResponse(ctx)
			bnh, err := jrs.PeekStringByPath(ctx)
			if err == nil {
				blockNumber, err := common.HexToInt64(bnh)
				if err == nil {
					if ups := resp.Upstream(); ups != nil {
						if ups, ok := ups.(common.EvmUpstream); ok {
							// This method is non-blocking and handles async updates internally
							ups.EvmStatePoller().SuggestLatestBlock(blockNumber)
						}
					}
				}
			}
		}
	}
}

func (n *Network) normalizeResponse(ctx context.Context, req *common.NormalizedRequest, resp *common.NormalizedResponse) error {
	ctx, span := common.StartDetailSpan(ctx, "Network.NormalizeResponse")
	defer span.End()

	switch n.Architecture() {
	case common.ArchitectureEvm:
		if resp != nil {
			// This ensures that even if upstream gives us wrong/missing ID we'll
			// use correct one from original incoming request.
			if jrr, err := resp.JsonRpcResponse(ctx); err == nil && jrr != nil {
				jrq, err := req.JsonRpcRequest(ctx)
				if err != nil {
					return err
				}
				if err := jrr.SetID(jrq.ID); err != nil {
					return err
				}
			}
		}
	}

	return nil
}

func (n *Network) acquireRateLimitPermit(ctx context.Context, req *common.NormalizedRequest) error {
	if n.cfg.RateLimitBudget == "" {
		return nil
	}

	rlb, errNetLimit := n.rateLimitersRegistry.GetBudget(n.cfg.RateLimitBudget)
	if errNetLimit != nil {
		return errNetLimit
	}
	if rlb == nil {
		return nil
	}

	method, errMethod := req.Method()
	if errMethod != nil {
		return errMethod
	}
	lg := n.logger.With().Str("method", method).Logger()

	rules, errRules := rlb.GetRulesByMethod(method)
	if errRules != nil {
		return errRules
	}
	lg.Debug().Msgf("found %d network-level rate limiters", len(rules))

	if len(rules) > 0 {
		allowed, err := rlb.TryAcquirePermit(ctx, n.projectId, req, method, "", "", "", "network")
		if err != nil {
			return err
		}
		if !allowed {
			// Blocked event already recorded in budget.TryAcquirePermit; avoid double recording here
			return common.NewErrNetworkRateLimitRuleExceeded(
				n.projectId,
				n.networkId,
				n.cfg.RateLimitBudget,
				fmt.Sprintf("method:%s", method),
			)
		}
	}

	return nil
}<|MERGE_RESOLUTION|>--- conflicted
+++ resolved
@@ -241,14 +241,6 @@
 	method, _ := req.Method()
 	finality := req.Finality(ctx)
 
-<<<<<<< HEAD
-	// First, try to find a specific match for both method and finality
-	for _, fe := range n.failsafeExecutors {
-		if fe.method != "*" && len(fe.finalities) > 0 {
-			matched, _ := common.WildcardMatch(fe.method, method)
-			if matched && slices.Contains(fe.finalities, finality) {
-				return fe
-=======
 	for i, fe := range n.failsafeExecutors {
 		if fe.config != nil {
 			// Prefer new matcher-based selection when matchers are provided
@@ -263,7 +255,6 @@
 					return fe
 				}
 				continue
->>>>>>> fdb18559
 			}
 
 			// Fallback to legacy matching when no matchers are defined
