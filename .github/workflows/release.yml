name: release

concurrency:
  group: ${{ github.workflow }}
  cancel-in-progress: true

on:
  workflow_dispatch:
    inputs:
      version_tag:
        description: 'Version tag for the release (e.g., 1.0.0)'
        required: true
  push:
    branches:
      - main

permissions:
  attestations: write
  contents: write
  id-token: write
  pull-requests: write
  packages: write

jobs:
  # Create Release PR - only on workflow_dispatch
  prepare-release:
    runs-on: "${{ github.repository_owner == 'erpc' && 'blacksmith-8vcpu-ubuntu-2404' || 'ubuntu-24.04' }}"
    if: github.event_name == 'workflow_dispatch'
    outputs:
      version: ${{ github.event.inputs.version_tag }}
    steps:
      - name: Harden the runner (Audit all outbound calls)
        uses: step-security/harden-runner@f4a75cfd619ee5ce8d5b864b0d183aff3c69b55a # v2.13.1
        with:
          egress-policy: audit

      - uses: actions/checkout@08eba0b27e820071cde6df949e0beb9ba4906955 # v4.3.0
        with:
          fetch-depth: 0

      - name: Set up Go
        uses: actions/setup-go@d35c59abb061a4a6fb18e82ac0862c26744d6ab5 # v5.5.0
        with:
          go-version: '1.23.x'

      - name: Generate types
        run: |
          go install github.com/gzuidhof/tygo@latest
          tygo generate

      # Run goreleaser in snapshot mode to generate checksums
      - name: Run GoReleaser Snapshot
        uses: goreleaser/goreleaser-action@e435ccd777264be153ace6237001ef4d979d3a7a # v6.4.0
        with:
          distribution: goreleaser
          version: "~> v2"
          args: release --snapshot --clean
        env:
          GORELEASER_CURRENT_TAG: ${{ github.event.inputs.version_tag }}
          GITHUB_TOKEN: ${{ secrets.GITHUB_TOKEN }}

      # Setup pnpm + node and install dependencies
      - name: Setup pnpm
        uses: pnpm/action-setup@41ff72655975bd51cab0327fa583b6e92b6d3061 # v4.2.0
        with:
          run_install: false

      - name: Setup Node.js
        uses: actions/setup-node@49933ea5288caeca8642d1e84afbd3f7d6820020 # v4.4.0
        with:
          node-version: '20'
          registry-url: 'https://registry.npmjs.org'
          cache: 'pnpm'

      - name: Install dependencies without postinstall hooks
        run: pnpm install --ignore-scripts
        env:
          CI: true

      - name: Try building npm package
        run: pnpm run build

      # Update version in package.json files
      - name: Update package versions
        run: |
          for pkg in . typescript/cli typescript/config; do
            cd $pkg
            npm version ${{ github.event.inputs.version_tag }} --no-git-tag-version
            cd -
          done

      # Generate the release files using the snapshot checksums
      - name: Generate CLI release files
        working-directory: typescript/cli
        run: |
          export VERSION="${{ github.event.inputs.version_tag }}"
          export COMMIT_SHA=${{ github.sha }}
          export CHECKSUMS_FILE=../../dist/checksums.txt
          pnpm run build
          npx ts-node ./src/script/generate-release-files.ts

      - name: Cleanup generated files 
        run: |
          rm -rf dist/

      # Create PR with all changes
      - name: Create Pull Request
        uses: peter-evans/create-pull-request@271a8d0340265f705b14b6d32b9829c1cb33d45e # v7.0.8
        with:
          commit-message: "chore: release ${{ github.event.inputs.version_tag }}"
          title: "chore: release ${{ github.event.inputs.version_tag }}"
          body: |
            🚀 Release preparation for version ${{ github.event.inputs.version_tag }}
            
            This PR includes:
            - Version bumps in package.json files
            - Generated TypeScript types
            - Generated release files
            - Generated checksums
          branch: "release/${{ github.event.inputs.version_tag }}"
          base: main
          labels: release

  # Run on release PR merge
  release:
    if: |
      github.event_name == 'push' && 
      github.ref == 'refs/heads/main' && 
      contains(github.event.head_commit.message, 'chore: release')
    runs-on: "${{ github.repository_owner == 'erpc' && 'blacksmith-8vcpu-ubuntu-2404' || 'ubuntu-24.04' }}"
    steps:
      - name: Harden the runner (Audit all outbound calls)
        uses: step-security/harden-runner@f4a75cfd619ee5ce8d5b864b0d183aff3c69b55a # v2.13.1
        with:
          egress-policy: audit

      - uses: actions/checkout@08eba0b27e820071cde6df949e0beb9ba4906955 # v4.3.0
        with:
          fetch-depth: 0

      - name: Setup Syft
        uses: anchore/sbom-action/download-syft@aa0e114b2e19480f157109b9922bda359bd98b90 # v0.20.8

      # Extract version from commit message
      - name: Extract version
        id: version
        run: |
          VERSION=$(echo "${{ github.event.head_commit.message }}" | grep -oP 'release \K([0-9]+\.[0-9]+\.[0-9]+)')
          echo "VERSION=$VERSION" >> $GITHUB_OUTPUT

      - name: Set up Go
        uses: actions/setup-go@d35c59abb061a4a6fb18e82ac0862c26744d6ab5 # v5.5.0
        with:
          go-version: '1.23.x'

      - name: Configure Git
        run: |
          git config user.name github-actions
          git config user.email github-actions@github.com

      # Create git tag
      - name: Create tag
        run: |
          git tag ${{ steps.version.outputs.VERSION }} -f
          git push origin ${{ steps.version.outputs.VERSION }} -f

      - name: Run GoReleaser
        uses: goreleaser/goreleaser-action@e435ccd777264be153ace6237001ef4d979d3a7a # v6.4.0
        with:
          distribution: goreleaser
          version: "~> v2"
          args: release --clean
        env:
          GITHUB_TOKEN: ${{ secrets.GITHUB_TOKEN }}

      - name: Attest build provenance
        uses: actions/attest-build-provenance@977bb373ede98d70efdf65b84cb5f73e068dcc2a # v3.0.0
        with:
          subject-checksums: ./dist/checksums.txt

      # Setup pnpm + node and install dependencies
      - name: Setup pnpm
        uses: pnpm/action-setup@41ff72655975bd51cab0327fa583b6e92b6d3061 # v4.2.0
        with:
          run_install: false

      - name: Setup Node.js
        uses: actions/setup-node@49933ea5288caeca8642d1e84afbd3f7d6820020 # v4.4.0
        with:
          node-version: '20'
          registry-url: 'https://registry.npmjs.org'
          cache: 'pnpm'

      - name: Install dependencies without postinstall hooks
        run: pnpm install --ignore-scripts
        env:
          CI: true

      # Publish packages
      - name: Build and publish CLI package
        working-directory: typescript/cli
        run: |
          pnpm run build
          pnpm publish --access public --no-git-checks || true
        env:
          NODE_AUTH_TOKEN: ${{ secrets.NPM_TOKEN }}

      # Publish the same package under the "start-rpc" name
      - name: Publish start-rpc alias package
        working-directory: typescript/cli
        run: |
          # Backup the original package.json
          cp package.json package.json.bak
          # Modify the package.json name from "@erpc-cloud/cli" to "start-rpc"
          sed -i 's/"@erpc-cloud\/cli"/"start-rpc"/' package.json
          # Publish under the new name
          pnpm publish --access public --no-git-checks || true
          # Restore the original package.json
          mv package.json.bak package.json
        env:
          NODE_AUTH_TOKEN: ${{ secrets.NPM_TOKEN }}

      # Publish the same package under the "start-erpc" name
      - name: Publish start-erpc alias package
        working-directory: typescript/cli
        run: |
          # Backup the original package.json
          cp package.json package.json.bak
          # Modify the package.json name from "@erpc-cloud/cli" to "start-erpc"
          sed -i 's/"@erpc-cloud\/cli"/"start-erpc"/' package.json
          # Publish under the new name
          pnpm publish --access public --no-git-checks || true
          # Restore the original package.json
          mv package.json.bak package.json
        env:
          NODE_AUTH_TOKEN: ${{ secrets.NPM_TOKEN }}

      - name: Build and publish Config package
        working-directory: typescript/config
        run: |
          pnpm run build
          pnpm publish --access public --no-git-checks || true
        env:
          NODE_AUTH_TOKEN: ${{ secrets.NPM_TOKEN }}

  # Native single-arch builds on matching runners; then compose a multi-arch manifest
  docker-build-amd64:
    runs-on: "${{ github.repository_owner == 'erpc' && 'blacksmith-8vcpu-ubuntu-2404' || 'ubuntu-24.04' }}"
    needs: [prepare-release, release]
    if: always() && github.ref == 'refs/heads/main'
    timeout-minutes: 35
    outputs:
      digest_main: ${{ steps.build_main.outputs.digest }}
      digest_release: ${{ steps.build_release.outputs.digest }}
    steps:
      - name: Harden the runner (Audit all outbound calls)
        uses: step-security/harden-runner@f4a75cfd619ee5ce8d5b864b0d183aff3c69b55a # v2.13.1
        with:
          egress-policy: audit

      - uses: actions/checkout@08eba0b27e820071cde6df949e0beb9ba4906955 # v4.3.0
        with:
          fetch-depth: 0

      - name: Login to GitHub Container Registry
        uses: docker/login-action@5e57cd118135c172c3672efd75eb46360885c0ef # v3.6.0
        with:
          registry: ghcr.io
          username: ${{ github.actor }}
          password: ${{ secrets.GITHUB_TOKEN }}

      - name: Setup Blacksmith Builder
<<<<<<< HEAD
        if: github.repository_owner == 'erpc'
        uses: useblacksmith/setup-docker-builder@v1
=======
        uses: useblacksmith/setup-docker-builder@78f41686563c732ccc097f7baac2f092f67538f0 # v1
>>>>>>> ad6d32d2

      - name: Set up Docker Buildx
        if: github.repository_owner != 'erpc'
        uses: docker/setup-buildx-action@v3

      - name: Compute repo and short SHA
        id: meta
        run: |
          REPO="${{ github.repository }}"
          echo "repo=${REPO@L}" >> "$GITHUB_OUTPUT"
          echo "short_sha=$(git rev-parse --short HEAD)" >> "$GITHUB_OUTPUT"

      - name: Extract version (release commits only)
        id: version
        if: "contains(github.event.head_commit.message, 'chore: release')"
        run: |
          VERSION=$(echo "${{ github.event.head_commit.message }}" | grep -oP 'release \K([0-9]+\.[0-9]+\.[0-9]+)')
          echo "VERSION=$VERSION" >> $GITHUB_OUTPUT

      - name: Build+push by digest (main)
        id: build_main
        if: github.event.inputs.version_tag == ''
        uses: docker/build-push-action@263435318d21b8e681c14492fe198d362a7d2c83 # v6.18.0
        with:
          context: .
          platforms: linux/amd64
          build-args: |
            VERSION=main
            COMMIT_SHA=${{ steps.meta.outputs.short_sha }}
          sbom: false # not supported on docker driver, maybe works with blacksmith?
          outputs: type=registry,name=ghcr.io/${{ steps.meta.outputs.repo }},push-by-digest=true

      - name: Build+push by digest (release)
        id: build_release
        if: "contains(github.event.head_commit.message, 'chore: release')"
        uses: docker/build-push-action@263435318d21b8e681c14492fe198d362a7d2c83 # v6.18.0
        with:
          context: .
          platforms: linux/amd64
          build-args: |
            VERSION=${{ steps.version.outputs.VERSION }}
            COMMIT_SHA=${{ steps.meta.outputs.short_sha }}
          sbom: false # not supported on docker driver, maybe works with blacksmith?
          outputs: type=registry,name=ghcr.io/${{ steps.meta.outputs.repo }},push-by-digest=true

      - name: Attest build provenance (Docker Build)
        uses: actions/attest-build-provenance@977bb373ede98d70efdf65b84cb5f73e068dcc2a # v3.0.0
        if: steps.build_release.outputs.digest != '' || steps.build_main.outputs.digest != ''
        with:
          subject-name: ghcr.io/${{ steps.meta.outputs.repo }}
          subject-digest: "${{ contains(github.event.head_commit.message, 'chore: release') && steps.build_release.outputs.digest || steps.build_main.outputs.digest }}"
          push-to-registry: true

  docker-build-arm64:
    runs-on: "${{ github.repository_owner == 'erpc' && 'blacksmith-8vcpu-ubuntu-2404-arm' || 'ubuntu-24.04-arm' }}"
    needs: [prepare-release, release]
    if: always() && github.ref == 'refs/heads/main'
    timeout-minutes: 35
    outputs:
      digest_main: ${{ steps.build_main.outputs.digest }}
      digest_release: ${{ steps.build_release.outputs.digest }}
    steps:
      - name: Harden the runner (Audit all outbound calls)
        uses: step-security/harden-runner@f4a75cfd619ee5ce8d5b864b0d183aff3c69b55a # v2.13.1
        with:
          egress-policy: audit

      - uses: actions/checkout@08eba0b27e820071cde6df949e0beb9ba4906955 # v4.3.0
        with:
          fetch-depth: 0

      - name: Login to GitHub Container Registry
        uses: docker/login-action@5e57cd118135c172c3672efd75eb46360885c0ef # v3.6.0
        with:
          registry: ghcr.io
          username: ${{ github.actor }}
          password: ${{ secrets.GITHUB_TOKEN }}

      - name: Setup Blacksmith Builder
<<<<<<< HEAD
        if: github.repository_owner == 'erpc'
        uses: useblacksmith/setup-docker-builder@v1
=======
        uses: useblacksmith/setup-docker-builder@78f41686563c732ccc097f7baac2f092f67538f0 # v1
>>>>>>> ad6d32d2

      - name: Set up Docker Buildx
        if: github.repository_owner != 'erpc'
        uses: docker/setup-buildx-action@v3

      - name: Compute repo and short SHA
        id: meta
        run: |
          REPO="${{ github.repository }}"
          echo "repo=${REPO@L}" >> "$GITHUB_OUTPUT"
          echo "short_sha=$(git rev-parse --short HEAD)" >> "$GITHUB_OUTPUT"

      - name: Extract version (release commits only)
        id: version
        if: "contains(github.event.head_commit.message, 'chore: release')"
        run: |
          VERSION=$(echo "${{ github.event.head_commit.message }}" | grep -oP 'release \K([0-9]+\.[0-9]+\.[0-9]+)')
          echo "VERSION=$VERSION" >> $GITHUB_OUTPUT

      - name: Build+push by digest (main)
        id: build_main
        if: github.event.inputs.version_tag == ''
        uses: docker/build-push-action@263435318d21b8e681c14492fe198d362a7d2c83 # v6.18.0
        with:
          context: .
          platforms: linux/arm64
          build-args: |
            VERSION=main
            COMMIT_SHA=${{ steps.meta.outputs.short_sha }}
          sbom: false # not supported on docker driver, maybe works with blacksmith?
          outputs: type=registry,name=ghcr.io/${{ steps.meta.outputs.repo }},push-by-digest=true

      - name: Build+push by digest (release)
        id: build_release
        if: "contains(github.event.head_commit.message, 'chore: release')"
        uses: docker/build-push-action@263435318d21b8e681c14492fe198d362a7d2c83 # v6.18.0
        with:
          context: .
          platforms: linux/arm64
          build-args: |
            VERSION=${{ steps.version.outputs.VERSION }}
            COMMIT_SHA=${{ steps.meta.outputs.short_sha }}
          sbom: false # not supported on docker driver, maybe works with blacksmith?
          outputs: type=registry,name=ghcr.io/${{ steps.meta.outputs.repo }},push-by-digest=true
      
      - name: Attest build provenance (Docker Build)
        uses: actions/attest-build-provenance@977bb373ede98d70efdf65b84cb5f73e068dcc2a # v3.0.0
        if: steps.build_release.outputs.digest != '' || steps.build_main.outputs.digest != ''
        with:
          subject-name: ghcr.io/${{ steps.meta.outputs.repo }}
          subject-digest: "${{ contains(github.event.head_commit.message, 'chore: release') && steps.build_release.outputs.digest || steps.build_main.outputs.digest }}"
          push-to-registry: true

  docker-manifest:
    runs-on: "${{ github.repository_owner == 'erpc' && 'blacksmith-4vcpu-ubuntu-2404' || 'ubuntu-24.04' }}"
    needs: [docker-build-amd64, docker-build-arm64]
    if: always() && github.ref == 'refs/heads/main'
    steps:
      - name: Harden the runner (Audit all outbound calls)
        uses: step-security/harden-runner@f4a75cfd619ee5ce8d5b864b0d183aff3c69b55a # v2.13.1
        with:
          egress-policy: audit

      - name: Login to GitHub Container Registry
        uses: docker/login-action@5e57cd118135c172c3672efd75eb46360885c0ef # v3.6.0
        with:
          registry: ghcr.io
          username: ${{ github.actor }}
          password: ${{ secrets.GITHUB_TOKEN }}

      - name: Compute repo
        id: meta
        run: |
          REPO="${{ github.repository }}"
          echo "repo=${REPO@L}" >> "$GITHUB_OUTPUT"

      - name: Extract version (release commits only)
        id: version
        if: "contains(github.event.head_commit.message, 'chore: release')"
        run: |
          VERSION=$(echo "${{ github.event.head_commit.message }}" | grep -oP 'release \K([0-9]+\.[0-9]+\.[0-9]+)')
          echo "VERSION=$VERSION" >> $GITHUB_OUTPUT

      - name: Create multi-arch manifest for main
        id: main
        if: github.event.inputs.version_tag == ''
        run: |
          docker buildx imagetools create \
            -t ghcr.io/${{ steps.meta.outputs.repo }}:main \
            ghcr.io/${{ steps.meta.outputs.repo }}@${{ needs.docker-build-amd64.outputs.digest_main }} \
            ghcr.io/${{ steps.meta.outputs.repo }}@${{ needs.docker-build-arm64.outputs.digest_main }}

          docker pull ghcr.io/${{ steps.meta.outputs.repo }}:main
          DIGEST_MAIN=$(docker inspect --format='{{index .RepoDigests 0}}' ghcr.io/${{ steps.meta.outputs.repo }}:main)
          echo "digest_main=${DIGEST_MAIN#*@}" >> "$GITHUB_OUTPUT"

      - name: Create multi-arch manifests for release
        id: release
        if: "contains(github.event.head_commit.message, 'chore: release')"
        run: |
          docker buildx imagetools create \
            -t ghcr.io/${{ steps.meta.outputs.repo }}:${{ steps.version.outputs.VERSION }} \
            ghcr.io/${{ steps.meta.outputs.repo }}@${{ needs.docker-build-amd64.outputs.digest_release }} \
            ghcr.io/${{ steps.meta.outputs.repo }}@${{ needs.docker-build-arm64.outputs.digest_release }}
          
          docker buildx imagetools create \
            -t ghcr.io/${{ steps.meta.outputs.repo }}:latest \
            ghcr.io/${{ steps.meta.outputs.repo }}@${{ needs.docker-build-amd64.outputs.digest_release }} \
            ghcr.io/${{ steps.meta.outputs.repo }}@${{ needs.docker-build-arm64.outputs.digest_release }}
          
          docker pull ghcr.io/${{ steps.meta.outputs.repo }}:${{ steps.version.outputs.VERSION }}
          DIGEST_RELEASE=$(docker inspect --format='{{index .RepoDigests 0}}' ghcr.io/${{ steps.meta.outputs.repo }}:${{ steps.version.outputs.VERSION }})
          docker pull ghcr.io/${{ steps.meta.outputs.repo }}:latest
          DIGEST_LATEST=$(docker inspect --format='{{index .RepoDigests 0}}' ghcr.io/${{ steps.meta.outputs.repo }}:latest)
          echo "digest_release=${DIGEST_RELEASE#*@}" >> "$GITHUB_OUTPUT"
          echo "digest_latest=${DIGEST_LATEST#*@}" >> "$GITHUB_OUTPUT"

      - name: Attest build provenance (Docker Manifest Main)
        uses: actions/attest-build-provenance@977bb373ede98d70efdf65b84cb5f73e068dcc2a # v3.0.0
        if: github.event.inputs.version_tag == ''
        with:
          subject-name: ghcr.io/${{ steps.meta.outputs.repo }}
          subject-digest: "${{ steps.main.outputs.digest_main }}"
          push-to-registry: true

      - name: Attest build provenance (Docker Manifest Release)
        if: "contains(github.event.head_commit.message, 'chore: release')"
        uses: actions/attest-build-provenance@977bb373ede98d70efdf65b84cb5f73e068dcc2a # v3.0.0
        with:
          subject-name: ghcr.io/${{ steps.meta.outputs.repo }}
          subject-digest: "${{ steps.release.outputs.digest_release }}"
          push-to-registry: true

      - name: Attest build provenance (Docker Manifest Latest)
        if: "contains(github.event.head_commit.message, 'chore: release')"
        uses: actions/attest-build-provenance@977bb373ede98d70efdf65b84cb5f73e068dcc2a # v3.0.0
        with:
          subject-name: ghcr.io/${{ steps.meta.outputs.repo }}
          subject-digest: "${{ steps.release.outputs.digest_latest }}"
          push-to-registry: true<|MERGE_RESOLUTION|>--- conflicted
+++ resolved
@@ -270,12 +270,8 @@
           password: ${{ secrets.GITHUB_TOKEN }}
 
       - name: Setup Blacksmith Builder
-<<<<<<< HEAD
         if: github.repository_owner == 'erpc'
-        uses: useblacksmith/setup-docker-builder@v1
-=======
         uses: useblacksmith/setup-docker-builder@78f41686563c732ccc097f7baac2f092f67538f0 # v1
->>>>>>> ad6d32d2
 
       - name: Set up Docker Buildx
         if: github.repository_owner != 'erpc'
@@ -355,12 +351,8 @@
           password: ${{ secrets.GITHUB_TOKEN }}
 
       - name: Setup Blacksmith Builder
-<<<<<<< HEAD
         if: github.repository_owner == 'erpc'
-        uses: useblacksmith/setup-docker-builder@v1
-=======
         uses: useblacksmith/setup-docker-builder@78f41686563c732ccc097f7baac2f092f67538f0 # v1
->>>>>>> ad6d32d2
 
       - name: Set up Docker Buildx
         if: github.repository_owner != 'erpc'
