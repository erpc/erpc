package erpc

import (
	"context"
	"encoding/json"
	"fmt"
	"io"
	"sync/atomic"

	"math/rand"
	"net"
	"net/http"
	"net/http/httptest"
	"net/url"
	"strings"
	"sync"
	"testing"
	"time"

	"github.com/bytedance/sonic"
	"github.com/erpc/erpc/auth"
	"github.com/erpc/erpc/common"
	"github.com/erpc/erpc/data"
	"github.com/erpc/erpc/health"
	"github.com/erpc/erpc/thirdparty"
	"github.com/erpc/erpc/upstream"
	"github.com/erpc/erpc/util"
	"github.com/h2non/gock"
	"github.com/rs/zerolog/log"
	"github.com/stretchr/testify/assert"
	"github.com/stretchr/testify/require"
)

func TestHttpServer_RaceTimeouts(t *testing.T) {
	t.Run("ConcurrentRequestsWithTimeouts", func(t *testing.T) {
		util.ResetGock()
		defer util.ResetGock()
		gock.EnableNetworking()
		gock.NetworkingFilter(func(req *http.Request) bool {
			shouldMakeRealCall := strings.Split(req.URL.Host, ":")[0] == "localhost"
			return shouldMakeRealCall
		})
		util.SetupMocksForEvmStatePoller()
		defer util.AssertNoPendingMocks(t, 0)

		gock.New("http://rpc1.localhost").
			Post("/").
			Times(50).
			Reply(200).
			Delay(2000 * time.Millisecond). // Delay longer than the server timeout
			JSON(map[string]interface{}{
				"jsonrpc": "2.0",
				"id":      1,
				"result":  "0x222222",
			})

		// Setup
		logger := log.Logger
		ctx, cancel := context.WithCancel(context.Background())
		defer cancel()

		cfg := &common.Config{
			Server: &common.ServerConfig{
				MaxTimeout: common.Duration(500 * time.Millisecond).Ptr(), // Set a very short timeout for testing
			},
			Projects: []*common.ProjectConfig{
				{
					Id: "test_project",
					Networks: []*common.NetworkConfig{
						{
							Architecture: common.ArchitectureEvm,
							Evm: &common.EvmNetworkConfig{
								ChainId: 1,
							},
						},
					},
					Upstreams: []*common.UpstreamConfig{
						{
							Type:     common.UpstreamTypeEvm,
							Endpoint: "http://rpc1.localhost",
							Evm: &common.EvmUpstreamConfig{
								ChainId: 1,
							},
						},
					},
				},
			},
			RateLimiters: &common.RateLimiterConfig{},
		}

		ssr, err := data.NewSharedStateRegistry(ctx, &logger, &common.SharedStateConfig{
			Connector: &common.ConnectorConfig{
				Driver: "memory",
				Memory: &common.MemoryConnectorConfig{
					MaxItems: 100_000, MaxTotalSize: "1GB",
				},
			},
		})
		if err != nil {
			panic(err)
		}
		erpcInstance, err := NewERPC(ctx, &logger, ssr, nil, cfg)
		require.NoError(t, err)

		err = erpcInstance.Bootstrap(ctx)
		require.NoError(t, err)

		httpServer, err := NewHttpServer(ctx, &logger, cfg.Server, cfg.HealthCheck, cfg.Admin, erpcInstance)
		require.NoError(t, err)

		// Start the server on a random port
		listener, err := net.Listen("tcp", "127.0.0.1:0")
		require.NoError(t, err)
		port := listener.Addr().(*net.TCPAddr).Port

		go func() {
			err := httpServer.server.Serve(listener)
			if err != nil && err != http.ErrServerClosed {
				t.Errorf("Server error: %v", err)
			}
		}()
		defer httpServer.server.Shutdown(ctx)

		// Wait for the server to start
		time.Sleep(100 * time.Millisecond)

		baseURL := fmt.Sprintf("http://localhost:%d", port)

		sendRequest := func() (int, string) {
			body := strings.NewReader(
				fmt.Sprintf(`{"jsonrpc":"2.0","method":"eth_getBalance","params":["%d", false],"id":1}`, rand.Intn(100000000)),
			)
			req, err := http.NewRequest("POST", baseURL+"/test_project/evm/1", body)
			require.NoError(t, err)
			req.Header.Set("Content-Type", "application/json")

			client := &http.Client{
				Timeout: 1000 * time.Millisecond, // Set a client timeout longer than the server timeout
			}
			resp, err := client.Do(req)
			if err != nil {
				return 0, err.Error()
			}
			defer resp.Body.Close()

			respBody, err := io.ReadAll(resp.Body)
			if err != nil {
				return resp.StatusCode, err.Error()
			}
			return resp.StatusCode, string(respBody)
		}

		const concurrentRequests = 50
		var wg sync.WaitGroup
		results := make([]struct {
			statusCode int
			body       string
		}, concurrentRequests)

		for i := 0; i < concurrentRequests; i++ {
			wg.Add(1)
			go func(index int) {
				defer wg.Done()
				results[index].statusCode, results[index].body = sendRequest()
			}(i)
		}

		wg.Wait()

		for _, result := range results {
			if result.statusCode != http.StatusGatewayTimeout {
				t.Errorf("unexpected status code: %d", result.statusCode)
			}
			assert.Contains(t, result.body, "timeout")
		}
	})

	t.Run("RapidSuccessiveRequests", func(t *testing.T) {
		util.ResetGock()
		defer util.ResetGock()
		gock.EnableNetworking()
		gock.NetworkingFilter(func(req *http.Request) bool {
			shouldMakeRealCall := strings.Split(req.URL.Host, ":")[0] == "localhost"
			return shouldMakeRealCall
		})
		util.SetupMocksForEvmStatePoller()
		defer util.AssertNoPendingMocks(t, 0)

		gock.New("http://rpc1.localhost").
			Post("/").
			Times(10).
			Reply(200).
			Delay(1000 * time.Millisecond). // Delay longer than the server timeout
			JSON(map[string]interface{}{
				"jsonrpc": "2.0",
				"id":      1,
				"result":  "0x333333",
			})

		// Setup
		logger := log.Logger
		ctx, cancel := context.WithCancel(context.Background())
		defer cancel()

		cfg := &common.Config{
			Server: &common.ServerConfig{
				MaxTimeout: common.Duration(500 * time.Millisecond).Ptr(), // Set a very short timeout for testing
			},
			Projects: []*common.ProjectConfig{
				{
					Id: "test_project",
					Networks: []*common.NetworkConfig{
						{
							Architecture: common.ArchitectureEvm,
							Evm: &common.EvmNetworkConfig{
								ChainId: 1,
							},
						},
					},
					Upstreams: []*common.UpstreamConfig{
						{
							Type:     common.UpstreamTypeEvm,
							Endpoint: "http://rpc1.localhost",
							Evm: &common.EvmUpstreamConfig{
								ChainId: 1,
							},
						},
					},
				},
			},
			RateLimiters: &common.RateLimiterConfig{},
		}

		ssr, err := data.NewSharedStateRegistry(ctx, &logger, &common.SharedStateConfig{
			Connector: &common.ConnectorConfig{
				Driver: "memory",
				Memory: &common.MemoryConnectorConfig{
					MaxItems: 100_000, MaxTotalSize: "1GB",
				},
			},
		})
		if err != nil {
			panic(err)
		}
		erpcInstance, err := NewERPC(ctx, &logger, ssr, nil, cfg)
		require.NoError(t, err)

		err = erpcInstance.Bootstrap(ctx)
		require.NoError(t, err)

		httpServer, err := NewHttpServer(ctx, &logger, cfg.Server, cfg.HealthCheck, cfg.Admin, erpcInstance)
		require.NoError(t, err)

		// Start the server on a random port
		listener, err := net.Listen("tcp", "127.0.0.1:0")
		require.NoError(t, err)
		port := listener.Addr().(*net.TCPAddr).Port

		go func() {
			err := httpServer.server.Serve(listener)
			if err != nil && err != http.ErrServerClosed {
				t.Errorf("Server error: %v", err)
			}
		}()
		defer httpServer.server.Shutdown(ctx)

		// Wait for the server to start
		time.Sleep(100 * time.Millisecond)

		baseURL := fmt.Sprintf("http://localhost:%d", port)

		sendRequest := func() (int, string) {
			body := strings.NewReader(
				fmt.Sprintf(`{"jsonrpc":"2.0","method":"eth_getBalance","params":["%d", false],"id":1}`, rand.Intn(100000000)),
			)
			req, err := http.NewRequest("POST", baseURL+"/test_project/evm/1", body)
			require.NoError(t, err)
			req.Header.Set("Content-Type", "application/json")

			client := &http.Client{
				Timeout: 1000 * time.Millisecond, // Set a client timeout longer than the server timeout
			}
			resp, err := client.Do(req)
			if err != nil {
				return 0, err.Error()
			}
			defer resp.Body.Close()

			respBody, err := io.ReadAll(resp.Body)
			if err != nil {
				return resp.StatusCode, err.Error()
			}
			return resp.StatusCode, string(respBody)
		}

		wg := sync.WaitGroup{}
		for i := 0; i < 10; i++ {
			wg.Add(1)
			go func() {
				defer wg.Done()
				statusCode, body := sendRequest()
				assert.Equal(t, http.StatusGatewayTimeout, statusCode)
				assert.Contains(t, body, "http request handling timeout")
			}()
		}
		wg.Wait()
	})

	t.Run("MixedTimeoutAndNonTimeoutRequests", func(t *testing.T) {
		util.ResetGock()
		defer util.ResetGock()
		gock.EnableNetworking()
		gock.NetworkingFilter(func(req *http.Request) bool {
			shouldMakeRealCall := strings.Split(req.URL.Host, ":")[0] == "localhost"
			return shouldMakeRealCall
		})
		util.SetupMocksForEvmStatePoller()
		defer util.AssertNoPendingMocks(t, 0)

		totalReqs := 100

		for i := 0; i < totalReqs; i++ {
			var delay time.Duration
			if i%2 == 0 {
				delay = 1 * time.Millisecond // shorter than the server timeout
			} else {
				delay = 700 * time.Millisecond // longer than the server timeout
			}
			gock.New("http://rpc1.localhost").
				Post("/").
				Times(1).
				ReplyFunc(func(r *gock.Response) {
					r.Status(200)
					r.JSON(map[string]interface{}{
						"jsonrpc": "2.0",
						"id":      rand.Intn(100_000_000),
						"result": map[string]interface{}{
							"blockNumber": rand.Intn(100000000),
						},
					})
				}).
				Delay(delay)
		}

		// Setup
		logger := log.Logger
		ctx, cancel := context.WithCancel(context.Background())
		defer cancel()

		cfg := &common.Config{
			Server: &common.ServerConfig{
				MaxTimeout: common.Duration(500 * time.Millisecond).Ptr(), // Set a very short timeout for testing
			},
			Projects: []*common.ProjectConfig{
				{
					Id: "test_project",
					Networks: []*common.NetworkConfig{
						{
							Architecture: common.ArchitectureEvm,
							Evm: &common.EvmNetworkConfig{
								ChainId: 1,
							},
						},
					},
					Upstreams: []*common.UpstreamConfig{
						{
							Type:     common.UpstreamTypeEvm,
							Endpoint: "http://rpc1.localhost",
							Evm: &common.EvmUpstreamConfig{
								ChainId: 1,
							},
						},
					},
				},
			},
			RateLimiters: &common.RateLimiterConfig{},
		}

		ssr, err := data.NewSharedStateRegistry(ctx, &logger, &common.SharedStateConfig{
			Connector: &common.ConnectorConfig{
				Driver: "memory",
				Memory: &common.MemoryConnectorConfig{
					MaxItems: 100_000, MaxTotalSize: "1GB",
				},
			},
		})
		if err != nil {
			panic(err)
		}
		erpcInstance, err := NewERPC(ctx, &logger, ssr, nil, cfg)
		require.NoError(t, err)

		err = erpcInstance.Bootstrap(ctx)
		require.NoError(t, err)

		httpServer, err := NewHttpServer(ctx, &logger, cfg.Server, cfg.HealthCheck, cfg.Admin, erpcInstance)
		require.NoError(t, err)

		// Start the server on a random port
		listener, err := net.Listen("tcp", "127.0.0.1:0")
		require.NoError(t, err)
		port := listener.Addr().(*net.TCPAddr).Port

		go func() {
			err := httpServer.server.Serve(listener)
			if err != nil && err != http.ErrServerClosed {
				t.Errorf("Server error: %v", err)
			}
		}()
		defer httpServer.server.Shutdown(ctx)

		// Wait for the server to start
		time.Sleep(100 * time.Millisecond)

		baseURL := fmt.Sprintf("http://localhost:%d", port)

		sendRequest := func() (int, string) {
			body := strings.NewReader(
				fmt.Sprintf(`{"jsonrpc":"2.0","method":"eth_getBalance","params":["%d", false],"id":1}`, rand.Intn(100000000)),
			)
			req, err := http.NewRequest("POST", baseURL+"/test_project/evm/1", body)
			require.NoError(t, err)
			req.Header.Set("Content-Type", "application/json")

			client := &http.Client{
				Timeout: 1000 * time.Millisecond, // Set a client timeout longer than the server timeout
			}
			resp, err := client.Do(req)
			if err != nil {
				return 0, err.Error()
			}
			defer resp.Body.Close()

			respBody, err := io.ReadAll(resp.Body)
			if err != nil {
				return resp.StatusCode, err.Error()
			}
			return resp.StatusCode, string(respBody)
		}

		var wg sync.WaitGroup
		results := make([]struct {
			statusCode int
			body       string
		}, totalReqs)

		for i := 0; i < totalReqs; i++ {
			wg.Add(1)
			go func(index int) {
				defer wg.Done()
				results[index].statusCode, results[index].body = sendRequest()
			}(i)
			time.Sleep(50 * time.Millisecond)
		}
		wg.Wait()

		timeouts := 0
		successes := 0
		for _, result := range results {
			if result.statusCode == http.StatusGatewayTimeout {
				timeouts++
				assert.Contains(t, result.body, "timeout")
			} else {
				successes++
				assert.Contains(t, result.body, "blockNumber")
			}
		}

		fmt.Printf("Timeouts: %d, Successes: %d\n", timeouts, successes)
		assert.True(t, timeouts > 0, "Expected some timeouts")
		assert.True(t, successes > 0, "Expected some successes")
	})
}

func TestHttpServer_ManualTimeoutScenarios(t *testing.T) {
	t.Run("ServerHandlerTimeout", func(t *testing.T) {
		cfg := &common.Config{
			Server: &common.ServerConfig{
				MaxTimeout: common.Duration(10 * time.Millisecond).Ptr(),
			},
			Projects: []*common.ProjectConfig{
				{
					Id: "test_project",
					Networks: []*common.NetworkConfig{
						{
							Architecture: common.ArchitectureEvm,
							Evm: &common.EvmNetworkConfig{
								ChainId: 1,
							},
							Failsafe: []*common.FailsafeConfig{
								{
									Timeout: &common.TimeoutPolicyConfig{
										Duration: common.Duration(200 * time.Millisecond),
									},
								},
							},
						},
					},
					Upstreams: []*common.UpstreamConfig{
						{
							Type:     common.UpstreamTypeEvm,
							Endpoint: "http://rpc1.localhost",
							Evm: &common.EvmUpstreamConfig{
								ChainId: 1,
							},
							Failsafe: []*common.FailsafeConfig{
								{
									Timeout: &common.TimeoutPolicyConfig{
										Duration: common.Duration(100 * time.Millisecond),
									},
								},
							},
						},
					},
				},
			},
			RateLimiters: &common.RateLimiterConfig{},
		}

		util.ResetGock()
		defer util.ResetGock()
		util.SetupMocksForEvmStatePoller()
		defer util.AssertNoPendingMocks(t, 0)

		gock.New("http://rpc1.localhost").
			Post("/").
			Filter(func(request *http.Request) bool {
				body := util.SafeReadBody(request)
				return strings.Contains(string(body), "eth_getBalance")
			}).
			Reply(200).
			Delay(1 * time.Second).
			JSON(map[string]interface{}{
				"jsonrpc": "2.0",
				"id":      1,
				"result":  "0x222222",
			})

		// Set up test fixtures
		sendRequest, _, _, shutdown, _ := createServerTestFixtures(cfg, t)
		defer shutdown()

		statusCode, body := sendRequest(`{"jsonrpc":"2.0","method":"eth_getBalance","params":["0x123"],"id":1}`, nil, nil)

		assert.Equal(t, http.StatusGatewayTimeout, statusCode)
		assert.Contains(t, body, "http request handling timeout")
	})

	t.Run("NetworkTimeoutBatchingEnabled", func(t *testing.T) {
		cfg := &common.Config{
			Server: &common.ServerConfig{
				MaxTimeout: common.Duration(50 * time.Second).Ptr(),
			},
			Projects: []*common.ProjectConfig{
				{
					Id: "test_project",
					Networks: []*common.NetworkConfig{
						{
							Architecture: common.ArchitectureEvm,
							Evm: &common.EvmNetworkConfig{
								ChainId: 1,
							},
							Failsafe: []*common.FailsafeConfig{
								{
									Retry: nil,
									Hedge: nil,
									Timeout: &common.TimeoutPolicyConfig{
										Duration: common.Duration(30 * time.Millisecond),
									},
								},
							},
						},
					},
					Upstreams: []*common.UpstreamConfig{
						{
							Type:     common.UpstreamTypeEvm,
							Endpoint: "http://rpc1.localhost",
							Evm: &common.EvmUpstreamConfig{
								ChainId: 1,
							},
							Failsafe: []*common.FailsafeConfig{
								{
									Retry: nil,
									Hedge: nil,
									Timeout: &common.TimeoutPolicyConfig{
										Duration: common.Duration(300 * time.Millisecond),
									},
								},
							},
							JsonRpc: &common.JsonRpcUpstreamConfig{
								SupportsBatch: &common.TRUE,
								BatchMaxWait:  common.Duration(1 * time.Millisecond),
								BatchMaxSize:  1,
							},
						},
					},
				},
			},
			RateLimiters: &common.RateLimiterConfig{},
		}

		util.ResetGock()
		defer util.ResetGock()
		util.SetupMocksForEvmStatePoller()
		defer util.AssertNoPendingMocks(t, 0)

		gock.New("http://rpc1.localhost").
			Post("/").
			Filter(func(request *http.Request) bool {
				body := util.SafeReadBody(request)
				return strings.Contains(string(body), "eth_getBalance")
			}).
			Reply(200).
			Delay(100 * time.Millisecond).
			JSON(map[string]interface{}{
				"jsonrpc": "2.0",
				"id":      1,
				"result":  "0x222222",
			})

		// Set up test fixtures
		sendRequest, _, _, shutdown, _ := createServerTestFixtures(cfg, t)
		defer shutdown()

		statusCode, body := sendRequest(`{"jsonrpc":"2.0","method":"eth_getBalance","params":["0x123"],"id":1}`, nil, nil)

		assert.Equal(t, http.StatusGatewayTimeout, statusCode)
		assert.Contains(t, body, "exceeded on network-level")
	})

	t.Run("NetworkTimeoutBatchingDisabled", func(t *testing.T) {
		cfg := &common.Config{
			Server: &common.ServerConfig{
				MaxTimeout: common.Duration(10 * time.Second).Ptr(),
			},
			Projects: []*common.ProjectConfig{
				{
					Id: "test_project",
					Networks: []*common.NetworkConfig{
						{
							Architecture: common.ArchitectureEvm,
							Evm: &common.EvmNetworkConfig{
								ChainId: 1,
							},
							Failsafe: []*common.FailsafeConfig{
								{
									Retry: nil,
									Hedge: nil,
									Timeout: &common.TimeoutPolicyConfig{
										Duration: common.Duration(100 * time.Millisecond),
									},
								},
							},
						},
					},
					Upstreams: []*common.UpstreamConfig{
						{
							Id:       "rpc1",
							Type:     common.UpstreamTypeEvm,
							Endpoint: "http://rpc1.localhost",
							Evm: &common.EvmUpstreamConfig{
								ChainId: 1,
							},
							Failsafe: []*common.FailsafeConfig{
								{
									Retry: nil,
									Hedge: nil,
									Timeout: &common.TimeoutPolicyConfig{
										Duration: common.Duration(5 * time.Second),
									},
								},
							},
							JsonRpc: &common.JsonRpcUpstreamConfig{
								SupportsBatch: &common.FALSE,
							},
						},
					},
				},
			},
			RateLimiters: &common.RateLimiterConfig{},
		}

		util.ResetGock()
		defer util.ResetGock()
		util.SetupMocksForEvmStatePoller()
		defer util.AssertNoPendingMocks(t, 0)

		gock.New("http://rpc1.localhost").
			Post("/").
			Filter(func(request *http.Request) bool {
				body := util.SafeReadBody(request)
				return strings.Contains(string(body), "eth_getBalance")
			}).
			Reply(200).
			Delay(30 * time.Second).
			JSON(map[string]interface{}{
				"jsonrpc": "2.0",
				"id":      1,
				"result":  "0x222222",
			})

		// Set up test fixtures
		sendRequest, _, _, shutdown, _ := createServerTestFixtures(cfg, t)
		defer shutdown()

		statusCode, body := sendRequest(`{"jsonrpc":"2.0","method":"eth_getBalance","params":["0x123"],"id":1}`, nil, nil)

		assert.Equal(t, http.StatusGatewayTimeout, statusCode)
		assert.Contains(t, body, "exceeded on network-level")
	})

	t.Run("UpstreamRequestTimeoutBatchingEnabled", func(t *testing.T) {
		cfg := &common.Config{
			Server: &common.ServerConfig{
				MaxTimeout: common.Duration(2 * time.Second).Ptr(),
			},
			Projects: []*common.ProjectConfig{
				{
					Id: "test_project",
					Networks: []*common.NetworkConfig{
						{
							Architecture: common.ArchitectureEvm,
							Evm: &common.EvmNetworkConfig{
								ChainId: 1,
							},
							Failsafe: []*common.FailsafeConfig{
								{
									Timeout: &common.TimeoutPolicyConfig{
										Duration: common.Duration(1 * time.Second),
									},
								},
							},
						},
					},
					Upstreams: []*common.UpstreamConfig{
						{
							Type:     common.UpstreamTypeEvm,
							Endpoint: "http://rpc1.localhost",
							Evm: &common.EvmUpstreamConfig{
								ChainId: 1,
							},
							Failsafe: []*common.FailsafeConfig{
								{
									Timeout: &common.TimeoutPolicyConfig{
										Duration: common.Duration(100 * time.Millisecond),
									},
								},
							},
							JsonRpc: &common.JsonRpcUpstreamConfig{
								SupportsBatch: &common.TRUE,
								BatchMaxWait:  common.Duration(5 * time.Millisecond),
							},
						},
					},
				},
			},
			RateLimiters: &common.RateLimiterConfig{},
		}

		util.ResetGock()
		defer util.ResetGock()
		util.SetupMocksForEvmStatePoller()
		defer util.AssertNoPendingMocks(t, 0)

		gock.New("http://rpc1.localhost").
			Post("/").
			Filter(func(request *http.Request) bool {
				body := util.SafeReadBody(request)
				return strings.Contains(string(body), "eth_getBalance")
			}).
			Reply(200).
			Delay(30 * time.Second).
			JSON(map[string]interface{}{
				"jsonrpc": "2.0",
				"id":      1,
				"result":  "0x222222",
			})

		// Set up test fixtures
		sendRequest, _, _, shutdown, _ := createServerTestFixtures(cfg, t)
		defer shutdown()

		statusCode, body := sendRequest(`{"jsonrpc":"2.0","method":"eth_getBalance","params":["0x123"],"id":1}`, nil, nil)

		assert.Equal(t, http.StatusGatewayTimeout, statusCode)
		assert.Contains(t, body, "timeout policy exceeded on upstream-level")
	})

	t.Run("UpstreamRequestTimeoutBatchingDisabled", func(t *testing.T) {
		cfg := &common.Config{
			Server: &common.ServerConfig{
				MaxTimeout: common.Duration(10 * time.Second).Ptr(),
			},
			Projects: []*common.ProjectConfig{
				{
					Id: "test_project",
					Networks: []*common.NetworkConfig{
						{
							Architecture: common.ArchitectureEvm,
							Evm: &common.EvmNetworkConfig{
								ChainId: 1,
							},
							Failsafe: []*common.FailsafeConfig{
								{
									Retry: nil,
									Hedge: nil,
									Timeout: &common.TimeoutPolicyConfig{
										Duration: common.Duration(5 * time.Second),
									},
								},
							},
						},
					},
					Upstreams: []*common.UpstreamConfig{
						{
							Id:       "rpc1",
							Type:     common.UpstreamTypeEvm,
							Endpoint: "http://rpc1.localhost",
							Evm: &common.EvmUpstreamConfig{
								ChainId: 1,
							},
							Failsafe: []*common.FailsafeConfig{
								{
									Retry: nil,
									Hedge: nil,
									Timeout: &common.TimeoutPolicyConfig{
										Duration: common.Duration(100 * time.Millisecond),
									},
								},
							},
							JsonRpc: &common.JsonRpcUpstreamConfig{
								SupportsBatch: &common.FALSE,
							},
						},
					},
				},
			},
			RateLimiters: &common.RateLimiterConfig{},
		}

		util.ResetGock()
		defer util.ResetGock()
		util.SetupMocksForEvmStatePoller()
		defer util.AssertNoPendingMocks(t, 0)

		gock.New("http://rpc1.localhost").
			Post("/").
			Filter(func(request *http.Request) bool {
				body := util.SafeReadBody(request)
				return strings.Contains(string(body), "eth_getBalance")
			}).
			Reply(200).
			Delay(300 * time.Second).
			JSON(map[string]interface{}{
				"jsonrpc": "2.0",
				"id":      1,
				"result":  "0x222222",
			})

		// Set up test fixtures
		sendRequest, _, _, shutdown, _ := createServerTestFixtures(cfg, t)
		defer shutdown()

		statusCode, body := sendRequest(`{"jsonrpc":"2.0","method":"eth_getBalance","params":["0x123"],"id":1}`, nil, nil)

		assert.Equal(t, http.StatusGatewayTimeout, statusCode)
		assert.Contains(t, body, "timeout policy exceeded on upstream-level")
	})

	t.Run("SameTimeoutLowForServerAndNetwork", func(t *testing.T) {
		cfg := &common.Config{
			Server: &common.ServerConfig{
				MaxTimeout: common.Duration(50 * time.Millisecond).Ptr(),
			},
			Projects: []*common.ProjectConfig{
				{
					Id: "test_project",
					Networks: []*common.NetworkConfig{
						{
							Architecture: common.ArchitectureEvm,
							Evm: &common.EvmNetworkConfig{
								ChainId: 1,
							},
							Failsafe: []*common.FailsafeConfig{
								{
									Timeout: &common.TimeoutPolicyConfig{
										Duration: common.Duration(50 * time.Millisecond),
									},
								},
							},
						},
					},
					Upstreams: []*common.UpstreamConfig{
						{
							Type:     common.UpstreamTypeEvm,
							Endpoint: "http://rpc1.localhost",
							Evm: &common.EvmUpstreamConfig{
								ChainId: 1,
							},
							Failsafe: []*common.FailsafeConfig{
								{
									Timeout: &common.TimeoutPolicyConfig{
										Duration: common.Duration(5 * time.Second),
									},
								},
							},
							JsonRpc: &common.JsonRpcUpstreamConfig{
								SupportsBatch: &common.TRUE,
								BatchMaxWait:  common.Duration(1 * time.Millisecond),
								BatchMaxSize:  1,
							},
						},
					},
				},
			},
			RateLimiters: &common.RateLimiterConfig{},
		}

		util.ResetGock()
		defer util.ResetGock()
		util.SetupMocksForEvmStatePoller()
		defer util.AssertNoPendingMocks(t, 0)

		gock.New("http://rpc1.localhost").
			Post("/").
			Filter(func(request *http.Request) bool {
				body := util.SafeReadBody(request)
				return strings.Contains(string(body), "eth_getBalance")
			}).
			Reply(200).
			Delay(1000 * time.Millisecond).
			JSON(map[string]interface{}{
				"jsonrpc": "2.0",
				"id":      1,
				"result":  "0x222222",
			})

		// Set up test fixtures
		sendRequest, _, _, shutdown, _ := createServerTestFixtures(cfg, t)
		defer shutdown()

		statusCode, body := sendRequest(`{"jsonrpc":"2.0","method":"eth_getBalance","params":["0x123"],"id":1}`, nil, nil)

		assert.Equal(t, http.StatusGatewayTimeout, statusCode)
		if !strings.Contains(body, "timeout") {
			t.Fatalf("expected timeout error, got %s", body)
		}
	})

	t.Run("ServerTimeoutNoUpstreamNoNetworkTimeout", func(t *testing.T) {
		cfg := &common.Config{
			Server: &common.ServerConfig{
				MaxTimeout: common.Duration(500 * time.Millisecond).Ptr(),
			},
			Projects: []*common.ProjectConfig{
				{
					Id: "test_project",
					Networks: []*common.NetworkConfig{
						{
							Architecture: common.ArchitectureEvm,
							Evm: &common.EvmNetworkConfig{
								ChainId: 1,
							},
							Failsafe: []*common.FailsafeConfig{
								{
									Retry:   nil,
									Hedge:   nil,
									Timeout: nil,
								},
							},
						},
					},
					Upstreams: []*common.UpstreamConfig{
						{
							Id:       "rpc1",
							Type:     common.UpstreamTypeEvm,
							Endpoint: "http://rpc1.localhost",
							Evm: &common.EvmUpstreamConfig{
								ChainId: 1,
							},
							Failsafe: []*common.FailsafeConfig{
								{
									Retry:   nil,
									Hedge:   nil,
									Timeout: nil,
								},
							},
							JsonRpc: &common.JsonRpcUpstreamConfig{
								SupportsBatch: &common.TRUE,
								BatchMaxWait:  common.Duration(5 * time.Millisecond),
							},
						},
					},
				},
			},
			RateLimiters: &common.RateLimiterConfig{},
		}

		util.ResetGock()
		defer util.ResetGock()
		util.SetupMocksForEvmStatePoller()
		defer util.AssertNoPendingMocks(t, 0)

		gock.New("http://rpc1.localhost").
			Post("/").
			Filter(func(request *http.Request) bool {
				body := util.SafeReadBody(request)
				return strings.Contains(string(body), "eth_getBalance")
			}).
			Reply(200).
			Delay(1000 * time.Millisecond).
			JSON(map[string]interface{}{
				"jsonrpc": "2.0",
				"id":      1,
				"result":  "0x222222",
			})

		// Set up test fixtures
		sendRequest, _, _, shutdown, _ := createServerTestFixtures(cfg, t)
		defer shutdown()

		statusCode, body := sendRequest(`{"jsonrpc":"2.0","method":"eth_getBalance","params":["0x123"],"id":1}`, nil, nil)

		assert.Equal(t, http.StatusGatewayTimeout, statusCode)
		assert.Contains(t, body, "timeout")
	})

	t.Run("MidServerHighNetworkLowUpstreamTimeoutBatchingDisabled", func(t *testing.T) {
		cfg := &common.Config{
			Server: &common.ServerConfig{
				MaxTimeout: common.Duration(200 * time.Millisecond).Ptr(),
			},
			Projects: []*common.ProjectConfig{
				{
					Id: "test_project",
					Networks: []*common.NetworkConfig{
						{
							Architecture: common.ArchitectureEvm,
							Evm: &common.EvmNetworkConfig{
								ChainId: 1,
							},
							Failsafe: []*common.FailsafeConfig{
								{
									Retry: nil,
									Hedge: nil,
									Timeout: &common.TimeoutPolicyConfig{
										Duration: common.Duration(300 * time.Millisecond),
									},
								},
							},
						},
					},
					Upstreams: []*common.UpstreamConfig{
						{
							Id:       "rpc1",
							Type:     common.UpstreamTypeEvm,
							Endpoint: "http://rpc1.localhost",
							Evm: &common.EvmUpstreamConfig{
								ChainId: 1,
							},
							Failsafe: []*common.FailsafeConfig{
								{
									Retry: nil,
									Hedge: nil,
									Timeout: &common.TimeoutPolicyConfig{
										Duration: common.Duration(10 * time.Millisecond),
									},
								},
							},
							JsonRpc: &common.JsonRpcUpstreamConfig{
								SupportsBatch: &common.FALSE,
							},
						},
					},
				},
			},
			RateLimiters: &common.RateLimiterConfig{},
		}

		util.ResetGock()
		defer util.ResetGock()
		util.SetupMocksForEvmStatePoller()
		defer util.AssertNoPendingMocks(t, 0)

		gock.New("http://rpc1.localhost").
			Post("/").
			Filter(func(request *http.Request) bool {
				body := util.SafeReadBody(request)
				return strings.Contains(string(body), "eth_getBalance")
			}).
			Reply(200).
			Delay(1000 * time.Millisecond).
			JSON(map[string]interface{}{
				"jsonrpc": "2.0",
				"id":      1,
				"result":  "0x222222",
			})

		// Set up test fixtures
		sendRequest, _, _, shutdown, _ := createServerTestFixtures(cfg, t)
		defer shutdown()

		statusCode, body := sendRequest(`{"jsonrpc":"2.0","method":"eth_getBalance","params":["0x123"],"id":1}`, nil, nil)

		assert.Equal(t, http.StatusGatewayTimeout, statusCode)
		assert.Contains(t, body, "timeout policy")
	})

	t.Run("ShouldNotRetryWhenRetryEmptyDisabled", func(t *testing.T) {
		util.ResetGock()
		defer util.ResetGock()
		util.SetupMocksForEvmStatePoller()
		defer util.AssertNoPendingMocks(t, 0)

		cfg := &common.Config{
			Server: &common.ServerConfig{
				MaxTimeout: common.Duration(5 * time.Second).Ptr(),
			},
			Projects: []*common.ProjectConfig{
				{
					Id:              "test_project",
					NetworkDefaults: &common.NetworkDefaults{
						// RetryEmpty left nil -> default false
					},
					Networks: []*common.NetworkConfig{
						{
							Architecture: common.ArchitectureEvm,
							Evm: &common.EvmNetworkConfig{
								ChainId: 1,
							},
							Failsafe: []*common.FailsafeConfig{
								{
									Retry: &common.RetryPolicyConfig{
										MaxAttempts: 8,
										Delay:       common.Duration(100 * time.Millisecond),
									},
								},
							},
						},
					},
					Upstreams: []*common.UpstreamConfig{
						{
							Id:       "rpc1",
							Type:     common.UpstreamTypeEvm,
							Endpoint: "http://rpc1.localhost",
							Evm: &common.EvmUpstreamConfig{
								ChainId: 1,
							},
							JsonRpc: &common.JsonRpcUpstreamConfig{
								SupportsBatch: &common.FALSE,
							},
							Failsafe: []*common.FailsafeConfig{
								{
									Retry: &common.RetryPolicyConfig{
										MaxAttempts: 3,
										Delay:       common.Duration(100 * time.Millisecond),
									},
								},
							},
						},
						{
							Id:       "rpc2",
							Type:     common.UpstreamTypeEvm,
							Endpoint: "http://rpc2.localhost",
							Evm: &common.EvmUpstreamConfig{
								ChainId: 1,
							},
							JsonRpc: &common.JsonRpcUpstreamConfig{
								SupportsBatch: &common.FALSE,
							},
							Failsafe: []*common.FailsafeConfig{
								{
									Retry: &common.RetryPolicyConfig{
										MaxAttempts: 3,
										Delay:       common.Duration(100 * time.Millisecond),
									},
								},
							},
						},
					},
				},
			},
			RateLimiters: &common.RateLimiterConfig{},
		}

		// Expect only the first upstream to be called once
		gock.New("http://rpc1.localhost").
			Post("/").
			Times(1).
			Filter(func(request *http.Request) bool {
				body := util.SafeReadBody(request)
				return strings.Contains(string(body), "eth_getLogs")
			}).
			Reply(200).
			JSON(map[string]interface{}{
				"jsonrpc": "2.0",
				"id":      1,
				"result":  []interface{}{},
			})

		// Set up test fixtures
		sendRequest, _, _, shutdown, _ := createServerTestFixtures(cfg, t)
		defer shutdown()

		requestBody := `{
			"jsonrpc": "2.0",
			"method": "eth_getLogs",
			"params": [{
				"fromBlock": "0x1ab771",
				"toBlock": "0x1ab7d5",
				"topics": ["0xbccc00b713f54173962e7de6098f643d8ebf53d488d71f4b2a5171496d038f9e"]
			}],
			"id": 1
		}`

		statusCode, body := sendRequest(requestBody, nil, nil)

		assert.Equal(t, http.StatusOK, statusCode, "Status code should be 200 OK")

		var response map[string]interface{}
		err := json.Unmarshal([]byte(body), &response)
		require.NoError(t, err, "Should be able to decode response")

		assert.Contains(t, response, "result", "Response should contain 'result' field")
		assert.NotContains(t, response, "error", "Response should not contain 'error' field")

		result, ok := response["result"].([]interface{})
		assert.True(t, ok, "Result should be an array")
		assert.Empty(t, result, "Result should be an empty array")
	})
}

func TestHttpServer_HedgedRequests(t *testing.T) {
	t.Run("SimpleHedgePolicyDifferentUpstreams", func(t *testing.T) {
		util.ResetGock()
		defer util.ResetGock()
		util.SetupMocksForEvmStatePoller()
		defer util.AssertNoPendingMocks(t, 0)

		cfg := &common.Config{
			Server: &common.ServerConfig{
				MaxTimeout: common.Duration(10 * time.Second).Ptr(),
			},
			Projects: []*common.ProjectConfig{
				{
					Id: "test_project",
					Networks: []*common.NetworkConfig{
						{
							Architecture: common.ArchitectureEvm,
							Evm: &common.EvmNetworkConfig{
								ChainId: 1,
							},
							Failsafe: []*common.FailsafeConfig{
								{
									Hedge: &common.HedgePolicyConfig{
										MaxCount: 1,
										Delay:    common.Duration(10 * time.Millisecond),
									},
								},
							},
						},
					},
					Upstreams: []*common.UpstreamConfig{
						{
							Id:       "rpc1",
							Type:     common.UpstreamTypeEvm,
							Endpoint: "http://rpc1.localhost",
							Evm: &common.EvmUpstreamConfig{
								ChainId: 1,
							},
							JsonRpc: &common.JsonRpcUpstreamConfig{
								SupportsBatch: &common.FALSE,
							},
						},
						{
							Id:       "rpc2",
							Type:     common.UpstreamTypeEvm,
							Endpoint: "http://rpc2.localhost",
							Evm: &common.EvmUpstreamConfig{
								ChainId: 1,
							},
							JsonRpc: &common.JsonRpcUpstreamConfig{
								SupportsBatch: &common.FALSE,
							},
						},
					},
				},
			},
			RateLimiters: &common.RateLimiterConfig{},
		}

		gock.New("http://rpc1.localhost").
			Post("/").
			Filter(func(request *http.Request) bool {
				body := util.SafeReadBody(request)
				return strings.Contains(string(body), "eth_getBalance")
			}).
			Reply(200).
			Delay(100 * time.Millisecond).
			JSON(map[string]interface{}{
				"jsonrpc": "2.0",
				"id":      1,
				"result":  "0x111111",
			})
		gock.New("http://rpc2.localhost").
			Post("/").
			Filter(func(request *http.Request) bool {
				body := util.SafeReadBody(request)
				return strings.Contains(string(body), "eth_getBalance")
			}).
			Reply(200).
			Delay(20 * time.Millisecond).
			JSON(map[string]interface{}{
				"jsonrpc": "2.0",
				"id":      1,
				"result":  "0x222222",
			})

		// Set up test fixtures
		sendRequest, _, _, shutdown, _ := createServerTestFixtures(cfg, t)
		defer shutdown()

		statusCode, body := sendRequest(`{"jsonrpc":"2.0","method":"eth_getBalance","params":["0x123"],"id":1}`, nil, nil)

		assert.Equal(t, http.StatusOK, statusCode)
		assert.Contains(t, body, "0x222222")
	})

	t.Run("SimpleHedgePolicyAvoidSameUpstream", func(t *testing.T) {
		util.ResetGock()
		defer util.ResetGock()
		util.SetupMocksForEvmStatePoller()
		defer util.AssertNoPendingMocks(t, 1)

		cfg := &common.Config{
			Server: &common.ServerConfig{
				MaxTimeout: common.Duration(10 * time.Second).Ptr(),
			},
			Projects: []*common.ProjectConfig{
				{
					Id: "test_project",
					Networks: []*common.NetworkConfig{
						{
							Architecture: common.ArchitectureEvm,
							Evm: &common.EvmNetworkConfig{
								ChainId: 1,
							},
							Failsafe: []*common.FailsafeConfig{
								{
									Hedge: &common.HedgePolicyConfig{
										MaxCount: 1,
										Delay:    common.Duration(10 * time.Millisecond),
									},
								},
							},
						},
					},
					Upstreams: []*common.UpstreamConfig{
						{
							Id:       "rpc1",
							Type:     common.UpstreamTypeEvm,
							Endpoint: "http://rpc1.localhost",
							Evm: &common.EvmUpstreamConfig{
								ChainId: 1,
							},
							JsonRpc: &common.JsonRpcUpstreamConfig{
								SupportsBatch: &common.FALSE,
							},
						},
					},
				},
			},
			RateLimiters: &common.RateLimiterConfig{},
		}

		gock.New("http://rpc1.localhost").
			Post("/").
			Filter(func(request *http.Request) bool {
				body := util.SafeReadBody(request)
				return strings.Contains(string(body), "eth_getBalance")
			}).
			Reply(200).
			Delay(100 * time.Millisecond).
			JSON(map[string]interface{}{
				"jsonrpc": "2.0",
				"id":      1,
				"result":  "0x111111",
			})
		gock.New("http://rpc1.localhost").
			Post("/").
			Filter(func(request *http.Request) bool {
				body := util.SafeReadBody(request)
				return strings.Contains(string(body), "eth_getBalance")
			}).
			Reply(200).
			Delay(20 * time.Millisecond).
			JSON(map[string]interface{}{
				"jsonrpc": "2.0",
				"id":      1,
				"result":  "0x222222",
			})

		// Set up test fixtures
		sendRequest, _, _, shutdown, _ := createServerTestFixtures(cfg, t)
		defer shutdown()

		statusCode, body := sendRequest(`{"jsonrpc":"2.0","method":"eth_getBalance","params":["0x123"],"id":1}`, nil, nil)

		assert.Equal(t, http.StatusOK, statusCode)
		assert.Contains(t, body, "0x111111")
	})

	t.Run("SimpleHedgePolicyWithoutOtherPoliciesBatchingEnabled", func(t *testing.T) {
		cfg := &common.Config{
			Server: &common.ServerConfig{
				MaxTimeout: common.Duration(10 * time.Second).Ptr(),
			},
			Projects: []*common.ProjectConfig{
				{
					Id: "test_project",
					Networks: []*common.NetworkConfig{
						{
							Architecture: common.ArchitectureEvm,
							Evm: &common.EvmNetworkConfig{
								ChainId: 1,
							},
							Failsafe: []*common.FailsafeConfig{
								{
									Timeout: nil,
									Retry:   nil,
									Hedge: &common.HedgePolicyConfig{
										MaxCount: 1,
										Delay:    common.Duration(100 * time.Millisecond),
									},
								},
							},
						},
					},
					Upstreams: []*common.UpstreamConfig{
						{
							Id:       "rpc1",
							Type:     common.UpstreamTypeEvm,
							Endpoint: "http://rpc1.localhost",
							Evm: &common.EvmUpstreamConfig{
								ChainId: 1,
							},
							Failsafe: []*common.FailsafeConfig{
								{
									Timeout: nil,
									Retry:   nil,
									Hedge:   nil,
								},
							},
							JsonRpc: &common.JsonRpcUpstreamConfig{
								SupportsBatch: &common.TRUE,
								BatchMaxWait:  common.Duration(5 * time.Millisecond),
							},
						},
						{
							Id:       "rpc2",
							Type:     common.UpstreamTypeEvm,
							Endpoint: "http://rpc2.localhost",
							Evm: &common.EvmUpstreamConfig{
								ChainId: 1,
							},
							Failsafe: []*common.FailsafeConfig{
								{
									Timeout: nil,
									Retry:   nil,
									Hedge:   nil,
								},
							},
							JsonRpc: &common.JsonRpcUpstreamConfig{
								SupportsBatch: &common.TRUE,
								BatchMaxWait:  common.Duration(5 * time.Millisecond),
							},
						},
					},
				},
			},
			RateLimiters: &common.RateLimiterConfig{},
		}

		util.ResetGock()
		defer util.ResetGock()
		util.SetupMocksForEvmStatePoller()
		defer util.AssertNoPendingMocks(t, 0)

		gock.New("http://rpc1.localhost").
			Post("/").
			Filter(func(request *http.Request) bool {
				body := string(util.SafeReadBody(request))
				return strings.Contains(body, "eth_getBalance") && strings.Contains(body, "111")
			}).
			Reply(200).
			Delay(1000 * time.Millisecond).
			JSON([]interface{}{
				map[string]interface{}{
					"jsonrpc": "2.0",
					"id":      111,
					"result":  "0x111_SLOW",
				}})
		gock.New("http://rpc2.localhost").
			Post("/").
			Filter(func(request *http.Request) bool {
				body := util.SafeReadBody(request)
				return strings.Contains(body, "eth_getBalance") && strings.Contains(body, "111")
			}).
			Reply(200).
			Delay(50 * time.Millisecond).
			JSON([]interface{}{map[string]interface{}{
				"jsonrpc": "2.0",
				"id":      111,
				"result":  "0x111_FAST",
			}})

		// Set up test fixtures
		sendRequest, _, _, shutdown, _ := createServerTestFixtures(cfg, t)
		defer shutdown()

		statusCode, body := sendRequest(`{"jsonrpc":"2.0","method":"eth_getBalance","params":["0x123"],"id":111}`, nil, nil)

		assert.Equal(t, http.StatusOK, statusCode)
		assert.Contains(t, body, "0x111_FAST")
	})

	t.Run("HedgeReturnsResponseFromSecondUpstreamWhenFirstUpstreamTimesOut", func(t *testing.T) {
		cfg := &common.Config{
			Server: &common.ServerConfig{
				MaxTimeout: common.Duration(2 * time.Second).Ptr(),
			},
			Projects: []*common.ProjectConfig{
				{
					Id: "test_project",
					Networks: []*common.NetworkConfig{
						{
							Architecture: common.ArchitectureEvm,
							Evm: &common.EvmNetworkConfig{
								ChainId: 1,
							},
							Failsafe: []*common.FailsafeConfig{
								{
									Retry: nil,
									Hedge: &common.HedgePolicyConfig{
										MaxCount: 1,
										Delay:    common.Duration(50 * time.Millisecond),
									},
									Timeout: &common.TimeoutPolicyConfig{
										Duration: common.Duration(1000 * time.Millisecond),
									},
								},
							},
						},
					},
					Upstreams: []*common.UpstreamConfig{
						{
							Id:       "rpc1",
							Type:     common.UpstreamTypeEvm,
							Endpoint: "http://rpc1.localhost",
							Evm: &common.EvmUpstreamConfig{
								ChainId: 1,
							},
							Failsafe: []*common.FailsafeConfig{
								{
									Retry: nil,
									Timeout: &common.TimeoutPolicyConfig{
										Duration: common.Duration(100 * time.Millisecond),
									},
								},
							},
							JsonRpc: &common.JsonRpcUpstreamConfig{
								SupportsBatch: &common.FALSE,
							},
						},
						{
							Id:       "rpc2",
							Type:     common.UpstreamTypeEvm,
							Endpoint: "http://rpc2.localhost",
							Evm: &common.EvmUpstreamConfig{
								ChainId: 1,
							},
							Failsafe: []*common.FailsafeConfig{
								{
									Retry: nil,
									Timeout: &common.TimeoutPolicyConfig{
										Duration: common.Duration(500 * time.Millisecond),
									},
								},
							},
							JsonRpc: &common.JsonRpcUpstreamConfig{
								SupportsBatch: &common.FALSE,
							},
						},
					},
				},
			},
			RateLimiters: &common.RateLimiterConfig{},
		}

		util.ResetGock()
		defer util.ResetGock()

		gock.New("http://rpc1.localhost").
			Post("/").
			Filter(func(request *http.Request) bool {
				body := util.SafeReadBody(request)
				return strings.Contains(string(body), "eth_getBalance")
			}).
			Reply(200).
			Delay(200 * time.Millisecond).
			JSON(map[string]interface{}{
				"jsonrpc": "2.0",
				"id":      1,
				"result":  "0x111111",
			})

		gock.New("http://rpc2.localhost").
			Post("/").
			Filter(func(request *http.Request) bool {
				body := util.SafeReadBody(request)
				return strings.Contains(string(body), "eth_getBalance")
			}).
			Reply(200).
			Delay(20 * time.Millisecond).
			JSON(map[string]interface{}{
				"jsonrpc": "2.0",
				"id":      1,
				"result":  "0x222222",
			})

		// Set up test fixtures
		sendRequest, _, _, shutdown, _ := createServerTestFixtures(cfg, t)
		defer shutdown()

		statusCode, body := sendRequest(`{"jsonrpc":"2.0","method":"eth_getBalance","params":["0x123"],"id":1}`, nil, nil)

		assert.Equal(t, http.StatusOK, statusCode)
		assert.Contains(t, body, "0x222222")
	})

	t.Run("HedgeReturnsResponseFromSecondUpstreamWhenFirstUpstreamReturnsSlowBillingIssues", func(t *testing.T) {
		cfg := &common.Config{
			Server: &common.ServerConfig{
				MaxTimeout: common.Duration(2 * time.Second).Ptr(),
			},
			Projects: []*common.ProjectConfig{
				{
					Id: "test_project",
					Networks: []*common.NetworkConfig{
						{
							Architecture: common.ArchitectureEvm,
							Evm: &common.EvmNetworkConfig{
								ChainId: 1,
							},
							Failsafe: []*common.FailsafeConfig{
								{
									Retry: nil,
									Hedge: &common.HedgePolicyConfig{
										MaxCount: 1,
										Delay:    common.Duration(100 * time.Millisecond),
									},
									Timeout: &common.TimeoutPolicyConfig{
										Duration: common.Duration(1000 * time.Millisecond),
									},
								},
							},
						},
					},
					Upstreams: []*common.UpstreamConfig{
						{
							Id:       "rpc1",
							Type:     common.UpstreamTypeEvm,
							Endpoint: "http://rpc1.localhost",
							Evm: &common.EvmUpstreamConfig{
								ChainId: 1,
							},
							Failsafe: []*common.FailsafeConfig{
								{
									Retry: nil,
									Timeout: &common.TimeoutPolicyConfig{
										Duration: common.Duration(1000 * time.Millisecond),
									},
								},
							},
							JsonRpc: &common.JsonRpcUpstreamConfig{
								SupportsBatch: &common.FALSE,
							},
						},
						{
							Id:       "rpc2",
							Type:     common.UpstreamTypeEvm,
							Endpoint: "http://rpc2.localhost",
							Evm: &common.EvmUpstreamConfig{
								ChainId: 1,
							},
							Failsafe: []*common.FailsafeConfig{
								{
									Retry: nil,
									Timeout: &common.TimeoutPolicyConfig{
										Duration: common.Duration(1000 * time.Millisecond),
									},
								},
							},
							JsonRpc: &common.JsonRpcUpstreamConfig{
								SupportsBatch: &common.FALSE,
							},
						},
					},
				},
			},
			RateLimiters: &common.RateLimiterConfig{},
		}

		util.ResetGock()
		defer util.ResetGock()
		util.SetupMocksForEvmStatePoller()
		defer util.AssertNoPendingMocks(t, 0)

		gock.New("http://rpc1.localhost").
			Post("/").
			Filter(func(request *http.Request) bool {
				body := util.SafeReadBody(request)
				return strings.Contains(string(body), "eth_getBalance")
			}).
			Reply(402).
			Delay(500 * time.Millisecond).
			JSON(map[string]interface{}{
				"jsonrpc": "2.0",
				"id":      1,
				"error": map[string]interface{}{
					"code":    -32005,
					"message": "Monthly capacity limit exceeded. Visit https://dashboard.alchemyapi.io/settings/billing to upgrade your scaling policy for continued service.",
				},
			})

		gock.New("http://rpc2.localhost").
			Post("/").
			Filter(func(request *http.Request) bool {
				body := util.SafeReadBody(request)
				return strings.Contains(string(body), "eth_getBalance")
			}).
			Reply(200).
			Delay(50 * time.Millisecond).
			JSON(map[string]interface{}{
				"jsonrpc": "2.0",
				"id":      1,
				"result":  "0x222222",
			})

		// Set up test fixtures
		sendRequest, _, _, shutdown, _ := createServerTestFixtures(cfg, t)
		defer shutdown()

		statusCode, body := sendRequest(`{"jsonrpc":"2.0","method":"eth_getBalance","params":["0x123"],"id":1}`, nil, nil)

		assert.Equal(t, http.StatusOK, statusCode)
		assert.Contains(t, body, "0x222222")
	})

	t.Run("ServerTimesOutBeforeHedgeReturnsResponseFromSecondUpstreamWhenFirstUpstreamHasTimeout", func(t *testing.T) {
		cfg := &common.Config{
			Server: &common.ServerConfig{
				MaxTimeout: common.Duration(30 * time.Millisecond).Ptr(),
			},
			Projects: []*common.ProjectConfig{
				{
					Id: "test_project",
					Networks: []*common.NetworkConfig{
						{
							Architecture: common.ArchitectureEvm,
							Evm: &common.EvmNetworkConfig{
								ChainId: 1,
							},
							Failsafe: []*common.FailsafeConfig{
								{
									Retry: nil,
									Hedge: &common.HedgePolicyConfig{
										MaxCount: 1,
										Delay:    common.Duration(10 * time.Millisecond),
									},
									Timeout: &common.TimeoutPolicyConfig{
										Duration: common.Duration(300 * time.Millisecond),
									},
								},
							},
						},
					},
					Upstreams: []*common.UpstreamConfig{
						{
							Id:       "rpc1",
							Type:     common.UpstreamTypeEvm,
							Endpoint: "http://rpc1.localhost",
							Evm: &common.EvmUpstreamConfig{
								ChainId: 1,
							},
							Failsafe: []*common.FailsafeConfig{
								{
									Timeout: &common.TimeoutPolicyConfig{
										Duration: common.Duration(150 * time.Millisecond),
									},
									Retry: nil,
								},
							},
							JsonRpc: &common.JsonRpcUpstreamConfig{
								SupportsBatch: &common.FALSE,
							},
						},
						{
							Id:       "rpc2",
							Type:     common.UpstreamTypeEvm,
							Endpoint: "http://rpc2.localhost",
							Evm: &common.EvmUpstreamConfig{
								ChainId: 1,
							},
							Failsafe: []*common.FailsafeConfig{
								{
									Timeout: &common.TimeoutPolicyConfig{
										Duration: common.Duration(200 * time.Millisecond),
									},
									Retry: nil,
								},
							},
							JsonRpc: &common.JsonRpcUpstreamConfig{
								SupportsBatch: &common.FALSE,
							},
						},
					},
				},
			},
			RateLimiters: &common.RateLimiterConfig{},
		}

		util.ResetGock()
		defer util.ResetGock()
		util.SetupMocksForEvmStatePoller()
		defer util.AssertNoPendingMocks(t, 0)

		gock.New("http://rpc1.localhost").
			Post("/").
			Filter(func(request *http.Request) bool {
				body := util.SafeReadBody(request)
				return strings.Contains(string(body), "eth_getBalance")
			}).
			Reply(402).
			Delay(5000 * time.Millisecond).
			JSON(map[string]interface{}{
				"jsonrpc": "2.0",
				"id":      1,
				"error": map[string]interface{}{
					"code":    -32005,
					"message": "Monthly capacity limit exceeded. Visit https://dashboard.alchemyapi.io/settings/billing to upgrade your scaling policy for continued service.",
				},
			})

		gock.New("http://rpc2.localhost").
			Post("/").
			Filter(func(request *http.Request) bool {
				body := util.SafeReadBody(request)
				return strings.Contains(string(body), "eth_getBalance")
			}).
			Reply(200).
			Delay(150 * time.Millisecond).
			JSON(map[string]interface{}{
				"jsonrpc": "2.0",
				"id":      1,
				"result":  "0x222222",
			})

		// Set up test fixtures
		sendRequest, _, _, shutdown, _ := createServerTestFixtures(cfg, t)
		defer shutdown()

		statusCode, body := sendRequest(`{"jsonrpc":"2.0","method":"eth_getBalance","params":["0x123"],"id":1}`, nil, nil)

		assert.Equal(t, http.StatusGatewayTimeout, statusCode)
		assert.Contains(t, body, ErrHandlerTimeout.Error())
	})

	t.Run("HedgeDiscardsSlowerCallFirstRequestCancelled", func(t *testing.T) {
		cfg := &common.Config{
			Server: &common.ServerConfig{
				// Enough total server time to let hedged calls finish.
				MaxTimeout: common.Duration(2 * time.Second).Ptr(),
			},
			Projects: []*common.ProjectConfig{
				{
					Id: "test_project",
					Networks: []*common.NetworkConfig{
						{
							Architecture: common.ArchitectureEvm,
							Evm:          &common.EvmNetworkConfig{ChainId: 1},
							Failsafe: []*common.FailsafeConfig{
								// We allow a 2-attempt hedge: the "original" plus 1 "hedge".
								{
									Hedge: &common.HedgePolicyConfig{
										MaxCount: 1,
										Delay:    common.Duration(10 * time.Millisecond),
									},
								},
							},
						},
					},
					Upstreams: []*common.UpstreamConfig{
						{
							Id:       "rpc1",
							Type:     common.UpstreamTypeEvm,
							Endpoint: "http://rpc1.localhost",
							Evm: &common.EvmUpstreamConfig{
								ChainId: 1,
							},
							JsonRpc: &common.JsonRpcUpstreamConfig{
								SupportsBatch: &common.FALSE,
							},
						},
						{
							Id:       "rpc2",
							Type:     common.UpstreamTypeEvm,
							Endpoint: "http://rpc2.localhost",
							Evm: &common.EvmUpstreamConfig{
								ChainId: 1,
							},
							JsonRpc: &common.JsonRpcUpstreamConfig{
								SupportsBatch: &common.FALSE,
							},
						},
					},
				},
			},
			RateLimiters: &common.RateLimiterConfig{},
		}

		util.ResetGock()
		defer util.ResetGock()
		util.SetupMocksForEvmStatePoller()
		defer util.AssertNoPendingMocks(t, 0)

		// Mock #1 (slower) – "original request"
		gock.New("http://rpc1.localhost").
			Post("/").
			Filter(func(request *http.Request) bool {
				body := util.SafeReadBody(request)
				return strings.Contains(string(body), "eth_getBalance") && strings.Contains(string(body), "SLOW")
			}).
			Reply(200).
			Delay(300 * time.Millisecond). // This will be canceled if the hedge wins
			JSON(map[string]interface{}{
				"jsonrpc": "2.0",
				"id":      99,
				"result":  "0xSLOW",
			})

		// Mock #2 (faster) – "hedge request"
		gock.New("http://rpc2.localhost").
			Post("/").
			Filter(func(request *http.Request) bool {
				body := util.SafeReadBody(request)
				return strings.Contains(string(body), "eth_getBalance") && strings.Contains(string(body), "FAST")
			}).
			Reply(200).
			Delay(50 * time.Millisecond).
			JSON(map[string]interface{}{
				"jsonrpc": "2.0",
				"id":      99,
				"result":  "0xFAST",
			})

		// Launch the test server with above config
		sendRequest, _, _, shutdown, _ := createServerTestFixtures(cfg, t)
		defer shutdown()

		// We'll ask for a single "eth_getBalance" call but pass distinct markers SLOW/FAST to
		// ensure that Gock can differentiate which is the "original" vs. "hedge" request body.
		// In real usage, hedged calls have identical payloads. Here we just need to disambiguate
		// the two mocks so we can see which is canceled, which returns successfully, etc.
		jsonBody := `{"jsonrpc":"2.0","id":99,"method":"eth_getBalance","params":["0xSLOW","true","0xFAST","true"]}`

		statusCode, body := sendRequest(jsonBody, nil, nil)

		// From the user's perspective, we must see a 200 + "0xFAST" rather than "context canceled"
		assert.Equal(t, http.StatusOK, statusCode, "Expected 200 OK from hedged request")
		assert.Contains(t, body, "0xFAST", "Expected final result from faster hedge call")
		assert.NotContains(t, body, "context canceled", "Must never return 'context canceled' to the user")
	})

	t.Run("HedgeDiscardsSlowerCallSecondRequestCancelled", func(t *testing.T) {
		cfg := &common.Config{
			Server: &common.ServerConfig{
				// Enough total server time to let hedged calls finish.
				MaxTimeout: common.Duration(5 * time.Second).Ptr(),
			},
			Projects: []*common.ProjectConfig{
				{
					Id: "test_project",
					Networks: []*common.NetworkConfig{
						{
							Architecture: common.ArchitectureEvm,
							Evm:          &common.EvmNetworkConfig{ChainId: 1},
							Failsafe: []*common.FailsafeConfig{
								// We allow a 2-attempt hedge: the "original" plus 1 "hedge".
								{
									Hedge: &common.HedgePolicyConfig{
										MaxCount: 1,
										Delay:    common.Duration(10 * time.Millisecond),
									},
								},
							},
						},
					},
					Upstreams: []*common.UpstreamConfig{
						{
							Id:       "rpc1",
							Type:     common.UpstreamTypeEvm,
							Endpoint: "http://rpc1.localhost",
							Evm: &common.EvmUpstreamConfig{
								ChainId: 1,
							},
							JsonRpc: &common.JsonRpcUpstreamConfig{
								SupportsBatch: &common.FALSE,
							},
						},
						{
							Id:       "rpc2",
							Type:     common.UpstreamTypeEvm,
							Endpoint: "http://rpc2.localhost",
							Evm: &common.EvmUpstreamConfig{
								ChainId: 1,
							},
							JsonRpc: &common.JsonRpcUpstreamConfig{
								SupportsBatch: &common.FALSE,
							},
						},
					},
				},
			},
			RateLimiters: &common.RateLimiterConfig{},
		}

		util.ResetGock()
		defer util.ResetGock()
		util.SetupMocksForEvmStatePoller()
		defer util.AssertNoPendingMocks(t, 0)

		// Mock #1 (faster) – "original request"
		gock.New("http://rpc1.localhost").
			Post("/").
			Filter(func(request *http.Request) bool {
				body := util.SafeReadBody(request)
				return strings.Contains(string(body), "eth_getBalance")
			}).
			Reply(200).
			Delay(300 * time.Millisecond).
			JSON(map[string]interface{}{
				"jsonrpc": "2.0",
				"id":      99,
				"result":  "0xFAST",
			})

		// Mock #2 (slower) – "hedge request"
		gock.New("http://rpc2.localhost").
			Post("/").
			Filter(func(request *http.Request) bool {
				body := util.SafeReadBody(request)
				return strings.Contains(string(body), "eth_getBalance")
			}).
			Reply(200).
			Delay(5000 * time.Millisecond).
			JSON(map[string]interface{}{
				"jsonrpc": "2.0",
				"id":      99,
				"result":  "0xSLOW",
			})

		// Launch the test server with above config
		sendRequest, _, _, shutdown, _ := createServerTestFixtures(cfg, t)
		defer shutdown()

		jsonBody := `{"jsonrpc":"2.0","id":99,"method":"eth_getBalance","params":["0x1234"]}`

		statusCode, body := sendRequest(jsonBody, nil, nil)

		// From the user's perspective, we must see a 200 + "0xFAST" rather than "context canceled"
		assert.Equal(t, http.StatusOK, statusCode, "Expected 200 OK from hedged request")
		assert.Contains(t, body, "0xFAST", "Expected final result from faster hedge call")
		assert.NotContains(t, body, "context canceled", "Must never return 'context canceled' to the user")
	})

	t.Run("HedgeReturnsFirstResponseWhenInitiallySlowRequestCompletesFaster", func(t *testing.T) {
		cfg := &common.Config{
			Server: &common.ServerConfig{
				MaxTimeout: common.Duration(5 * time.Second).Ptr(),
			},
			Projects: []*common.ProjectConfig{
				{
					Id: "test_project",
					Networks: []*common.NetworkConfig{
						{
							Architecture: common.ArchitectureEvm,
							Evm:          &common.EvmNetworkConfig{ChainId: 1},
							Failsafe: []*common.FailsafeConfig{
								// Network-level hedge configuration
								{
									Hedge: &common.HedgePolicyConfig{
										MaxCount: 1,
										Delay:    common.Duration(100 * time.Millisecond),
									},
								},
							},
						},
					},
					Upstreams: []*common.UpstreamConfig{
						{
							Id:       "rpc1",
							Type:     common.UpstreamTypeEvm,
							Endpoint: "http://primary.localhost",
							Evm: &common.EvmUpstreamConfig{
								ChainId: 1,
							},
							JsonRpc: &common.JsonRpcUpstreamConfig{
								SupportsBatch: &common.FALSE,
							},
						},
						{
							Id:       "rpc2",
							Type:     common.UpstreamTypeEvm,
							Endpoint: "http://backup.localhost",
							Evm: &common.EvmUpstreamConfig{
								ChainId: 1,
							},
							JsonRpc: &common.JsonRpcUpstreamConfig{
								SupportsBatch: &common.FALSE,
							},
						},
					},
				},
			},
			RateLimiters: &common.RateLimiterConfig{},
		}

		util.ResetGock()
		defer util.ResetGock()
		util.SetupMocksForEvmStatePoller()
		defer util.AssertNoPendingMocks(t, 0)

		// Mock first upstream - initially slow but eventually completes faster
		// The key feature is that this request looks like it will be slow (it waits 300ms before responding)
		// but actually finishes before the second request
		gock.New("http://primary.localhost").
			Post("/").
			Filter(func(request *http.Request) bool {
				body := util.SafeReadBody(request)
				return strings.Contains(string(body), "eth_blockNumber")
			}).
			Reply(200).
			Delay(300 * time.Millisecond). // Enough delay to trigger hedge but not too long
			JSON(map[string]interface{}{
				"jsonrpc": "2.0",
				"id":      1,
				"result":  "0xPRIMARY",
			})

		// Mock second upstream - hedge request goes to this upstream
		// This request is much slower overall (1000ms)
		gock.New("http://backup.localhost").
			Post("/").
			Filter(func(request *http.Request) bool {
				body := util.SafeReadBody(request)
				return strings.Contains(string(body), "eth_blockNumber")
			}).
			Reply(200).
			Delay(1000 * time.Millisecond).
			JSON(map[string]interface{}{
				"jsonrpc": "2.0",
				"id":      1,
				"result":  "0xBACKUP",
			})

		// Launch test server with config
		sendRequest, _, _, shutdown, _ := createServerTestFixtures(cfg, t)
		defer shutdown()

		// Time the request to verify we don't wait for the slower hedge
		start := time.Now()
		statusCode, body := sendRequest(`{"jsonrpc":"2.0","method":"eth_blockNumber","params":[],"id":1}`, nil, nil)
		elapsed := time.Since(start)

		// Verify correct response was returned
		assert.Equal(t, http.StatusOK, statusCode, "Expected 200 OK response")
		assert.Contains(t, body, "0xPRIMARY", "Expected result from primary upstream")

		// Check that response time is approximately equal to the first request latency
		// and NOT waiting for the second request to finish (which would be ~1000ms)
		// We add a small buffer for processing time
		assert.Less(t, elapsed, 600*time.Millisecond,
			"Response time should be close to first request latency (~300ms) and not wait for hedge request to complete (~1000ms)")
		assert.GreaterOrEqual(t, elapsed, 300*time.Millisecond,
			"Response time should be at least equal to the simulated primary upstream delay")

		// Make sure we don't return context canceled errors to the user
		assert.NotContains(t, body, "context canceled", "Must never return 'context canceled' to the user")
	})
}

func TestHttpServer_SingleUpstream(t *testing.T) {
	util.ResetGock()
	defer util.ResetGock()

	type testCase struct {
		name      string
		configure func(cfg *common.Config)
	}

	// Define your test cases
	testCases := []testCase{
		{
			name: "UpstreamSupportsBatch",
			configure: func(cfg *common.Config) {
				cfg.Projects[0].Upstreams[0].JsonRpc.SupportsBatch = &common.TRUE
				cfg.Projects[0].Upstreams[0].JsonRpc.BatchMaxSize = 1
				cfg.Projects[0].Upstreams[0].JsonRpc.BatchMaxWait = common.Duration(10 * time.Millisecond)
			},
		},
		{
			name: "UpstreamDoesNotSupportBatch",
			configure: func(cfg *common.Config) {
				cfg.Projects[0].Upstreams[0].JsonRpc.SupportsBatch = &common.FALSE
			},
		},
		{
			name: "CachingEnabled",
			configure: func(cfg *common.Config) {
				cfg.Database = &common.DatabaseConfig{
					EvmJsonRpcCache: &common.CacheConfig{
						Connectors: []*common.ConnectorConfig{
							{
								Id:     "mock",
								Driver: common.DriverMemory,
								Memory: &common.MemoryConnectorConfig{
									MaxItems: 100_000, MaxTotalSize: "1GB",
								},
							},
						},
						Policies: []*common.CachePolicyConfig{
							{
								Network: "*",
								Method:  "*",
								TTL:     common.Duration(5 * time.Minute),
							},
						},
					},
				}
			},
		},
		{
			name: "CachingDisabled",
			configure: func(cfg *common.Config) {
				cfg.Database = &common.DatabaseConfig{
					EvmJsonRpcCache: nil,
				}
			},
		},
	}

	for _, tc := range testCases {
		// Capture the current value of tc
		tc := tc
		t.Run(tc.name, func(t *testing.T) {
			util.ResetGock()
			defer util.ResetGock()

			t.Run("ConcurrentRequests", func(t *testing.T) {
				cfg := &common.Config{
					Server: &common.ServerConfig{
						MaxTimeout: common.Duration(5 * time.Second).Ptr(),
					},
					Projects: []*common.ProjectConfig{
						{
							Id: "test_project",
							Networks: []*common.NetworkConfig{
								{
									Architecture: common.ArchitectureEvm,
									Evm: &common.EvmNetworkConfig{
										ChainId: 1,
									},
								},
							},
							Upstreams: []*common.UpstreamConfig{
								{
									Type:     common.UpstreamTypeEvm,
									Endpoint: "http://rpc1.localhost",
									Evm: &common.EvmUpstreamConfig{
										ChainId: 1,
									},
									VendorName: "llama",
									JsonRpc: &common.JsonRpcUpstreamConfig{
										SupportsBatch: &common.FALSE,
									},
								},
							},
						},
					},
					RateLimiters: &common.RateLimiterConfig{},
				}

				if tc.configure != nil {
					tc.configure(cfg)
				}

				util.ResetGock()
				defer util.ResetGock()
				util.SetupMocksForEvmStatePoller()
				defer util.AssertNoPendingMocks(t, 0)

				if *cfg.Projects[0].Upstreams[0].JsonRpc.SupportsBatch {
					cfg.Projects[0].Upstreams[0].JsonRpc.BatchMaxSize = 10
					cfg.Projects[0].Upstreams[0].JsonRpc.BatchMaxWait = common.Duration(100 * time.Millisecond)
					gock.New("http://rpc1.localhost").
						Post("/").
						Filter(func(request *http.Request) bool {
							return strings.Contains(util.SafeReadBody(request), "eth_getBalance")
						}).
						Reply(200).
						JSON([]interface{}{
							map[string]interface{}{
								"jsonrpc": "2.0",
								"id":      0,
								"result":  "0x444444",
							},
							map[string]interface{}{
								"jsonrpc": "2.0",
								"id":      1,
								"result":  "0x444444",
							},
							map[string]interface{}{
								"jsonrpc": "2.0",
								"id":      2,
								"result":  "0x444444",
							},
							map[string]interface{}{
								"jsonrpc": "2.0",
								"id":      3,
								"result":  "0x444444",
							},
							map[string]interface{}{
								"jsonrpc": "2.0",
								"id":      4,
								"result":  "0x444444",
							},
							map[string]interface{}{
								"jsonrpc": "2.0",
								"id":      5,
								"result":  "0x444444",
							},
							map[string]interface{}{
								"jsonrpc": "2.0",
								"id":      6,
								"result":  "0x444444",
							},
							map[string]interface{}{
								"jsonrpc": "2.0",
								"id":      7,
								"result":  "0x444444",
							},
							map[string]interface{}{
								"jsonrpc": "2.0",
								"id":      8,
								"result":  "0x444444",
							},
							map[string]interface{}{
								"jsonrpc": "2.0",
								"id":      9,
								"result":  "0x444444",
							},
						})
				}

				const concurrentRequests = 10

				var wg sync.WaitGroup
				results := make([]struct {
					statusCode int
					body       string
				}, concurrentRequests)

				for i := 0; i < concurrentRequests; i++ {
					if !*cfg.Projects[0].Upstreams[0].JsonRpc.SupportsBatch {
						gock.New("http://rpc1.localhost").
							Post("/").
							Filter(func(request *http.Request) bool {
								b := util.SafeReadBody(request)
								return strings.Contains(b, fmt.Sprintf(`"id":%d`, i)) && strings.Contains(b, "eth_getBalance")
							}).
							Reply(200).
							Map(func(res *http.Response) *http.Response {
								sg := fmt.Sprintf(`{"jsonrpc":"2.0","id":%d,"result":"0x444444"}`, i)
								res.Body = io.NopCloser(strings.NewReader(sg))
								return res
							})
					}
				}

				// Set up test fixtures
				sendRequest, _, _, shutdown, _ := createServerTestFixtures(cfg, t)
				defer shutdown()

				for i := 0; i < concurrentRequests; i++ {
					wg.Add(1)
					go func(index int) {
						defer wg.Done()
						body := fmt.Sprintf(`{"jsonrpc":"2.0","method":"eth_getBalance","params":[%d],"id":%d}`, index, index)
						results[index].statusCode, results[index].body = sendRequest(body, nil, nil)
					}(i)
				}

				wg.Wait()

				for i, result := range results {
					assert.Equal(t, http.StatusOK, result.statusCode, "Status code should be 200 for request %d", i)

					var response map[string]interface{}
					err := sonic.Unmarshal([]byte(result.body), &response)
					assert.NoError(t, err, "Should be able to decode response for request %d", i)
					assert.Equal(t, "0x444444", response["result"], "Unexpected result for request %d", i)
				}
			})

			t.Run("InvalidJSON", func(t *testing.T) {
				cfg := &common.Config{
					Server: &common.ServerConfig{
						MaxTimeout: common.Duration(5 * time.Second).Ptr(),
					},
					Projects: []*common.ProjectConfig{
						{
							Id: "test_project",
							Networks: []*common.NetworkConfig{
								{
									Architecture: common.ArchitectureEvm,
									Evm: &common.EvmNetworkConfig{
										ChainId: 1,
									},
								},
							},
							Upstreams: []*common.UpstreamConfig{
								{
									Type:     common.UpstreamTypeEvm,
									Endpoint: "http://rpc1.localhost",
									Evm: &common.EvmUpstreamConfig{
										ChainId: 1,
									},
									VendorName: "llama",
									JsonRpc: &common.JsonRpcUpstreamConfig{
										SupportsBatch: &common.FALSE,
									},
								},
							},
						},
					},
					RateLimiters: &common.RateLimiterConfig{},
				}

				if tc.configure != nil {
					tc.configure(cfg)
				}

				util.ResetGock()
				defer util.ResetGock()
				util.SetupMocksForEvmStatePoller()
				defer util.AssertNoPendingMocks(t, 0)

				// Set up test fixtures
				sendRequest, _, _, shutdown, _ := createServerTestFixtures(cfg, t)
				defer shutdown()

				statusCode, body := sendRequest(`{"invalid json`, nil, nil)

				assert.Equal(t, http.StatusBadRequest, statusCode)

				var errorResponse map[string]interface{}
				err := sonic.Unmarshal([]byte(body), &errorResponse)
				require.NoError(t, err)

				assert.Contains(t, errorResponse, "error")
				errorObj := errorResponse["error"].(map[string]interface{})
				errStr, _ := sonic.Marshal(errorObj)
				assert.Contains(t, string(errStr), "failed to parse")
			})

			t.Run("UnsupportedMethod", func(t *testing.T) {
				cfg := &common.Config{
					Server: &common.ServerConfig{
						MaxTimeout: common.Duration(5 * time.Second).Ptr(),
					},
					Projects: []*common.ProjectConfig{
						{
							Id: "test_project",
							Networks: []*common.NetworkConfig{
								{
									Architecture: common.ArchitectureEvm,
									Evm: &common.EvmNetworkConfig{
										ChainId: 1,
									},
								},
							},
							Upstreams: []*common.UpstreamConfig{
								{
									Type:     common.UpstreamTypeEvm,
									Endpoint: "http://rpc1.localhost",
									Evm: &common.EvmUpstreamConfig{
										ChainId: 1,
									},
									VendorName: "llama",
									JsonRpc: &common.JsonRpcUpstreamConfig{
										SupportsBatch: &common.FALSE,
									},
								},
							},
						},
					},
					RateLimiters: &common.RateLimiterConfig{},
				}

				if tc.configure != nil {
					tc.configure(cfg)
				}

				util.ResetGock()
				defer util.ResetGock()
				util.SetupMocksForEvmStatePoller()
				defer util.AssertNoPendingMocks(t, 0)

				cfg.Projects[0].Upstreams[0].IgnoreMethods = []string{}

				// Set up test fixtures
				sendRequest, _, _, shutdown, _ := createServerTestFixtures(cfg, t)
				defer shutdown()

				gock.New("http://rpc1.localhost").
					Post("/").
					Reply(200).
					Map(func(res *http.Response) *http.Response {
						sg := `{"jsonrpc":"2.0","id":1,"error":{"code":-32601,"message":"Method not found"}}`
						if *cfg.Projects[0].Upstreams[0].JsonRpc.SupportsBatch {
							sg = "[" + sg + "]"
						}
						res.Body = io.NopCloser(strings.NewReader(sg))
						return res
					})

				statusCode, body := sendRequest(`{"jsonrpc":"2.0","method":"unsupported_method","params":[],"id":1}`, nil, nil)
				assert.Equal(t, http.StatusNotAcceptable, statusCode)

				var errorResponse map[string]interface{}
				err := sonic.Unmarshal([]byte(body), &errorResponse)
				require.NoError(t, err)

				assert.Contains(t, errorResponse, "error")
				errorObj := errorResponse["error"].(map[string]interface{})
				assert.Equal(t, float64(-32601), errorObj["code"])
			})

			t.Run("IgnoredMethod", func(t *testing.T) {
				cfg := &common.Config{
					Server: &common.ServerConfig{
						MaxTimeout: common.Duration(5 * time.Second).Ptr(),
					},
					Projects: []*common.ProjectConfig{
						{
							Id: "test_project",
							Networks: []*common.NetworkConfig{
								{
									Architecture: common.ArchitectureEvm,
									Evm: &common.EvmNetworkConfig{
										ChainId: 1,
									},
								},
							},
							Upstreams: []*common.UpstreamConfig{
								{
									Type:     common.UpstreamTypeEvm,
									Endpoint: "http://rpc1.localhost",
									Evm: &common.EvmUpstreamConfig{
										ChainId: 1,
									},
									VendorName: "llama",
									JsonRpc: &common.JsonRpcUpstreamConfig{
										SupportsBatch: &common.FALSE,
									},
								},
							},
						},
					},
					RateLimiters: &common.RateLimiterConfig{},
				}

				if tc.configure != nil {
					tc.configure(cfg)
				}

				util.ResetGock()
				defer util.ResetGock()
				util.SetupMocksForEvmStatePoller()
				defer util.AssertNoPendingMocks(t, 1)

				cfg.Projects[0].Upstreams[0].IgnoreMethods = []string{"ignored_method"}

				// Set up test fixtures
				sendRequest, _, _, shutdown, _ := createServerTestFixtures(cfg, t)
				defer shutdown()

				gock.New("http://rpc1.localhost").
					Post("/").
					Reply(200).
					Map(func(res *http.Response) *http.Response {
						sg := `{"jsonrpc":"2.0","id":1,"error":{"code":-32601,"message":"Method not found"}}`
						if *cfg.Projects[0].Upstreams[0].JsonRpc.SupportsBatch {
							sg = "[" + sg + "]"
						}
						res.Body = io.NopCloser(strings.NewReader(sg))
						return res
					})

				statusCode, body := sendRequest(`{"jsonrpc":"2.0","method":"ignored_method","params":[],"id":1}`, nil, nil)
				assert.Equal(t, http.StatusNotAcceptable, statusCode)

				var errorResponse map[string]interface{}
				err := sonic.Unmarshal([]byte(body), &errorResponse)
				require.NoError(t, err)

				assert.Contains(t, errorResponse, "error")
				errorObj := errorResponse["error"].(map[string]interface{})
				assert.Equal(t, float64(-32601), errorObj["code"])
			})

			t.Run("InvalidProjectID", func(t *testing.T) {
				cfg := &common.Config{
					Server: &common.ServerConfig{
						MaxTimeout: common.Duration(5 * time.Second).Ptr(),
					},
					Projects: []*common.ProjectConfig{
						{
							Id: "test_project",
							Networks: []*common.NetworkConfig{
								{
									Architecture: common.ArchitectureEvm,
									Evm: &common.EvmNetworkConfig{
										ChainId: 1,
									},
								},
							},
							Upstreams: []*common.UpstreamConfig{
								{
									Type:     common.UpstreamTypeEvm,
									Endpoint: "http://rpc1.localhost",
									Evm: &common.EvmUpstreamConfig{
										ChainId: 1,
									},
									VendorName: "llama",
									JsonRpc: &common.JsonRpcUpstreamConfig{
										SupportsBatch: &common.FALSE,
									},
								},
							},
						},
					},
					RateLimiters: &common.RateLimiterConfig{},
				}

				if tc.configure != nil {
					tc.configure(cfg)
				}

				util.ResetGock()
				defer util.ResetGock()
				util.SetupMocksForEvmStatePoller()
				defer util.AssertNoPendingMocks(t, 0)

				// Set up test fixtures
				_, _, baseURL, shutdown, _ := createServerTestFixtures(cfg, t)
				defer shutdown()

				req, err := http.NewRequest("POST", baseURL+"/invalid_project/evm/1", strings.NewReader(`{"jsonrpc":"2.0","method":"eth_getBlockNumber","params":[],"id":1}`))
				require.NoError(t, err)
				req.Header.Set("Content-Type", "application/json")

				client := &http.Client{
					Timeout: 10 * time.Second,
				}
				resp, err := client.Do(req)
				require.NoError(t, err)
				defer resp.Body.Close()

				assert.Equal(t, http.StatusNotFound, resp.StatusCode)

				body, err := io.ReadAll(resp.Body)
				require.NoError(t, err)

				var errorResponse map[string]interface{}
				err = sonic.Unmarshal(body, &errorResponse)
				require.NoError(t, err)

				assert.Contains(t, errorResponse, "error")
				errorObj := errorResponse["error"].(map[string]interface{})
				assert.Contains(t, errorObj["message"], "not configured")
			})

			t.Run("UpstreamLatencyAndTimeout", func(t *testing.T) {
				cfg := &common.Config{
					Server: &common.ServerConfig{
						MaxTimeout: common.Duration(5 * time.Second).Ptr(),
					},
					Projects: []*common.ProjectConfig{
						{
							Id: "test_project",
							Networks: []*common.NetworkConfig{
								{
									Architecture: common.ArchitectureEvm,
									Evm: &common.EvmNetworkConfig{
										ChainId: 1,
									},
								},
							},
							Upstreams: []*common.UpstreamConfig{
								{
									Type:     common.UpstreamTypeEvm,
									Endpoint: "http://rpc1.localhost",
									Evm: &common.EvmUpstreamConfig{
										ChainId: 1,
									},
									VendorName: "llama",
									JsonRpc: &common.JsonRpcUpstreamConfig{
										SupportsBatch: &common.FALSE,
									},
								},
							},
						},
					},
					RateLimiters: &common.RateLimiterConfig{},
				}

				if tc.configure != nil {
					tc.configure(cfg)
				}

				util.ResetGock()
				defer util.ResetGock()
				util.SetupMocksForEvmStatePoller()
				defer util.AssertNoPendingMocks(t, 0)

				// Set up test fixtures
				sendRequest, _, _, shutdown, _ := createServerTestFixtures(cfg, t)
				defer shutdown()

				gock.New("http://rpc1.localhost").
					Post("/").
					Reply(200).
					Delay(6 * time.Second). // Delay longer than the server timeout
					JSON(map[string]interface{}{
						"jsonrpc": "2.0",
						"id":      1,
						"result":  "0x1111111",
					})

				statusCode, body := sendRequest(`{"jsonrpc":"2.0","method":"eth_getBlockNumber","params":[],"id":1}`, nil, nil)

				assert.Equal(t, http.StatusGatewayTimeout, statusCode)

				var errorResponse map[string]interface{}
				err := sonic.Unmarshal([]byte(body), &errorResponse)
				require.NoError(t, err)

				assert.Contains(t, errorResponse, "error")
				errorObj := errorResponse["error"].(map[string]interface{})
				errStr, _ := sonic.Marshal(errorObj)
				assert.Contains(t, string(errStr), "timeout")
			})

			t.Run("UnexpectedPlainErrorResponseFromUpstream", func(t *testing.T) {
				cfg := &common.Config{
					Server: &common.ServerConfig{
						MaxTimeout: common.Duration(5 * time.Second).Ptr(),
					},
					Projects: []*common.ProjectConfig{
						{
							Id: "test_project",
							Networks: []*common.NetworkConfig{
								{
									Architecture: common.ArchitectureEvm,
									Evm: &common.EvmNetworkConfig{
										ChainId: 1,
									},
								},
							},
							Upstreams: []*common.UpstreamConfig{
								{
									Type:     common.UpstreamTypeEvm,
									Endpoint: "http://rpc1.localhost",
									Evm: &common.EvmUpstreamConfig{
										ChainId: 1,
									},
									VendorName: "llama",
									JsonRpc: &common.JsonRpcUpstreamConfig{
										SupportsBatch: &common.FALSE,
									},
								},
							},
						},
					},
					RateLimiters: &common.RateLimiterConfig{},
				}

				if tc.configure != nil {
					tc.configure(cfg)
				}

				util.ResetGock()
				defer util.ResetGock()
				util.SetupMocksForEvmStatePoller()
				defer util.AssertNoPendingMocks(t, 0)

				// Set up test fixtures
				sendRequest, _, _, shutdown, _ := createServerTestFixtures(cfg, t)
				defer shutdown()

				gock.New("http://rpc1.localhost").
					Post("/").
					Times(1).
					Reply(200).
					BodyString("error code: 1015")

				statusCode, body := sendRequest(`{"jsonrpc":"2.0","method":"eth_getBlockNumber","params":[],"id":1}`, nil, nil)

				assert.Equal(t, http.StatusTooManyRequests, statusCode)
				assert.Contains(t, body, "error code: 1015")
			})

			t.Run("UnexpectedServerErrorResponseFromUpstream", func(t *testing.T) {
				cfg := &common.Config{
					Server: &common.ServerConfig{
						MaxTimeout: common.Duration(5 * time.Second).Ptr(),
					},
					Projects: []*common.ProjectConfig{
						{
							Id: "test_project",
							Networks: []*common.NetworkConfig{
								{
									Architecture: common.ArchitectureEvm,
									Evm: &common.EvmNetworkConfig{
										ChainId: 1,
									},
								},
							},
							Upstreams: []*common.UpstreamConfig{
								{
									Type:     common.UpstreamTypeEvm,
									Endpoint: "http://rpc1.localhost",
									Evm: &common.EvmUpstreamConfig{
										ChainId: 1,
									},
									VendorName: "llama",
									JsonRpc: &common.JsonRpcUpstreamConfig{
										SupportsBatch: &common.FALSE,
									},
								},
							},
						},
					},
					RateLimiters: &common.RateLimiterConfig{},
				}

				if tc.configure != nil {
					tc.configure(cfg)
				}

				util.ResetGock()
				defer util.ResetGock()
				util.SetupMocksForEvmStatePoller()
				defer util.AssertNoPendingMocks(t, 0)

				// Set up test fixtures
				sendRequest, _, _, shutdown, _ := createServerTestFixtures(cfg, t)
				defer shutdown()

				gock.New("http://rpc1.localhost").
					Post("/").
					Times(1).
					Reply(500).
					BodyString(`{"error":{"code":-39999,"message":"my funky error"}}`)

				statusCode, body := sendRequest(`{"jsonrpc":"2.0","method":"eth_getBlockNumber","params":[],"id":1}`, nil, nil)

				assert.Equal(t, http.StatusInternalServerError, statusCode)
				assert.Contains(t, body, "-39999")
				assert.Contains(t, body, "my funky error")
			})

			t.Run("MissingIDInJsonRpcRequest", func(t *testing.T) {
				cfg := &common.Config{
					Server: &common.ServerConfig{
						MaxTimeout: common.Duration(5 * time.Second).Ptr(),
					},
					Projects: []*common.ProjectConfig{
						{
							Id: "test_project",
							Networks: []*common.NetworkConfig{
								{
									Architecture: common.ArchitectureEvm,
									Evm: &common.EvmNetworkConfig{
										ChainId: 1,
									},
								},
							},
							Upstreams: []*common.UpstreamConfig{
								{
									Type:     common.UpstreamTypeEvm,
									Endpoint: "http://rpc1.localhost",
									Evm: &common.EvmUpstreamConfig{
										ChainId: 1,
									},
									VendorName: "llama",
									JsonRpc: &common.JsonRpcUpstreamConfig{
										SupportsBatch: &common.FALSE,
									},
								},
							},
						},
					},
					RateLimiters: &common.RateLimiterConfig{},
				}

				if tc.configure != nil {
					tc.configure(cfg)
				}

				util.ResetGock()
				defer util.ResetGock()
				util.SetupMocksForEvmStatePoller()
				defer util.AssertNoPendingMocks(t, 0)

				// Set up test fixtures
				sendRequest, _, _, shutdown, _ := createServerTestFixtures(cfg, t)
				defer shutdown()

				var id interface{}
				gock.New("http://rpc1.localhost").
					Post("/").
					Times(1).
					SetMatcher(gock.NewEmptyMatcher()).
					AddMatcher(func(req *http.Request, ereq *gock.Request) (bool, error) {
						if !strings.Contains(req.URL.Host, "rpc1") {
							return false, nil
						}
						bodyBytes, err := io.ReadAll(req.Body)
						if err != nil {
							return false, err
						}
						if *cfg.Projects[0].Upstreams[0].JsonRpc.SupportsBatch {
							idNode, err := sonic.Get(bodyBytes, 0, "id")
							if err != nil {
								t.Fatalf("Error getting id node (batch): %v", err)
								return false, err
							}
							id, err = idNode.Interface()
							if err != nil {
								t.Fatalf("Error getting id interface (batch): %v", err)
								return false, err
							}
						} else {
							idNode, err := sonic.Get(bodyBytes, "id")
							if err != nil {
								t.Fatalf("Error getting id node: %v", err)
								return false, err
							}
							id, err = idNode.Interface()
							if err != nil {
								t.Fatalf("Error getting id interface: %v", err)
								return false, err
							}
						}

						if id == nil || id == 0 || id == "" {
							t.Fatalf("Expected id to not be 0, got %v", id)
						}

						return true, nil
					}).
					Reply(200).
					Map(func(res *http.Response) *http.Response {
						var respTxt string
						if *cfg.Projects[0].Upstreams[0].JsonRpc.SupportsBatch {
							respTxt = `[{"jsonrpc":"2.0","id":THIS_WILL_BE_REPLACED,"result":"0x123456"}]`
						} else {
							respTxt = `{"jsonrpc":"2.0","id":THIS_WILL_BE_REPLACED,"result":"0x123456"}`
						}
						idp, err := sonic.Marshal(id)
						require.NoError(t, err)
						res.Body = io.NopCloser(strings.NewReader(strings.Replace(respTxt, "THIS_WILL_BE_REPLACED", string(idp), 1)))
						return res
					})

				statusCode, body := sendRequest(`{"jsonrpc":"2.0","method":"eth_traceDebug","params":[]}`, nil, nil)

				assert.Equal(t, http.StatusOK, statusCode)
				assert.Contains(t, body, "0x123456")
			})

			t.Run("AutoAddIDandJSONRPCFieldstoRequest", func(t *testing.T) {
				cfg := &common.Config{
					Server: &common.ServerConfig{
						MaxTimeout: common.Duration(5 * time.Second).Ptr(),
					},
					Projects: []*common.ProjectConfig{
						{
							Id: "test_project",
							Networks: []*common.NetworkConfig{
								{
									Architecture: common.ArchitectureEvm,
									Evm: &common.EvmNetworkConfig{
										ChainId: 1,
									},
								},
							},
							Upstreams: []*common.UpstreamConfig{
								{
									Type:     common.UpstreamTypeEvm,
									Endpoint: "http://rpc1.localhost",
									Evm: &common.EvmUpstreamConfig{
										ChainId: 1,
									},
									VendorName: "llama",
									JsonRpc: &common.JsonRpcUpstreamConfig{
										SupportsBatch: &common.FALSE,
									},
								},
							},
						},
					},
					RateLimiters: &common.RateLimiterConfig{},
				}

				if tc.configure != nil {
					tc.configure(cfg)
				}

				util.ResetGock()
				defer util.ResetGock()
				util.SetupMocksForEvmStatePoller()
				defer util.AssertNoPendingMocks(t, 0)

				// Set up test fixtures
				sendRequest, _, _, shutdown, _ := createServerTestFixtures(cfg, t)
				defer shutdown()

				gock.New("http://rpc1.localhost").
					Post("/").
					Times(1).
					SetMatcher(gock.NewEmptyMatcher()).
					AddMatcher(func(req *http.Request, ereq *gock.Request) (bool, error) {
						if !strings.Contains(req.URL.Host, "rpc1") {
							return false, nil
						}
						bodyBytes, err := io.ReadAll(req.Body)
						if err != nil {
							return false, err
						}
						bodyStr := string(bodyBytes)
						if !strings.Contains(bodyStr, "\"id\"") {
							fmt.Printf("ERROR: No id found in request")
							return false, nil
						}
						if !strings.Contains(bodyStr, "\"jsonrpc\"") {
							fmt.Printf("ERROR: No jsonrpc found in request")
							return false, nil
						}
						if !strings.Contains(bodyStr, "\"method\"") {
							fmt.Printf("ERROR: No method found in request")
							return false, nil
						}
						return true, nil
					}).
					Reply(200).
					BodyString(`{"jsonrpc":"2.0","id":1,"result":"0x123456"}`)

				sendRequest(`{"method":"eth_traceDebug","params":[]}`, nil, nil)
			})

			t.Run("AlwaysPropagateUpstreamErrorDataField", func(t *testing.T) {
				cfg := &common.Config{
					Server: &common.ServerConfig{
						MaxTimeout: common.Duration(5 * time.Second).Ptr(),
					},
					Projects: []*common.ProjectConfig{
						{
							Id: "test_project",
							Networks: []*common.NetworkConfig{
								{
									Architecture: common.ArchitectureEvm,
									Evm: &common.EvmNetworkConfig{
										ChainId: 1,
									},
								},
							},
							Upstreams: []*common.UpstreamConfig{
								{
									Type:     common.UpstreamTypeEvm,
									Endpoint: "http://rpc1.localhost",
									Evm: &common.EvmUpstreamConfig{
										ChainId: 1,
									},
									VendorName: "llama",
									JsonRpc: &common.JsonRpcUpstreamConfig{
										SupportsBatch: &common.FALSE,
									},
								},
							},
						},
					},
					RateLimiters: &common.RateLimiterConfig{},
				}

				if tc.configure != nil {
					tc.configure(cfg)
				}

				util.ResetGock()
				defer util.ResetGock()
				util.SetupMocksForEvmStatePoller()
				defer util.AssertNoPendingMocks(t, 0)

				// Set up test fixtures
				sendRequest, _, _, shutdown, _ := createServerTestFixtures(cfg, t)
				defer shutdown()

				gock.New("http://rpc1.localhost").
					Post("/").
					Reply(400).
					BodyString(`{"jsonrpc":"2.0","id":1,"error":{"code":-32602,"message":"Invalid params","data":{"range":"the range 55074203 - 55124202 exceeds the range allowed for your plan (49999 > 2000)."}}}`)

				_, body := sendRequest(`{"jsonrpc":"2.0","method":"eth_getLogs","params":[{"fromBlock":"0x0","toBlock":"0x0"}],"id":1}`, nil, nil)
				assert.Contains(t, body, "the range 55074203 - 55124202")
			})

			t.Run("KeepIDWhen0IsProvided", func(t *testing.T) {
				cfg := &common.Config{
					Server: &common.ServerConfig{
						MaxTimeout: common.Duration(5 * time.Second).Ptr(),
					},
					Projects: []*common.ProjectConfig{
						{
							Id: "test_project",
							Networks: []*common.NetworkConfig{
								{
									Architecture: common.ArchitectureEvm,
									Evm: &common.EvmNetworkConfig{
										ChainId: 1,
									},
								},
							},
							Upstreams: []*common.UpstreamConfig{
								{
									Type:     common.UpstreamTypeEvm,
									Endpoint: "http://rpc1.localhost",
									Evm: &common.EvmUpstreamConfig{
										ChainId: 1,
									},
									VendorName: "llama",
									JsonRpc: &common.JsonRpcUpstreamConfig{
										SupportsBatch: &common.FALSE,
									},
								},
							},
						},
					},
					RateLimiters: &common.RateLimiterConfig{},
				}

				if tc.configure != nil {
					tc.configure(cfg)
				}

				util.ResetGock()
				defer util.ResetGock()
				util.SetupMocksForEvmStatePoller()
				defer util.AssertNoPendingMocks(t, 0)

				// Set up test fixtures
				sendRequest, _, _, shutdown, _ := createServerTestFixtures(cfg, t)
				defer shutdown()

				gock.New("http://rpc1.localhost").
					Post("/").
					SetMatcher(gock.NewEmptyMatcher()).
					AddMatcher(func(req *http.Request, ereq *gock.Request) (bool, error) {
						if !strings.Contains(req.URL.Host, "rpc1") {
							return false, nil
						}
						bodyBytes, err := io.ReadAll(req.Body)
						if err != nil {
							return false, err
						}
						bodyStr := string(bodyBytes)
						if !strings.Contains(bodyStr, "\"id\"") {
							fmt.Printf("ERROR: No id found in request")
							return false, nil
						}
						if bodyStr[0] == '[' {
							idNode, err := sonic.Get(bodyBytes, 0, "id")
							require.NoError(t, err)
							id, err := idNode.Int64()
							require.NoError(t, err)
							if id != 0 {
								fmt.Printf("ERROR: Expected id to be 0, got %d from body: %s", id, bodyStr)
								return false, nil
							} else {
								return true, nil
							}
						} else {
							idNode, err := sonic.Get(bodyBytes, "id")
							require.NoError(t, err)
							id, err := idNode.Int64()
							require.NoError(t, err)
							if id != 0 {
								fmt.Printf("ERROR: Expected id to be 0, got %d from body: %s", id, bodyStr)
								return false, nil
							} else {
								return true, nil
							}
						}
					}).
					Reply(200).
					BodyString(`{"jsonrpc":"2.0","id":0,"result":"0x123456"}`)

				sendRequest(`{"jsonrpc":"2.0","method":"eth_traceDebug","params":[],"id":0}`, nil, nil)
			})
		})
	}

	t.Run("ManyRequestsMultiplexedInOneUpstream", func(t *testing.T) {
		cfg := &common.Config{
			Server: &common.ServerConfig{
				MaxTimeout: common.Duration(5 * time.Second).Ptr(),
			},
			Projects: []*common.ProjectConfig{
				{
					Id: "test_project",
					Networks: []*common.NetworkConfig{
						{
							Architecture: common.ArchitectureEvm,
							Evm: &common.EvmNetworkConfig{
								ChainId: 1,
							},
							Failsafe: []*common.FailsafeConfig{
								{
									Retry:          nil,
									CircuitBreaker: nil,
									Hedge:          nil,
									Timeout:        nil,
								},
							},
						},
					},
					Upstreams: []*common.UpstreamConfig{
						{
							Id:       "rpc1",
							Type:     common.UpstreamTypeEvm,
							Endpoint: "http://rpc1.localhost",
							Evm: &common.EvmUpstreamConfig{
								ChainId: 1,
							},
							Failsafe: []*common.FailsafeConfig{
								{
									Retry:          nil,
									CircuitBreaker: nil,
									Hedge:          nil,
									Timeout:        nil,
								},
							},
						},
					},
				},
			},
		}

		util.ResetGock()
		defer util.ResetGock()
		util.SetupMocksForEvmStatePoller()

		// Create 3 separate mocks that will handle the first 3 unique requests
		// The rest should be served from the multiplexer
		for i := 0; i < 3; i++ {
			gock.New("http://rpc1.localhost").
				Post("/").
				Filter(func(request *http.Request) bool {
					body := util.SafeReadBody(request)
					return strings.Contains(body, "eth_getBalance")
				}).
				Times(1).
				Reply(200).
				Delay(4000 * time.Millisecond).
				JSON(map[string]interface{}{
					"jsonrpc": "2.0",
					"id":      1, // Default ID, will be replaced by the actual request ID
					"result":  "0x123456",
				})
		}

		sendRequest, _, _, shutdown, _ := createServerTestFixtures(cfg, t)
		defer shutdown()

		wg := &sync.WaitGroup{}
		relChan := make(chan struct{})
		for i := 0; i < 10; i++ {
			wg.Add(1)
			go func(i int) {
				defer wg.Done()
				<-relChan
				statusCode, body := sendRequest(fmt.Sprintf(`{"jsonrpc":"2.0","method":"eth_getBalance","params":[{"fromBlock":"0x0","toBlock":"0x0"}],"id":%d}`, i), nil, nil)
				assert.Equal(t, http.StatusOK, statusCode)
				assert.Contains(t, body, "0x123456")
			}(i)
		}
		close(relChan)
		wg.Wait()
	})

	t.Run("CorrectResponseOnEvmRevertData", func(t *testing.T) {
		cfg := &common.Config{
			Server: &common.ServerConfig{
				MaxTimeout: common.Duration(500 * time.Second).Ptr(),
			},
			Projects: []*common.ProjectConfig{
				{
					Id: "test_project",
					Networks: []*common.NetworkConfig{
						{
							Architecture: common.ArchitectureEvm,
							Evm: &common.EvmNetworkConfig{
								ChainId: 1,
							},
							Failsafe: []*common.FailsafeConfig{
								{
									Retry: &common.RetryPolicyConfig{
										MaxAttempts: 2,
									},
									CircuitBreaker: nil,
									Hedge:          nil,
									Timeout:        nil,
								},
							},
						},
					},
					Upstreams: []*common.UpstreamConfig{
						{
							Id:       "rpc1",
							Type:     common.UpstreamTypeEvm,
							Endpoint: "http://rpc1.localhost",
							Evm: &common.EvmUpstreamConfig{
								ChainId: 1,
							},
							JsonRpc: &common.JsonRpcUpstreamConfig{
								SupportsBatch: &common.FALSE,
							},
						},
						{
							Id:       "rpc2",
							Type:     common.UpstreamTypeEvm,
							Endpoint: "http://rpc2.localhost",
							Evm: &common.EvmUpstreamConfig{
								ChainId: 1,
							},
							JsonRpc: &common.JsonRpcUpstreamConfig{
								SupportsBatch: &common.FALSE,
							},
						},
					},
				},
			},
			RateLimiters: &common.RateLimiterConfig{},
		}

		util.ResetGock()
		defer util.ResetGock()
		util.SetupMocksForEvmStatePoller()
		defer util.AssertNoPendingMocks(t, 0)

		// Set up test fixtures
		sendRequest, _, _, shutdown, _ := createServerTestFixtures(cfg, t)
		defer shutdown()

		gock.New("http://rpc1.localhost").
			Post("/").
			Reply(400).
			BodyString(`{"jsonrpc":"2.0","id":1,"error":{"code":-32601,"message":"method not found"}}`)

		gock.New("http://rpc2.localhost").
			Times(1).
			Post("").
			Reply(200).
			JSON([]byte(`{"jsonrpc":"2.0","id":9199,"error":{"code":3,"message":"execution reverted: Dai/insufficient-balance"}}`))

		statusCode, body := sendRequest(`{"jsonrpc":"2.0","method":"eth_call","params":[],"id":1}`, nil, nil)
		assert.Equal(t, http.StatusOK, statusCode)
		assert.Contains(t, body, "Dai/insufficient-balance")
	})

	t.Run("ForwardEthCallWithoutBlockParameter", func(t *testing.T) {
		// Define the configuration
		cfg := &common.Config{
			Server: &common.ServerConfig{
				MaxTimeout: common.Duration(500 * time.Second).Ptr(),
			},
			Projects: []*common.ProjectConfig{
				{
					Id: "test_project",
					Networks: []*common.NetworkConfig{
						{
							Architecture: common.ArchitectureEvm,
							Evm: &common.EvmNetworkConfig{
								ChainId: 1,
							},
						},
					},
					Upstreams: []*common.UpstreamConfig{
						{
							Id:       "rpc1",
							Type:     common.UpstreamTypeEvm,
							Endpoint: "http://rpc1.localhost",
							Evm: &common.EvmUpstreamConfig{
								ChainId: 1,
							},
							JsonRpc: &common.JsonRpcUpstreamConfig{
								SupportsBatch: &common.FALSE,
							},
						},
					},
				},
			},
			RateLimiters: &common.RateLimiterConfig{},
		}

		util.ResetGock()
		defer util.ResetGock()
		util.SetupMocksForEvmStatePoller()
		defer util.AssertNoPendingMocks(t, 0)

		// Set up test fixtures
		sendRequest, _, _, shutdown, _ := createServerTestFixtures(cfg, t)
		defer shutdown()

		// Mock the upstream response, expecting "latest" as second parameter
		gock.New("http://rpc1.localhost").
			Post("").
			Filter(func(request *http.Request) bool {
				b := util.SafeReadBody(request)
				return strings.Contains(b, "eth_call") && strings.Contains(b, "latest")
			}).
			Reply(200).
			JSON([]byte(`{
				"jsonrpc": "2.0",
				"id": 1,
				"result": "0x0000000000000000000000000000000000000000000000056bc75e2d63100000"
			}`))

		// Send request and verify response
		request := `{
			"jsonrpc": "2.0",
			"method": "eth_call",
			"params": [{
				"to": "0x742d35Cc6634C0532925a3b844Bc454e4438f44e",
				"data": "0x70a08231000000000000000000000000b5e5d0f8c0cba267cd3d7035d6adc8eba7df7cdd"
			}],
			"id": 1
		}`

		statusCode, body := sendRequest(request, nil, nil)

		// Verify response
		assert.Equal(t, http.StatusOK, statusCode)
		assert.Contains(t, body, "0x0000000000000000000000000000000000000000000000056bc75e2d63100000")

		// Verify that the response is a valid JSON-RPC response
		var response map[string]interface{}
		err := json.Unmarshal([]byte(body), &response)
		assert.NoError(t, err)
		assert.Contains(t, response, "result")
		assert.Equal(t, "2.0", response["jsonrpc"])
		assert.Equal(t, float64(1), response["id"])
	})

	t.Run("ForwardEthCallWithBlockParameter", func(t *testing.T) {
		cfg := &common.Config{
			Server: &common.ServerConfig{
				MaxTimeout: common.Duration(500 * time.Second).Ptr(),
			},
			Projects: []*common.ProjectConfig{
				{
					Id: "test_project",
					Networks: []*common.NetworkConfig{
						{
							Architecture: common.ArchitectureEvm,
							Evm: &common.EvmNetworkConfig{
								ChainId: 1,
							},
						},
					},
					Upstreams: []*common.UpstreamConfig{
						{
							Id:       "rpc1",
							Type:     common.UpstreamTypeEvm,
							Endpoint: "http://rpc1.localhost",
							Evm: &common.EvmUpstreamConfig{
								ChainId: 1,
							},
							JsonRpc: &common.JsonRpcUpstreamConfig{
								SupportsBatch: &common.FALSE,
							},
						},
					},
				},
			},
			RateLimiters: &common.RateLimiterConfig{},
		}

		util.ResetGock()
		defer util.ResetGock()
		util.SetupMocksForEvmStatePoller()
		defer util.AssertNoPendingMocks(t, 0)

		sendRequest, _, _, shutdown, _ := createServerTestFixtures(cfg, t)
		defer shutdown()

		// Mock the upstream response, expecting "latest" as second parameter
		gock.New("http://rpc1.localhost").
			Post("").
			Filter(func(request *http.Request) bool {
				b := util.SafeReadBody(request)
				return strings.Contains(b, "eth_call") && strings.Contains(b, "0x44444")
			}).
			Reply(200).
			JSON([]byte(`{
				"jsonrpc": "2.0",
				"id": 1,
				"result": "0x0000000000000000000000000000000000000000000000056bc75e2d63100000"
			}`))

		request := `{
			"jsonrpc": "2.0",
			"method": "eth_call",
			"params": [{
				"to": "0x742d35Cc6634C0532925a3b844Bc454e4438f44e",
				"data": "0x70a08231000000000000000000000000b5e5d0f8c0cba267cd3d7035d6adc8eba7df7cdd"
			},"0x44444"],
			"id": 1
		}`

		statusCode, body := sendRequest(request, nil, nil)

		assert.Equal(t, http.StatusOK, statusCode)
		assert.Contains(t, body, "0x0000000000000000000000000000000000000000000000056bc75e2d63100000")
	})
}

func TestHttpServer_MultipleUpstreams(t *testing.T) {
	t.Run("UpstreamNotAllowedByDirectiveViaHeaders", func(t *testing.T) {
		cfg := &common.Config{
			Server: &common.ServerConfig{
				MaxTimeout: common.Duration(10 * time.Second).Ptr(),
			},
			Projects: []*common.ProjectConfig{
				{
					Id: "test_project",
					Networks: []*common.NetworkConfig{
						{
							Architecture: common.ArchitectureEvm,
							Evm: &common.EvmNetworkConfig{
								ChainId: 1,
							},
							Failsafe: []*common.FailsafeConfig{
								{
									Retry:          nil,
									CircuitBreaker: nil,
									Hedge:          nil,
									Timeout:        nil,
								},
							},
						},
					},
					Upstreams: []*common.UpstreamConfig{
						{
							Id:       "rpc1",
							Type:     common.UpstreamTypeEvm,
							Endpoint: "http://rpc1.localhost",
							Evm: &common.EvmUpstreamConfig{
								ChainId: 1,
							},
							Failsafe: []*common.FailsafeConfig{
								{
									Retry:          nil,
									CircuitBreaker: nil,
									Hedge:          nil,
									Timeout:        nil,
								},
							},
						},
						{
							Id:       "rpc2",
							Type:     common.UpstreamTypeEvm,
							Endpoint: "http://rpc2.localhost",
							Evm: &common.EvmUpstreamConfig{
								ChainId: 1,
							},
							Failsafe: []*common.FailsafeConfig{
								{
									Retry:          nil,
									CircuitBreaker: nil,
									Hedge:          nil,
									Timeout:        nil,
								},
							},
						},
					},
				},
			},
			RateLimiters: &common.RateLimiterConfig{},
		}

		util.ResetGock()
		defer util.ResetGock()
		util.SetupMocksForEvmStatePoller()
		defer util.AssertNoPendingMocks(t, 0)

		gock.New("http://rpc1.localhost").
			Post("/").
			Reply(200).
			JSON(map[string]interface{}{
				"jsonrpc": "2.0",
				"id":      111,
				"result":  "0x1111111",
			})
		gock.New("http://rpc2.localhost").
			Post("/").
			Reply(200).
			JSON(map[string]interface{}{
				"jsonrpc": "2.0",
				"id":      222,
				"result":  "0x2222222",
			})

		sendRequest, _, _, shutdown, _ := createServerTestFixtures(cfg, t)
		defer shutdown()

		statusCode2, body2 := sendRequest(`{"jsonrpc":"2.0","method":"eth_getBlockNumber","params":[],"id":1}`, map[string]string{
			"X-ERPC-Use-Upstream": "rpc2",
		}, nil)

		assert.Equal(t, http.StatusOK, statusCode2)
		assert.Contains(t, body2, "0x2222222")

		statusCode1, body1 := sendRequest(`{"jsonrpc":"2.0","method":"eth_getBlockNumber","params":[],"id":1}`, nil, nil)

		assert.Equal(t, http.StatusOK, statusCode1)
		assert.Contains(t, body1, "0x1111111")
	})

	t.Run("UpstreamNotAllowedByDirectiveViaQueryParams", func(t *testing.T) {
		cfg := &common.Config{
			Server: &common.ServerConfig{
				MaxTimeout: common.Duration(10 * time.Second).Ptr(),
			},
			Projects: []*common.ProjectConfig{
				{
					Id: "test_project",
					Networks: []*common.NetworkConfig{
						{
							Architecture: common.ArchitectureEvm,
							Evm: &common.EvmNetworkConfig{
								ChainId: 1,
							},
							Failsafe: []*common.FailsafeConfig{
								{
									Retry:          nil,
									CircuitBreaker: nil,
									Hedge:          nil,
									Timeout:        nil,
								},
							},
						},
					},
					Upstreams: []*common.UpstreamConfig{
						{
							Id:       "rpc1",
							Type:     common.UpstreamTypeEvm,
							Endpoint: "http://rpc1.localhost",
							Evm: &common.EvmUpstreamConfig{
								ChainId: 1,
							},
							Failsafe: []*common.FailsafeConfig{
								{
									Retry:          nil,
									CircuitBreaker: nil,
									Hedge:          nil,
									Timeout:        nil,
								},
							},
						},
						{
							Id:       "rpc2",
							Type:     common.UpstreamTypeEvm,
							Endpoint: "http://rpc2.localhost",
							Evm: &common.EvmUpstreamConfig{
								ChainId: 1,
							},
							Failsafe: []*common.FailsafeConfig{
								{
									Retry:          nil,
									CircuitBreaker: nil,
									Hedge:          nil,
									Timeout:        nil,
								},
							},
						},
					},
				},
			},
			RateLimiters: &common.RateLimiterConfig{},
		}

		util.ResetGock()
		defer util.ResetGock()
		util.SetupMocksForEvmStatePoller()
		defer util.AssertNoPendingMocks(t, 0)

		gock.New("http://rpc1.localhost").
			Post("/").
			Reply(200).
			JSON(map[string]interface{}{
				"jsonrpc": "2.0",
				"id":      111,
				"result":  "0x1111111",
			})
		gock.New("http://rpc2.localhost").
			Post("/").
			Reply(200).
			JSON(map[string]interface{}{
				"jsonrpc": "2.0",
				"id":      222,
				"result":  "0x2222222",
			})

		sendRequest, _, _, shutdown, _ := createServerTestFixtures(cfg, t)
		defer shutdown()

		statusCode2, body2 := sendRequest(`{"jsonrpc":"2.0","method":"eth_getBlockNumber","params":[],"id":1}`, nil, map[string]string{
			"use-upstream": "rpc2",
		})

		assert.Equal(t, http.StatusOK, statusCode2)
		assert.Contains(t, body2, "0x2222222")

		statusCode1, body1 := sendRequest(`{"jsonrpc":"2.0","method":"eth_getBlockNumber","params":[],"id":1}`, nil, nil)

		assert.Equal(t, http.StatusOK, statusCode1)
		assert.Contains(t, body1, "0x1111111")
	})

	t.Run("ShouldReturnEmptyArrayWhenHedgeAndRetryDefinedOnBothNetworkAndUpstream", func(t *testing.T) {
		util.ResetGock()
		defer util.ResetGock()
		util.SetupMocksForEvmStatePoller()
		defer util.AssertNoPendingMocks(t, 0)

		// Configure multiple upstreams to test failover behavior
		cfg := &common.Config{
			Server: &common.ServerConfig{
				MaxTimeout: common.Duration(5 * time.Second).Ptr(),
			},
			Projects: []*common.ProjectConfig{
				{
					Id: "test_project",
					NetworkDefaults: &common.NetworkDefaults{
						DirectiveDefaults: &common.DirectiveDefaultsConfig{
							RetryEmpty: &common.TRUE,
						},
					},
					Networks: []*common.NetworkConfig{
						{
							Architecture: common.ArchitectureEvm,
							Evm: &common.EvmNetworkConfig{
								ChainId: 1,
							},
							Failsafe: []*common.FailsafeConfig{
								{
									Retry: &common.RetryPolicyConfig{
										MaxAttempts: 8,
										Delay:       common.Duration(100 * time.Millisecond),
									},
								},
							},
						},
					},
					Upstreams: []*common.UpstreamConfig{
						{
							Id:       "rpc1",
							Type:     common.UpstreamTypeEvm,
							Endpoint: "http://rpc1.localhost",
							Evm: &common.EvmUpstreamConfig{
								ChainId: 1,
							},
							JsonRpc: &common.JsonRpcUpstreamConfig{
								SupportsBatch: &common.FALSE,
							},
							Failsafe: []*common.FailsafeConfig{
								{
									Retry: &common.RetryPolicyConfig{
										MaxAttempts: 3,
										Delay:       common.Duration(100 * time.Millisecond),
									},
								},
							},
						},
						{
							Id:       "rpc2",
							Type:     common.UpstreamTypeEvm,
							Endpoint: "http://rpc2.localhost",
							Evm: &common.EvmUpstreamConfig{
								ChainId: 1,
							},
							JsonRpc: &common.JsonRpcUpstreamConfig{
								SupportsBatch: &common.FALSE,
							},
							Failsafe: []*common.FailsafeConfig{
								{
									Retry: &common.RetryPolicyConfig{
										MaxAttempts: 3,
										Delay:       common.Duration(100 * time.Millisecond),
									},
								},
							},
						},
					},
				},
			},
			RateLimiters: &common.RateLimiterConfig{},
		}
		err := cfg.SetDefaults(nil)
		require.NoError(t, err)

		// Mock the first upstream to return an empty result array
		gock.New("http://rpc1.localhost").
			Post("/").
			Times(1).
			Filter(func(request *http.Request) bool {
				body := util.SafeReadBody(request)
				return strings.Contains(string(body), "eth_getBalance")
			}).
			Reply(200).
			JSON(map[string]interface{}{
				"jsonrpc": "2.0",
				"id":      1,
				"result":  []interface{}{}, // Empty array result
			})

		// Mock the second upstream to also return an empty result array
		gock.New("http://rpc2.localhost").
			Post("/").
			Times(1).
			Filter(func(request *http.Request) bool {
				body := util.SafeReadBody(request)
				return strings.Contains(string(body), "eth_getBalance")
			}).
			Reply(200).
			JSON(map[string]interface{}{
				"jsonrpc": "2.0",
				"id":      1,
				"result":  []interface{}{}, // Empty array result
			})

		// Set up test fixtures
		sendRequest, _, _, shutdown, _ := createServerTestFixtures(cfg, t)
		defer shutdown()

		// Prepare a getLogs request with specific parameters
		requestBody := `{
			"jsonrpc": "2.0",
			"method": "eth_getBalance",
			"params": ["0x1234567890abcdef1234567890abcdef12345678"],
			"id": 1
		}`

		// Send the request
		statusCode, body := sendRequest(requestBody, nil, nil)

		// Verify the response
		assert.Equal(t, http.StatusOK, statusCode, "Status code should be 200 OK")

		var response map[string]interface{}
		err = json.Unmarshal([]byte(body), &response)
		require.NoError(t, err, "Should be able to decode response")

		// Verify the result is an empty array, not an error
		assert.Contains(t, response, "result", "Response should contain 'result' field")
		assert.NotContains(t, response, "error", "Response should not contain 'error' field")

		// Verify the result is an empty array
		result, ok := response["result"].([]interface{})
		assert.True(t, ok, "Result should be an array")
		assert.Empty(t, result, "Result should be an empty array")
	})

	t.Run("ShouldNotRetryWhenRetryEmptyDisabled", func(t *testing.T) {
		util.ResetGock()
		defer util.ResetGock()
		util.SetupMocksForEvmStatePoller()
		defer util.AssertNoPendingMocks(t, 1)

		cfg := &common.Config{
			Server: &common.ServerConfig{
				MaxTimeout: common.Duration(5 * time.Second).Ptr(),
			},
			Projects: []*common.ProjectConfig{
				{
					Id: "test_project",
					// NOTE: RetryEmpty is NOT enabled here (defaults to false)
					NetworkDefaults: &common.NetworkDefaults{
						DirectiveDefaults: &common.DirectiveDefaultsConfig{},
					},
					Networks: []*common.NetworkConfig{
						{
							Architecture: common.ArchitectureEvm,
							Evm:          &common.EvmNetworkConfig{ChainId: 1},
							Failsafe: []*common.FailsafeConfig{
								{
									Retry: &common.RetryPolicyConfig{MaxAttempts: 8, Delay: common.Duration(100 * time.Millisecond)},
								},
							},
						},
					},
					Upstreams: []*common.UpstreamConfig{
						{
							Id:       "rpc1",
							Type:     common.UpstreamTypeEvm,
							Endpoint: "http://rpc1.localhost",
							Evm:      &common.EvmUpstreamConfig{ChainId: 1},
							JsonRpc:  &common.JsonRpcUpstreamConfig{SupportsBatch: &common.FALSE},
							Failsafe: []*common.FailsafeConfig{
								{
									Retry: &common.RetryPolicyConfig{MaxAttempts: 3, Delay: common.Duration(100 * time.Millisecond)},
								},
							},
						},
						{
							Id:       "rpc2",
							Type:     common.UpstreamTypeEvm,
							Endpoint: "http://rpc2.localhost",
							Evm:      &common.EvmUpstreamConfig{ChainId: 1},
							JsonRpc:  &common.JsonRpcUpstreamConfig{SupportsBatch: &common.FALSE},
							Failsafe: []*common.FailsafeConfig{
								{
									Retry: &common.RetryPolicyConfig{MaxAttempts: 3, Delay: common.Duration(100 * time.Millisecond)},
								},
							},
						},
					},
				},
			},
			RateLimiters: &common.RateLimiterConfig{},
		}

		// Mock only the first upstream (rpc1) to respond with empty array.
		gock.New("http://rpc1.localhost").
			Post("/").
			Times(1).
			Filter(func(request *http.Request) bool {
				body := util.SafeReadBody(request)
				return strings.Contains(string(body), "eth_getBalance")
			}).
			Reply(200).
			JSON(map[string]interface{}{
				"jsonrpc": "2.0",
				"id":      1,
				"result":  []interface{}{},
			})

		gock.New("http://rpc2.localhost").
			Post("/").
			Times(1).
			Filter(func(request *http.Request) bool {
				body := util.SafeReadBody(request)
				return strings.Contains(string(body), "eth_getBalance")
			}).
			Reply(200).
			JSON(map[string]interface{}{
				"jsonrpc": "2.0",
				"id":      1,
				"result":  []interface{}{},
			})

		// Set up fixtures
		sendRequest, _, _, shutdown, _ := createServerTestFixtures(cfg, t)
		defer shutdown()

		requestBody := `{
			"jsonrpc": "2.0",
			"method": "eth_getBalance",
			"params": ["0x1234567890abcdef1234567890abcdef12345678"],
			"id": 1
		}`

		statusCode, body := sendRequest(requestBody, nil, nil)

		assert.Equal(t, http.StatusOK, statusCode, "Status code should be 200 OK")

		var response map[string]interface{}
		err := json.Unmarshal([]byte(body), &response)
		require.NoError(t, err, "Should be able to decode response")

		// Should still return empty array
		assert.Contains(t, response, "result", "Response should contain 'result' field")
		assert.NotContains(t, response, "error", "Response should not contain 'error' field")

		result, ok := response["result"].([]interface{})
		assert.True(t, ok, "Result should be an array")
		assert.Empty(t, result, "Result should be an empty array")
	})
}

func TestHttpServer_IntegrationTests(t *testing.T) {
	t.Run("SuccessRequestWithNoParams", func(t *testing.T) {
		cfg := &common.Config{
			Server: &common.ServerConfig{
				MaxTimeout: common.Duration(5 * time.Second).Ptr(),
			},
			Projects: []*common.ProjectConfig{
				{
					Id: "test_project",
					CORS: &common.CORSConfig{
						AllowedOrigins: []string{"https://erpc.cloud"},
						AllowedMethods: []string{"POST"},
					},
					Networks: []*common.NetworkConfig{
						{
							Architecture: common.ArchitectureEvm,
							Evm: &common.EvmNetworkConfig{
								ChainId: 1,
							},
						},
					},
					Upstreams: []*common.UpstreamConfig{
						{
							Id:       "rpc1",
							Type:     common.UpstreamTypeEvm,
							Endpoint: "https://rpc1.localhost",
							Evm: &common.EvmUpstreamConfig{
								ChainId: 1,
							},
						},
					},
				},
			},
			RateLimiters: &common.RateLimiterConfig{},
		}

		util.ResetGock()
		defer util.ResetGock()
		util.SetupMocksForEvmStatePoller()
		defer util.AssertNoPendingMocks(t, 0)

		gock.New("https://rpc1.localhost").
			Post("/").
			Filter(func(request *http.Request) bool {
				body := util.SafeReadBody(request)
				return strings.Contains(string(body), "trace_transaction")
			}).
			Reply(200).
			JSON(map[string]interface{}{
				"jsonrpc": "2.0",
				"id":      111,
				"result":  "0x1111111",
			})

		sendRequest, _, _, shutdown, _ := createServerTestFixtures(cfg, t)
		defer shutdown()

		statusCode, body := sendRequest(`{"jsonrpc":"2.0","method":"trace_transaction","id":111}`, nil, nil)
		assert.Equal(t, http.StatusOK, statusCode)
		assert.Contains(t, body, "0x1111111")
	})

	t.Run("DrpcUnsupportedMethod", func(t *testing.T) {
		cfg := &common.Config{
			Server: &common.ServerConfig{
				MaxTimeout: common.Duration(5 * time.Second).Ptr(),
			},
			Projects: []*common.ProjectConfig{
				{
					Id: "test_project",
					CORS: &common.CORSConfig{
						AllowedOrigins: []string{"https://erpc.cloud"},
						AllowedMethods: []string{"POST"},
					},
					Networks: []*common.NetworkConfig{
						{
							Architecture: common.ArchitectureEvm,
							Evm: &common.EvmNetworkConfig{
								ChainId: 1,
							},
						},
					},
					Upstreams: []*common.UpstreamConfig{
						{
							Id:       "drpc1",
							Type:     common.UpstreamTypeEvm,
							Endpoint: "https://lb.drpc.org/ogrpc?network=ethereum",
							Evm: &common.EvmUpstreamConfig{
								ChainId: 1,
							},
						},
					},
				},
			},
			RateLimiters: &common.RateLimiterConfig{},
		}

		util.ResetGock()
		defer util.ResetGock()
		util.SetupMocksForEvmStatePoller()
		defer util.AssertNoPendingMocks(t, 0)

		gock.New("https://lb.drpc.org").
			Post("/").
			Filter(func(request *http.Request) bool {
				body := util.SafeReadBody(request)
				return strings.Contains(string(body), "trace_transaction")
			}).
			Reply(200).
			JSON(map[string]interface{}{
				"jsonrpc": "2.0",
				"id":      111,
				"error": map[string]interface{}{
					"code":    -32601,
					"message": "the method trace_transaction does not exist/is not available",
				},
			})

		sendRequest, _, _, shutdown, _ := createServerTestFixtures(cfg, t)
		defer shutdown()

		statusCode, _ := sendRequest(`{"jsonrpc":"2.0","method":"trace_transaction","params":[],"id":111}`, nil, nil)
		assert.Equal(t, http.StatusNotAcceptable, statusCode)
	})

	t.Run("ReturnCorrectCORS", func(t *testing.T) {
		cfg := &common.Config{
			Server: &common.ServerConfig{
				MaxTimeout: common.Duration(5 * time.Second).Ptr(),
			},
			Projects: []*common.ProjectConfig{
				{
					Id: "test_project",
					CORS: &common.CORSConfig{
						AllowedOrigins: []string{"https://erpc.cloud"},
						AllowedMethods: []string{"POST"},
					},
					Networks: []*common.NetworkConfig{
						{
							Architecture: common.ArchitectureEvm,
							Evm: &common.EvmNetworkConfig{
								ChainId: 1,
							},
						},
					},
					Upstreams: []*common.UpstreamConfig{
						{
							Id:       "drpc1",
							Type:     common.UpstreamTypeEvm,
							Endpoint: "https://lb.drpc.org/ogrpc?network=ethereum",
							Evm: &common.EvmUpstreamConfig{
								ChainId: 1,
							},
						},
					},
				},
			},
			RateLimiters: &common.RateLimiterConfig{},
		}

		util.ResetGock()
		defer util.ResetGock()

		_, sendOptionsRequest, _, shutdown, _ := createServerTestFixtures(cfg, t)
		defer shutdown()

		statusCode, headers, _ := sendOptionsRequest("https://erpc.cloud")

		assert.Equal(t, http.StatusNoContent, statusCode)
		assert.Equal(t, "https://erpc.cloud", headers["Access-Control-Allow-Origin"])
		assert.Equal(t, "POST", headers["Access-Control-Allow-Methods"])
	})

	t.Run("SetCORSHeaders_AllowedOrigin", func(t *testing.T) {
		// When the origin is allowed, we send CORS headers
		cfg := &common.Config{
			Server: &common.ServerConfig{
				MaxTimeout: common.Duration(5 * time.Second).Ptr(),
			},
			Projects: []*common.ProjectConfig{
				{
					Id: "test_project",
					CORS: &common.CORSConfig{
						AllowedOrigins: []string{"https://allowed.origin"},
						AllowedMethods: []string{"POST", "GET", "OPTIONS"},
					},
					Networks: []*common.NetworkConfig{
						{
							Architecture: common.ArchitectureEvm,
							Evm: &common.EvmNetworkConfig{
								ChainId: 1,
							},
						},
					},
					Upstreams: []*common.UpstreamConfig{
						{
							Id:       "rpc1",
							Type:     common.UpstreamTypeEvm,
							Endpoint: "http://rpc1.localhost",
							Evm: &common.EvmUpstreamConfig{
								ChainId: 1,
							},
						},
					},
				},
			},
		}

		_, sendOptionsRequest, _, shutdown, _ := createServerTestFixtures(cfg, t)
		defer shutdown()

		// Send OPTIONS request from allowed origin => not expect CORS headers
		statusCode, headers, _ := sendOptionsRequest("https://allowed.origin")
		assert.Equal(t, http.StatusNoContent, statusCode, "OPTIONS for allowed origin should be 204")
		assert.Equal(t, "https://allowed.origin", headers["Access-Control-Allow-Origin"])
		assert.Equal(t, "POST, GET, OPTIONS", headers["Access-Control-Allow-Methods"])
	})

	t.Run("NotSetCORSHeaders_DisallowedOrigin", func(t *testing.T) {
		// When the origin is disallowed, we don't send CORS headers
		cfg := &common.Config{
			Server: &common.ServerConfig{
				MaxTimeout: common.Duration(5 * time.Second).Ptr(),
			},
			Projects: []*common.ProjectConfig{
				{
					Id: "test_project",
					CORS: &common.CORSConfig{
						AllowedOrigins: []string{"https://allowed.origin"},
						AllowedMethods: []string{"POST", "GET", "OPTIONS"},
					},
					Networks: []*common.NetworkConfig{
						{
							Architecture: common.ArchitectureEvm,
							Evm: &common.EvmNetworkConfig{
								ChainId: 1,
							},
						},
					},
					Upstreams: []*common.UpstreamConfig{
						{
							Id:       "rpc1",
							Type:     common.UpstreamTypeEvm,
							Endpoint: "http://rpc1.localhost",
							Evm: &common.EvmUpstreamConfig{
								ChainId: 1,
							},
						},
					},
				},
			},
		}

		_, sendOptionsRequest, _, shutdown, _ := createServerTestFixtures(cfg, t)
		defer shutdown()

		// Send OPTIONS request from disallowed origin => expect CORS headers
		statusCode, headers, _ := sendOptionsRequest("https://disallowed.origin")
		assert.Equal(t, http.StatusNoContent, statusCode, "OPTIONS for disallowed origin should be 204")
		assert.Empty(t, headers["Access-Control-Allow-Origin"])
		assert.Empty(t, headers["Access-Control-Allow-Methods"])
	})
}

func TestHttpServer_ParseUrlPath(t *testing.T) {
	tests := []struct {
		name               string
		path               string
		method             string
		preSelectedProject string
		preSelectedArch    string
		preSelectedChain   string
		wantProject        string
		wantArch           string
		wantChain          string
		wantAdmin          bool
		wantHealthcheck    bool
		wantErr            bool
		errContains        string
	}{
		{
			name:        "Basic path with all segments",
			path:        "/myproject/evm/1",
			method:      "POST",
			wantProject: "myproject",
			wantArch:    "evm",
			wantChain:   "1",
			wantAdmin:   false,
			wantErr:     false,
		},
		{
			name:        "Admin endpoint",
			path:        "/admin",
			method:      "POST",
			wantProject: "",
			wantArch:    "",
			wantChain:   "",
			wantAdmin:   true,
			wantErr:     false,
		},
		{
			name:        "Admin endpoint with OPTIONS",
			path:        "/admin",
			method:      "OPTIONS",
			wantProject: "",
			wantArch:    "",
			wantChain:   "",
			wantAdmin:   true,
			wantErr:     false,
		},
		{
			name:            "Root healthcheck GET",
			path:            "/",
			method:          "GET",
			wantProject:     "",
			wantArch:        "",
			wantChain:       "",
			wantAdmin:       false,
			wantHealthcheck: true,
			wantErr:         false,
		},
		{
			name:            "Root healthcheck with empty path GET",
			path:            "",
			method:          "GET",
			wantProject:     "",
			wantArch:        "",
			wantChain:       "",
			wantAdmin:       false,
			wantHealthcheck: true,
			wantErr:         false,
		},
		{
			name:             "Project healthcheck",
			path:             "/myproject/healthcheck",
			method:           "GET",
			preSelectedArch:  "evm",
			preSelectedChain: "1",
			wantProject:      "myproject",
			wantArch:         "evm",
			wantChain:        "1",
			wantAdmin:        false,
			wantHealthcheck:  true,
			wantErr:          false,
		},
		{
			name:            "Full path healthcheck",
			path:            "/myproject/evm/1/healthcheck",
			method:          "GET",
			wantProject:     "myproject",
			wantArch:        "evm",
			wantChain:       "1",
			wantAdmin:       false,
			wantHealthcheck: true,
			wantErr:         false,
		},
		{
			name:               "Project preselected, valid path",
			path:               "/evm/1",
			method:             "POST",
			preSelectedProject: "myproject",
			wantProject:        "myproject",
			wantArch:           "evm",
			wantChain:          "1",
			wantErr:            false,
		},
		{
			name:               "Project and arch preselected, valid path",
			path:               "/1",
			method:             "POST",
			preSelectedProject: "myproject",
			preSelectedArch:    "evm",
			wantProject:        "myproject",
			wantArch:           "evm",
			wantChain:          "1",
			wantErr:            false,
		},
		{
			name:               "All preselected, valid empty path",
			path:               "/",
			method:             "POST",
			preSelectedProject: "myproject",
			preSelectedArch:    "evm",
			preSelectedChain:   "1",
			wantProject:        "myproject",
			wantArch:           "evm",
			wantChain:          "1",
			wantErr:            false,
		},
		{
			name:               "All preselected, healthcheck",
			path:               "/healthcheck",
			method:             "GET",
			preSelectedProject: "myproject",
			preSelectedArch:    "evm",
			preSelectedChain:   "1",
			wantProject:        "myproject",
			wantArch:           "evm",
			wantChain:          "1",
			wantHealthcheck:    true,
			wantErr:            false,
		},
		{
			name:        "Invalid path - too many segments",
			path:        "/myproject/evm/1/extra",
			method:      "POST",
			wantErr:     true,
			errContains: "must only provide",
		},
		{
			name:        "Invalid path - wrong architecture",
			path:        "/myproject/x/1",
			method:      "POST",
			wantErr:     true,
			errContains: "architecture is not valid",
		},
		{
			name:               "Invalid path - project preselected but missing arch",
			path:               "/1",
			method:             "POST",
			preSelectedProject: "myproject",
			wantErr:            true,
			errContains:        "architecture is not valid",
		},
		{
			name:               "Invalid path - project and chain preselected",
			path:               "/evm",
			method:             "POST",
			preSelectedProject: "myproject",
			preSelectedChain:   "1",
			wantErr:            true,
			errContains:        "it is not possible to alias for project and chain WITHOUT architecture",
		},
		{
			name:        "Invalid path - empty architecture segment",
			path:        "/myproject//1",
			method:      "POST",
			wantErr:     true,
			errContains: "architecture is not valid",
		},
		{
			name:        "Root path POST without preselection",
			path:        "/",
			method:      "POST",
			wantErr:     true,
			errContains: "project is required",
		},
		{
			name:             "Architecture and chain preselected",
			path:             "/myproject",
			method:           "POST",
			preSelectedArch:  "evm",
			preSelectedChain: "1",
			wantProject:      "myproject",
			wantArch:         "evm",
			wantChain:        "1",
			wantErr:          false,
		},
		{
			name:             "Architecture and chain preselected with healthcheck",
			path:             "/myproject/healthcheck",
			method:           "GET",
			preSelectedArch:  "evm",
			preSelectedChain: "1",
			wantProject:      "myproject",
			wantArch:         "evm",
			wantChain:        "1",
			wantHealthcheck:  true,
			wantErr:          false,
		},
		{
			name:        "Only project provided",
			path:        "/myproject",
			method:      "POST",
			wantProject: "myproject",
			wantErr:     false,
		},
		{
			name:        "Project and architecture provided",
			path:        "/myproject/evm",
			method:      "POST",
			wantProject: "myproject",
			wantArch:    "evm",
			wantErr:     false,
		},
		{
			name:        "Project and chainId provided but not architecture",
			path:        "/myproject/1",
			method:      "POST",
			wantProject: "myproject",
			wantChain:   "1",
			wantErr:     true,
			errContains: "architecture is not valid",
		},
		{
			name:            "Project and chainId provided with preselected architecture",
			path:            "/myproject/1",
			method:          "POST",
			preSelectedArch: "evm",
			wantProject:     "myproject",
			wantArch:        "evm",
			wantChain:       "1",
			wantErr:         false,
		},
		{
			name:               "Only architecture provided",
			path:               "/evm",
			method:             "POST",
			preSelectedProject: "myproject",
			preSelectedChain:   "1",
			wantErr:            true,
			errContains:        "it is not possible",
		},
		{
			name:               "Only chainId provided",
			path:               "/1",
			method:             "POST",
			preSelectedProject: "myproject",
			preSelectedArch:    "evm",
			wantProject:        "myproject",
			wantArch:           "evm",
			wantChain:          "1",
			wantErr:            false,
		},
		{
			name:               "Architecture and chainId provided",
			path:               "/evm/1",
			method:             "POST",
			preSelectedProject: "myproject",
			wantProject:        "myproject",
			wantArch:           "evm",
			wantChain:          "1",
			wantErr:            false,
		},
		{
			name:               "project and architecture preselected, network alias in path",
			path:               "/arbitrum",
			method:             "POST",
			preSelectedProject: "myproject",
			preSelectedArch:    "evm",
			wantProject:        "myproject",
			wantArch:           "evm",
			wantChain:          "42161",
			wantErr:            false,
		},
	}

	for _, tt := range tests {
		t.Run(tt.name, func(t *testing.T) {
			s := &HttpServer{
				draining: &atomic.Bool{},
				erpc: &ERPC{
					projectsRegistry: &ProjectsRegistry{
						preparedProjects: map[string]*PreparedProject{
							"myproject": {
								networksRegistry: &NetworksRegistry{
									aliasToNetworkId: map[string]aliasEntry{
										"arbitrum": {
											architecture: "evm",
											chainID:      "42161",
										},
									},
								},
							},
						},
					},
				},
			}
			r := &http.Request{
				Method: tt.method,
				URL: &url.URL{
					Path: tt.path,
				},
			}

			project, arch, chain, isAdmin, isHealth, err := s.parseUrlPath(r, tt.preSelectedProject, tt.preSelectedArch, tt.preSelectedChain)

			if tt.wantErr {
				require.Error(t, err)
				if tt.errContains != "" {
					assert.Contains(t, err.Error(), tt.errContains)
				}
				return
			}

			require.NoError(t, err)
			assert.Equal(t, tt.wantProject, project)
			assert.Equal(t, tt.wantArch, arch)
			assert.Equal(t, tt.wantChain, chain)
			assert.Equal(t, tt.wantAdmin, isAdmin)
			assert.Equal(t, tt.wantHealthcheck, isHealth)
		})
	}
}

func TestHttpServer_HandleHealthCheck(t *testing.T) {
	testCtx, testCtxCancel := context.WithCancel(context.Background())
	defer testCtxCancel()

	logger := &log.Logger
	vr := thirdparty.NewVendorsRegistry()
	pr, err := thirdparty.NewProvidersRegistry(logger, vr, []*common.ProviderConfig{}, nil)
	require.NoError(t, err)
	ssr, err := data.NewSharedStateRegistry(testCtx, logger, &common.SharedStateConfig{
		ClusterKey: "test",
		Connector: &common.ConnectorConfig{
			Driver: common.DriverMemory,
			Memory: &common.MemoryConnectorConfig{
				MaxItems: 100_000, MaxTotalSize: "1GB",
			},
		},
	})
	require.NoError(t, err)
	mtk := health.NewTracker(logger, "test", 1*time.Second)
	up1 := &common.UpstreamConfig{
		Id:       "test-upstream",
		Type:     common.UpstreamTypeEvm,
		Endpoint: "http://rpc1.localhost",
		Evm: &common.EvmUpstreamConfig{
			ChainId: 123,
		},
	}

	tests := []struct {
		name         string
		setupServer  func(ctx context.Context) *HttpServer
		projectId    string
		architecture string
		chainId      string
		request      *http.Request
		wantStatus   int
		wantBody     string
		wantCacheHit bool
	}{
		{
			name: "Basic healthcheck",
			setupServer: func(ctx context.Context) *HttpServer {
				pp := &PreparedProject{
					Config:            &common.ProjectConfig{Id: "test", Upstreams: []*common.UpstreamConfig{up1}},
<<<<<<< HEAD
					upstreamsRegistry: upstream.NewUpstreamsRegistry(ctx, logger, "", []*common.UpstreamConfig{up1}, ssr, nil, vr, nil, nil, mtk, 0*time.Second, nil),
=======
					upstreamsRegistry: upstream.NewUpstreamsRegistry(ctx, logger, "", []*common.UpstreamConfig{up1}, ssr, nil, vr, pr, nil, mtk, 0*time.Second),
>>>>>>> 51d1d944
				}
				err := pp.upstreamsRegistry.Bootstrap(ctx)
				require.NoError(t, err)
				pp.networksRegistry = NewNetworksRegistry(pp, ctx, pp.upstreamsRegistry, mtk, nil, nil, logger)
				return &HttpServer{
					logger: logger,
					erpc: &ERPC{
						projectsRegistry: &ProjectsRegistry{
							preparedProjects: map[string]*PreparedProject{
								"test": pp,
							},
						},
					},
					healthCheckCfg: &common.HealthCheckConfig{
						Mode: common.HealthCheckModeSimple,
					},
					draining: &atomic.Bool{},
				}
			},
			projectId:    "test",
			architecture: "",
			chainId:      "",
			request:      &http.Request{Method: "GET", URL: &url.URL{Path: "/healthcheck"}},
			wantStatus:   http.StatusOK,
			wantBody:     `OK`,
		},
		{
			name: "Project not found",
			setupServer: func(ctx context.Context) *HttpServer {
				return &HttpServer{
					logger: logger,
					erpc: &ERPC{
						projectsRegistry: &ProjectsRegistry{
							preparedProjects: map[string]*PreparedProject{},
						},
					},
					healthCheckCfg: &common.HealthCheckConfig{
						Mode: common.HealthCheckModeSimple,
					},
					draining: &atomic.Bool{},
				}
			},
			projectId:    "nonexistent",
			architecture: "",
			chainId:      "",
			request:      &http.Request{Method: "GET", URL: &url.URL{Path: "/healthcheck"}},
			wantStatus:   http.StatusNotFound,
			wantBody:     "not configured",
		},
		{
			name: "Root healthcheck",
			setupServer: func(ctx context.Context) *HttpServer {
				pp := &PreparedProject{
					Config:            &common.ProjectConfig{Id: "test", Upstreams: []*common.UpstreamConfig{up1}},
<<<<<<< HEAD
					upstreamsRegistry: upstream.NewUpstreamsRegistry(ctx, logger, "", []*common.UpstreamConfig{up1}, ssr, nil, vr, nil, nil, mtk, 0*time.Second, nil),
=======
					upstreamsRegistry: upstream.NewUpstreamsRegistry(ctx, logger, "", []*common.UpstreamConfig{up1}, ssr, nil, vr, pr, nil, mtk, 0*time.Second),
>>>>>>> 51d1d944
				}
				err := pp.upstreamsRegistry.Bootstrap(ctx)
				require.NoError(t, err)
				pp.networksRegistry = NewNetworksRegistry(pp, ctx, pp.upstreamsRegistry, mtk, nil, nil, logger)
				return &HttpServer{
					logger: logger,
					erpc: &ERPC{
						projectsRegistry: &ProjectsRegistry{
							preparedProjects: map[string]*PreparedProject{
								"test": pp,
							},
						},
					},
					healthCheckCfg: &common.HealthCheckConfig{
						Mode: common.HealthCheckModeSimple,
					},
					draining: &atomic.Bool{},
				}
			},
			projectId:    "",
			architecture: "",
			chainId:      "",
			request:      &http.Request{Method: "GET", URL: &url.URL{Path: "/healthcheck"}},
			wantStatus:   http.StatusOK,
			wantBody:     `OK`,
		},
		{
			name: "Verbose mode healthcheck",
			setupServer: func(ctx context.Context) *HttpServer {
				pp := &PreparedProject{
					Config:            &common.ProjectConfig{Id: "test", Upstreams: []*common.UpstreamConfig{up1}},
<<<<<<< HEAD
					upstreamsRegistry: upstream.NewUpstreamsRegistry(ctx, logger, "", []*common.UpstreamConfig{up1}, ssr, nil, vr, nil, nil, mtk, 0*time.Second, nil),
=======
					upstreamsRegistry: upstream.NewUpstreamsRegistry(ctx, logger, "", []*common.UpstreamConfig{up1}, ssr, nil, vr, pr, nil, mtk, 0*time.Second),
>>>>>>> 51d1d944
				}
				err := pp.upstreamsRegistry.Bootstrap(ctx)
				require.NoError(t, err)
				pp.networksRegistry = NewNetworksRegistry(pp, ctx, pp.upstreamsRegistry, mtk, nil, nil, logger)
				return &HttpServer{
					logger: logger,
					erpc: &ERPC{
						projectsRegistry: &ProjectsRegistry{
							preparedProjects: map[string]*PreparedProject{
								"test": pp,
							},
						},
					},
					healthCheckCfg: &common.HealthCheckConfig{
						Mode: common.HealthCheckModeVerbose,
					},
					draining: &atomic.Bool{},
				}
			},
			projectId:    "test",
			architecture: "",
			chainId:      "",
			request:      &http.Request{Method: "GET", URL: &url.URL{Path: "/healthcheck"}},
			wantStatus:   http.StatusOK,
			wantBody:     `"status":"OK"`,
		},
		{
			name: "Eval strategy - any:initializedUpstreams - Success",
			setupServer: func(ctx context.Context) *HttpServer {
				pp := &PreparedProject{
					Config:            &common.ProjectConfig{Id: "test", Upstreams: []*common.UpstreamConfig{up1}},
<<<<<<< HEAD
					upstreamsRegistry: upstream.NewUpstreamsRegistry(ctx, logger, "", []*common.UpstreamConfig{up1}, ssr, nil, vr, nil, nil, mtk, 0*time.Second, nil),
=======
					upstreamsRegistry: upstream.NewUpstreamsRegistry(ctx, logger, "", []*common.UpstreamConfig{up1}, ssr, nil, vr, pr, nil, mtk, 0*time.Second),
>>>>>>> 51d1d944
				}
				err := pp.upstreamsRegistry.Bootstrap(ctx)
				require.NoError(t, err)
				pp.networksRegistry = NewNetworksRegistry(pp, ctx, pp.upstreamsRegistry, mtk, nil, nil, logger)
				return &HttpServer{
					logger: logger,
					erpc: &ERPC{
						projectsRegistry: &ProjectsRegistry{
							preparedProjects: map[string]*PreparedProject{
								"test": pp,
							},
						},
					},
					healthCheckCfg: &common.HealthCheckConfig{
						Mode: common.HealthCheckModeSimple,
					},
					draining: &atomic.Bool{},
				}
			},
			projectId:    "test",
			architecture: "",
			chainId:      "",
			request:      &http.Request{Method: "GET", URL: &url.URL{RawQuery: "eval=any:initializedUpstreams", Path: "/healthcheck"}},
			wantStatus:   http.StatusOK,
			wantBody:     `OK`,
		},
		{
			name: "Eval strategy - any:initializedUpstreams - Failure",
			setupServer: func(ctx context.Context) *HttpServer {
				upNoChainId := &common.UpstreamConfig{
					Id:       "test-upstream",
					Type:     common.UpstreamTypeEvm,
					Endpoint: "http://rpc1.localhost",
					// To force it fail init:
					//
					// Evm: &common.EvmUpstreamConfig{
					// 	ChainId: 123,
					// },
				}
				pp := &PreparedProject{
					Config:            &common.ProjectConfig{Id: "test", Upstreams: []*common.UpstreamConfig{upNoChainId}},
<<<<<<< HEAD
					upstreamsRegistry: upstream.NewUpstreamsRegistry(ctx, logger, "", []*common.UpstreamConfig{upNoChainId}, ssr, nil, vr, nil, nil, mtk, 0*time.Second, nil),
=======
					upstreamsRegistry: upstream.NewUpstreamsRegistry(ctx, logger, "", []*common.UpstreamConfig{upNoChainId}, ssr, nil, vr, pr, nil, mtk, 0*time.Second),
>>>>>>> 51d1d944
				}
				_ = pp.upstreamsRegistry.Bootstrap(ctx)
				pp.networksRegistry = NewNetworksRegistry(pp, ctx, pp.upstreamsRegistry, mtk, nil, nil, logger)
				return &HttpServer{
					logger: logger,
					erpc: &ERPC{
						projectsRegistry: &ProjectsRegistry{
							preparedProjects: map[string]*PreparedProject{
								"test": pp,
							},
						},
					},
					healthCheckCfg: &common.HealthCheckConfig{
						Mode: common.HealthCheckModeSimple,
					},
					draining: &atomic.Bool{},
				}
			},
			projectId:    "test",
			architecture: "",
			chainId:      "",
			request:      &http.Request{Method: "GET", URL: &url.URL{RawQuery: "eval=any:initializedUpstreams", Path: "/healthcheck"}},
			wantStatus:   http.StatusBadGateway,
			wantBody:     `no upstreams initialized`,
		},
		{
			name: "Eval strategy - all:errorRateBelow90 - Success",
			setupServer: func(ctx context.Context) *HttpServer {
				pp := &PreparedProject{
					Config:            &common.ProjectConfig{Id: "test", Upstreams: []*common.UpstreamConfig{up1}},
<<<<<<< HEAD
					upstreamsRegistry: upstream.NewUpstreamsRegistry(ctx, logger, "", []*common.UpstreamConfig{up1}, ssr, nil, vr, nil, nil, mtk, 0*time.Second, nil),
=======
					upstreamsRegistry: upstream.NewUpstreamsRegistry(ctx, logger, "", []*common.UpstreamConfig{up1}, ssr, nil, vr, pr, nil, mtk, 0*time.Second),
>>>>>>> 51d1d944
				}
				_ = pp.upstreamsRegistry.Bootstrap(ctx)
				pp.networksRegistry = NewNetworksRegistry(pp, ctx, pp.upstreamsRegistry, mtk, nil, nil, logger)

				up := pp.upstreamsRegistry.GetAllUpstreams()[0]
				metrics := mtk.GetUpstreamMethodMetrics(up, "*")
				metrics.RequestsTotal.Store(100)
				metrics.ErrorsTotal.Store(5) // 5% error rate

				return &HttpServer{
					logger: logger,
					erpc: &ERPC{
						projectsRegistry: &ProjectsRegistry{
							preparedProjects: map[string]*PreparedProject{
								"test": pp,
							},
						},
					},
					healthCheckCfg: &common.HealthCheckConfig{
						Mode: common.HealthCheckModeSimple,
					},
					draining: &atomic.Bool{},
				}
			},
			projectId:    "test",
			architecture: "",
			chainId:      "",
			request:      &http.Request{Method: "GET", URL: &url.URL{RawQuery: "eval=all:errorRateBelow90", Path: "/healthcheck"}},
			wantStatus:   http.StatusOK,
			wantBody:     `OK`,
		},
		{
			name: "Eval strategy - all:errorRateBelow90 - Failure",
			setupServer: func(ctx context.Context) *HttpServer {
				pp := &PreparedProject{
					Config:            &common.ProjectConfig{Id: "test", Upstreams: []*common.UpstreamConfig{up1}},
<<<<<<< HEAD
					upstreamsRegistry: upstream.NewUpstreamsRegistry(ctx, logger, "", []*common.UpstreamConfig{up1}, ssr, nil, vr, nil, nil, mtk, 0*time.Second, nil),
=======
					upstreamsRegistry: upstream.NewUpstreamsRegistry(ctx, logger, "", []*common.UpstreamConfig{up1}, ssr, nil, vr, pr, nil, mtk, 0*time.Second),
>>>>>>> 51d1d944
				}
				_ = pp.upstreamsRegistry.Bootstrap(ctx)
				pp.networksRegistry = NewNetworksRegistry(pp, ctx, pp.upstreamsRegistry, mtk, nil, nil, logger)

				up := pp.upstreamsRegistry.GetAllUpstreams()[0]
				metrics := mtk.GetUpstreamMethodMetrics(up, "*")
				metrics.RequestsTotal.Store(100)
				metrics.ErrorsTotal.Store(99) // 99% error rate

				return &HttpServer{
					logger: logger,
					erpc: &ERPC{
						projectsRegistry: &ProjectsRegistry{
							preparedProjects: map[string]*PreparedProject{
								"test": pp,
							},
						},
					},
					healthCheckCfg: &common.HealthCheckConfig{
						Mode: common.HealthCheckModeSimple,
					},
					draining: &atomic.Bool{},
				}
			},
			projectId:    "test",
			architecture: "",
			chainId:      "",
			request:      &http.Request{Method: "GET", URL: &url.URL{RawQuery: "eval=all:errorRateBelow90", Path: "/healthcheck"}},
			wantStatus:   http.StatusBadGateway,
			wantBody:     `have high error rates`,
		},
		{
			name: "Eval strategy - any:errorRateBelow90 - Success",
			setupServer: func(ctx context.Context) *HttpServer {
				upBad := &common.UpstreamConfig{
					Id:       "bad-upstream",
					Type:     common.UpstreamTypeEvm,
					Endpoint: "http://rpc2.localhost",
					Evm: &common.EvmUpstreamConfig{
						ChainId: 123,
					},
				}

				pp := &PreparedProject{
					Config:            &common.ProjectConfig{Id: "test", Upstreams: []*common.UpstreamConfig{up1, upBad}},
<<<<<<< HEAD
					upstreamsRegistry: upstream.NewUpstreamsRegistry(ctx, logger, "", []*common.UpstreamConfig{up1, upBad}, ssr, nil, vr, nil, nil, mtk, 0*time.Second, nil),
=======
					upstreamsRegistry: upstream.NewUpstreamsRegistry(ctx, logger, "", []*common.UpstreamConfig{up1, upBad}, ssr, nil, vr, pr, nil, mtk, 0*time.Second),
>>>>>>> 51d1d944
				}
				_ = pp.upstreamsRegistry.Bootstrap(ctx)
				pp.networksRegistry = NewNetworksRegistry(pp, ctx, pp.upstreamsRegistry, mtk, nil, nil, logger)

				ups1 := pp.upstreamsRegistry.GetAllUpstreams()[0]
				metrics := mtk.GetUpstreamMethodMetrics(ups1, "*")
				metrics.RequestsTotal.Store(100)
				metrics.ErrorsTotal.Store(5) // 5% error rate

				upsBad := pp.upstreamsRegistry.GetAllUpstreams()[1]
				metricsBad := mtk.GetUpstreamMethodMetrics(upsBad, "*")
				metricsBad.RequestsTotal.Store(100)
				metricsBad.ErrorsTotal.Store(99) // 99% error rate

				return &HttpServer{
					logger: logger,
					erpc: &ERPC{
						projectsRegistry: &ProjectsRegistry{
							preparedProjects: map[string]*PreparedProject{
								"test": pp,
							},
						},
					},
					healthCheckCfg: &common.HealthCheckConfig{
						Mode: common.HealthCheckModeSimple,
					},
					draining: &atomic.Bool{},
				}
			},
			projectId:    "test",
			architecture: "",
			chainId:      "",
			request:      &http.Request{Method: "GET", URL: &url.URL{RawQuery: "eval=any:errorRateBelow90", Path: "/healthcheck"}},
			wantStatus:   http.StatusOK,
			wantBody:     `OK`,
		},
		{
			name: "Eval strategy - any:evm:eth_chainId with incorrect chain ID",
			setupServer: func(ctx context.Context) *HttpServer {
				pp := &PreparedProject{
					Config:            &common.ProjectConfig{Id: "test", Upstreams: []*common.UpstreamConfig{up1}},
					upstreamsRegistry: upstream.NewUpstreamsRegistry(ctx, logger, "", []*common.UpstreamConfig{up1}, ssr, nil, vr, pr, nil, mtk, 0*time.Second),
				}
				_ = pp.upstreamsRegistry.Bootstrap(ctx)
				pp.networksRegistry = NewNetworksRegistry(pp, ctx, pp.upstreamsRegistry, mtk, nil, nil, logger)

				util.ResetGock()
				defer util.ResetGock()

				gock.New("http://rpc1.localhost").
					Get("/").
					Reply(200).
					BodyString(`{"jsonrpc":"2.0","id":1,"result":"0x666"}`)

				return &HttpServer{
					logger: logger,
					erpc: &ERPC{
						projectsRegistry: &ProjectsRegistry{
							preparedProjects: map[string]*PreparedProject{
								"test": pp,
							},
						},
					},
					healthCheckCfg: &common.HealthCheckConfig{
						Mode: common.HealthCheckModeSimple,
					},
					draining: &atomic.Bool{},
				}
			},
			projectId:    "test",
			architecture: "",
			chainId:      "",
			request:      &http.Request{Method: "GET", URL: &url.URL{RawQuery: "eval=any:evm:eth_chainId", Path: "/healthcheck"}},
			wantStatus:   http.StatusBadGateway,
			wantBody:     `chain id verification failed`,
		},
		{
			name: "With auth enabled but no auth provided",
			setupServer: func(ctx context.Context) *HttpServer {
				pp := &PreparedProject{
					Config:            &common.ProjectConfig{Id: "test", Upstreams: []*common.UpstreamConfig{up1}},
					upstreamsRegistry: upstream.NewUpstreamsRegistry(ctx, logger, "", []*common.UpstreamConfig{up1}, ssr, nil, vr, pr, nil, mtk, 0*time.Second),
				}
				_ = pp.upstreamsRegistry.Bootstrap(ctx)
				pp.networksRegistry = NewNetworksRegistry(pp, ctx, pp.upstreamsRegistry, mtk, nil, nil, logger)

				authReg, _ := auth.NewAuthRegistry(logger, "test", &common.AuthConfig{Strategies: []*common.AuthStrategyConfig{
					{Type: common.AuthTypeSecret, Secret: &common.SecretStrategyConfig{Value: "test-secret"}},
				}}, nil)

				return &HttpServer{
					logger: logger,
					erpc: &ERPC{
						projectsRegistry: &ProjectsRegistry{
							preparedProjects: map[string]*PreparedProject{
								"test": pp,
							},
						},
					},
					healthCheckCfg: &common.HealthCheckConfig{
						Mode: common.HealthCheckModeSimple,
					},
					healthCheckAuthRegistry: authReg,
					draining:                &atomic.Bool{},
				}
			},
			projectId:    "test",
			architecture: "",
			chainId:      "",
			request:      &http.Request{Method: "GET", URL: &url.URL{Path: "/healthcheck"}, Header: http.Header{}},
			wantStatus:   http.StatusUnauthorized,
			wantBody:     `ErrAuthUnauthorized`,
		},
		{
			name: "With auth enabled and valid auth provided",
			setupServer: func(ctx context.Context) *HttpServer {
				pp := &PreparedProject{
					Config:            &common.ProjectConfig{Id: "test", Upstreams: []*common.UpstreamConfig{up1}},
					upstreamsRegistry: upstream.NewUpstreamsRegistry(ctx, logger, "", []*common.UpstreamConfig{up1}, ssr, nil, vr, pr, nil, mtk, 0*time.Second),
				}
				_ = pp.upstreamsRegistry.Bootstrap(ctx)
				pp.networksRegistry = NewNetworksRegistry(pp, ctx, pp.upstreamsRegistry, mtk, nil, nil, logger)

				authReg, _ := auth.NewAuthRegistry(logger, "test", &common.AuthConfig{Strategies: []*common.AuthStrategyConfig{
					{Type: common.AuthTypeSecret, Secret: &common.SecretStrategyConfig{Value: "test-secret"}},
				}}, nil)

				return &HttpServer{
					logger: logger,
					erpc: &ERPC{
						projectsRegistry: &ProjectsRegistry{
							preparedProjects: map[string]*PreparedProject{
								"test": pp,
							},
						},
					},
					healthCheckCfg: &common.HealthCheckConfig{
						Mode: common.HealthCheckModeSimple,
					},
					healthCheckAuthRegistry: authReg,
					draining:                &atomic.Bool{},
				}
			},
			projectId:    "test",
			architecture: "",
			chainId:      "",
			request: &http.Request{
				Method: "GET",
				URL: &url.URL{
					Path:     "/healthcheck",
					RawQuery: "secret=test-secret",
				},
				Header: http.Header{},
			},
			wantStatus: http.StatusOK,
			wantBody:   `OK`,
		},
		{
			name: "Project with provider only - should be healthy",
			setupServer: func(ctx context.Context) *HttpServer {
				pp := &PreparedProject{
					Config:            &common.ProjectConfig{Id: "test", Upstreams: []*common.UpstreamConfig{up1}},
					upstreamsRegistry: upstream.NewUpstreamsRegistry(ctx, logger, "", []*common.UpstreamConfig{up1}, ssr, nil, vr, pr, nil, mtk, 0*time.Second),
				}
				_ = pp.upstreamsRegistry.Bootstrap(ctx)
				pp.networksRegistry = NewNetworksRegistry(pp, ctx, pp.upstreamsRegistry, mtk, nil, nil, logger)

				return &HttpServer{
					logger: logger,
					erpc: &ERPC{
						projectsRegistry: &ProjectsRegistry{
							preparedProjects: map[string]*PreparedProject{
								"test": pp,
							},
						},
					},
					healthCheckCfg: &common.HealthCheckConfig{
						Mode: common.HealthCheckModeSimple,
					},
					draining: &atomic.Bool{},
				}
			},
			projectId:    "test",
			architecture: "",
			chainId:      "",
			request:      &http.Request{Method: "GET", URL: &url.URL{Path: "/healthcheck"}},
			wantStatus:   http.StatusOK,
			wantBody:     `OK`,
		},
		{
			name: "Specific architecture and chainId",
			setupServer: func(ctx context.Context) *HttpServer {
				pp := &PreparedProject{
					Config:            &common.ProjectConfig{Id: "test", Upstreams: []*common.UpstreamConfig{up1}},
					upstreamsRegistry: upstream.NewUpstreamsRegistry(ctx, logger, "", []*common.UpstreamConfig{up1}, ssr, nil, vr, pr, nil, mtk, 0*time.Second),
				}
				_ = pp.upstreamsRegistry.Bootstrap(ctx)
				pp.networksRegistry = NewNetworksRegistry(pp, ctx, pp.upstreamsRegistry, mtk, nil, nil, logger)

				return &HttpServer{
					logger: logger,
					erpc: &ERPC{
						projectsRegistry: &ProjectsRegistry{
							preparedProjects: map[string]*PreparedProject{
								"test": pp,
							},
						},
					},
					healthCheckCfg: &common.HealthCheckConfig{
						Mode: common.HealthCheckModeSimple,
					},
					draining: &atomic.Bool{},
				}
			},
			projectId:    "test",
			architecture: "evm",
			chainId:      "123",
			request:      &http.Request{Method: "GET", URL: &url.URL{Path: "/healthcheck"}},
			wantStatus:   http.StatusOK,
			wantBody:     `OK`,
		},
		{
			name: "Default eval strategy from config",
			setupServer: func(ctx context.Context) *HttpServer {
				pp := &PreparedProject{
					Config:            &common.ProjectConfig{Id: "test", Upstreams: []*common.UpstreamConfig{up1}},
					upstreamsRegistry: upstream.NewUpstreamsRegistry(ctx, logger, "", []*common.UpstreamConfig{up1}, ssr, nil, vr, pr, nil, mtk, 0*time.Second),
				}
				_ = pp.upstreamsRegistry.Bootstrap(ctx)
				pp.networksRegistry = NewNetworksRegistry(pp, ctx, pp.upstreamsRegistry, mtk, nil, nil, logger)

				return &HttpServer{
					logger: logger,
					erpc: &ERPC{
						projectsRegistry: &ProjectsRegistry{
							preparedProjects: map[string]*PreparedProject{
								"test": pp,
							},
						},
					},
					healthCheckCfg: &common.HealthCheckConfig{
						Mode:        common.HealthCheckModeSimple,
						DefaultEval: common.EvalAnyInitializedUpstreams,
					},
					draining: &atomic.Bool{},
				}
			},
			projectId:    "test",
			architecture: "",
			chainId:      "",
			request:      &http.Request{Method: "GET", URL: &url.URL{Path: "/healthcheck"}},
			wantStatus:   http.StatusOK,
			wantBody:     `OK`,
		},
		{
			name: "Eval strategy - all:activeUpstreams - Success (all upstreams active)",
			setupServer: func(ctx context.Context) *HttpServer {
				pp := &PreparedProject{
					Config:            &common.ProjectConfig{Id: "test", Upstreams: []*common.UpstreamConfig{up1}},
<<<<<<< HEAD
					upstreamsRegistry: upstream.NewUpstreamsRegistry(ctx, logger, "", []*common.UpstreamConfig{up1}, ssr, nil, vr, nil, nil, mtk, 0*time.Second, nil),
=======
					upstreamsRegistry: upstream.NewUpstreamsRegistry(ctx, logger, "", []*common.UpstreamConfig{up1}, ssr, nil, vr, pr, nil, mtk, 0*time.Second),
>>>>>>> 51d1d944
				}
				_ = pp.upstreamsRegistry.Bootstrap(ctx)
				pp.networksRegistry = NewNetworksRegistry(pp, ctx, pp.upstreamsRegistry, mtk, nil, nil, logger)

				return &HttpServer{
					logger: logger,
					erpc: &ERPC{
						projectsRegistry: &ProjectsRegistry{
							preparedProjects: map[string]*PreparedProject{
								"test": pp,
							},
						},
					},
					healthCheckCfg: &common.HealthCheckConfig{
						Mode: common.HealthCheckModeSimple,
					},
					draining: &atomic.Bool{},
				}
			},
			projectId:    "test",
			architecture: "",
			chainId:      "",
			request:      &http.Request{Method: "GET", URL: &url.URL{RawQuery: "eval=all:activeUpstreams", Path: "/healthcheck"}},
			wantStatus:   http.StatusOK,
			wantBody:     `OK`,
		},
		{
			name: "Eval strategy - all:activeUpstreams - Failure (no upstreams configured)",
			setupServer: func(ctx context.Context) *HttpServer {
				pp := &PreparedProject{
<<<<<<< HEAD
					Config:            &common.ProjectConfig{Id: "test", Upstreams: []*common.UpstreamConfig{up1}},
					upstreamsRegistry: upstream.NewUpstreamsRegistry(ctx, logger, "", []*common.UpstreamConfig{up1}, ssr, nil, vr, nil, nil, mtk, 0*time.Second, nil),
=======
					Config:            &common.ProjectConfig{Id: "test", Upstreams: []*common.UpstreamConfig{}, Providers: []*common.ProviderConfig{}},
					upstreamsRegistry: upstream.NewUpstreamsRegistry(ctx, logger, "", []*common.UpstreamConfig{}, ssr, nil, vr, pr, nil, mtk, 0*time.Second),
>>>>>>> 51d1d944
				}
				_ = pp.upstreamsRegistry.Bootstrap(ctx)
				pp.networksRegistry = NewNetworksRegistry(pp, ctx, pp.upstreamsRegistry, mtk, nil, nil, logger)

				return &HttpServer{
					logger: logger,
					erpc: &ERPC{
						projectsRegistry: &ProjectsRegistry{
							preparedProjects: map[string]*PreparedProject{
								"test": pp,
							},
						},
					},
					healthCheckCfg: &common.HealthCheckConfig{
						Mode: common.HealthCheckModeSimple,
					},
					draining: &atomic.Bool{},
				}
			},
			projectId:    "test",
			architecture: "",
			chainId:      "",
			request:      &http.Request{Method: "GET", URL: &url.URL{RawQuery: "eval=all:activeUpstreams", Path: "/healthcheck"}},
			wantStatus:   http.StatusBadGateway,
			wantBody:     `no upstreams configured`,
		},
		{
			name: "Eval strategy - all:activeUpstreams - Failure (uninitialized upstreams)",
			setupServer: func(ctx context.Context) *HttpServer {
				upNoChainId := &common.UpstreamConfig{
					Id:       "test-upstream",
					Type:     common.UpstreamTypeEvm,
					Endpoint: "http://rpc1.localhost",
					// Missing ChainId to force initialization failure
				}
				pp := &PreparedProject{
<<<<<<< HEAD
					Config:            &common.ProjectConfig{Id: "test", Upstreams: []*common.UpstreamConfig{up1}},
					upstreamsRegistry: upstream.NewUpstreamsRegistry(ctx, logger, "", []*common.UpstreamConfig{up1}, ssr, nil, vr, nil, nil, mtk, 0*time.Second, nil),
=======
					Config:            &common.ProjectConfig{Id: "test", Upstreams: []*common.UpstreamConfig{upNoChainId}},
					upstreamsRegistry: upstream.NewUpstreamsRegistry(ctx, logger, "", []*common.UpstreamConfig{upNoChainId}, ssr, nil, vr, pr, nil, mtk, 0*time.Second),
>>>>>>> 51d1d944
				}
				_ = pp.upstreamsRegistry.Bootstrap(ctx)
				pp.networksRegistry = NewNetworksRegistry(pp, ctx, pp.upstreamsRegistry, mtk, nil, nil, logger)

				return &HttpServer{
					logger: logger,
					erpc: &ERPC{
						projectsRegistry: &ProjectsRegistry{
							preparedProjects: map[string]*PreparedProject{
								"test": pp,
							},
						},
					},
					healthCheckCfg: &common.HealthCheckConfig{
						Mode: common.HealthCheckModeSimple,
					},
					draining: &atomic.Bool{},
				}
			},
			projectId:    "test",
			architecture: "",
			chainId:      "",
			request:      &http.Request{Method: "GET", URL: &url.URL{RawQuery: "eval=all:activeUpstreams", Path: "/healthcheck"}},
			wantStatus:   http.StatusBadGateway,
			wantBody:     `0 / 1 upstreams are initialized`,
		},
		{
			name: "Eval strategy - all:activeUpstreams - Failure (cordoned upstreams)",
			setupServer: func(ctx context.Context) *HttpServer {
				pp := &PreparedProject{
					Config:            &common.ProjectConfig{Id: "test", Upstreams: []*common.UpstreamConfig{up1}},
<<<<<<< HEAD
					upstreamsRegistry: upstream.NewUpstreamsRegistry(ctx, logger, "", []*common.UpstreamConfig{up1}, ssr, nil, vr, nil, nil, mtk, 0*time.Second, nil),
=======
					upstreamsRegistry: upstream.NewUpstreamsRegistry(ctx, logger, "", []*common.UpstreamConfig{up1}, ssr, nil, vr, pr, nil, mtk, 0*time.Second),
>>>>>>> 51d1d944
				}
				_ = pp.upstreamsRegistry.Bootstrap(ctx)
				pp.networksRegistry = NewNetworksRegistry(pp, ctx, pp.upstreamsRegistry, mtk, nil, nil, logger)

				// Cordon the upstream
				up := pp.upstreamsRegistry.GetAllUpstreams()[0]
				mtk.Cordon(up, "*", "test cordoning")

				return &HttpServer{
					logger: logger,
					erpc: &ERPC{
						projectsRegistry: &ProjectsRegistry{
							preparedProjects: map[string]*PreparedProject{
								"test": pp,
							},
						},
					},
					healthCheckCfg: &common.HealthCheckConfig{
						Mode: common.HealthCheckModeSimple,
					},
					draining: &atomic.Bool{},
				}
			},
			projectId:    "test",
			architecture: "",
			chainId:      "",
			request:      &http.Request{Method: "GET", URL: &url.URL{RawQuery: "eval=all:activeUpstreams", Path: "/healthcheck"}},
			wantStatus:   http.StatusBadGateway,
			wantBody:     `0 / 1 upstreams are active (1 cordoned)`,
		},
		{
			name: "Eval strategy - all:activeUpstreams - Success with providers configured",
			setupServer: func(ctx context.Context) *HttpServer {
				pp := &PreparedProject{
<<<<<<< HEAD
					Config:            &common.ProjectConfig{Id: "test", Upstreams: []*common.UpstreamConfig{up1}},
					upstreamsRegistry: upstream.NewUpstreamsRegistry(ctx, logger, "", []*common.UpstreamConfig{up1}, ssr, nil, vr, nil, nil, mtk, 0*time.Second, nil),
=======
					Config:            &common.ProjectConfig{Id: "test", Upstreams: []*common.UpstreamConfig{up1}, Providers: []*common.ProviderConfig{{Id: "test-provider", Vendor: "alchemy"}}},
					upstreamsRegistry: upstream.NewUpstreamsRegistry(ctx, logger, "", []*common.UpstreamConfig{up1}, ssr, nil, vr, pr, nil, mtk, 0*time.Second),
>>>>>>> 51d1d944
				}
				_ = pp.upstreamsRegistry.Bootstrap(ctx)
				pp.networksRegistry = NewNetworksRegistry(pp, ctx, pp.upstreamsRegistry, mtk, nil, nil, logger)

				return &HttpServer{
					logger: logger,
					erpc: &ERPC{
						projectsRegistry: &ProjectsRegistry{
							preparedProjects: map[string]*PreparedProject{
								"test": pp,
							},
						},
					},
					healthCheckCfg: &common.HealthCheckConfig{
						Mode: common.HealthCheckModeSimple,
					},
					draining: &atomic.Bool{},
				}
			},
			projectId:    "test",
			architecture: "",
			chainId:      "",
			request:      &http.Request{Method: "GET", URL: &url.URL{RawQuery: "eval=all:activeUpstreams", Path: "/healthcheck"}},
			wantStatus:   http.StatusOK,
			wantBody:     `OK`,
		},
		{
			name: "Eval strategy - all:activeUpstreams - Network-specific upstream counting",
			setupServer: func(ctx context.Context) *HttpServer {
				// Create upstreams for different networks
				up1 := &common.UpstreamConfig{
					Id:       "test-upstream-123",
					Type:     common.UpstreamTypeEvm,
					Endpoint: "http://rpc1.localhost",
					Evm: &common.EvmUpstreamConfig{
						ChainId: 123,
					},
				}
				up2 := &common.UpstreamConfig{
					Id:       "test-upstream-456",
					Type:     common.UpstreamTypeEvm,
					Endpoint: "http://rpc2.localhost",
					Evm: &common.EvmUpstreamConfig{
						ChainId: 456,
					},
				}

				pp := &PreparedProject{
<<<<<<< HEAD
					Config:            &common.ProjectConfig{Id: "test", Upstreams: []*common.UpstreamConfig{up1}},
					upstreamsRegistry: upstream.NewUpstreamsRegistry(ctx, logger, "", []*common.UpstreamConfig{up1}, ssr, nil, vr, nil, nil, mtk, 0*time.Second, nil),
=======
					Config:            &common.ProjectConfig{Id: "test", Upstreams: []*common.UpstreamConfig{up1, up2}},
					upstreamsRegistry: upstream.NewUpstreamsRegistry(ctx, logger, "", []*common.UpstreamConfig{up1, up2}, ssr, nil, vr, pr, nil, mtk, 0*time.Second),
>>>>>>> 51d1d944
				}
				_ = pp.upstreamsRegistry.Bootstrap(ctx)
				pp.networksRegistry = NewNetworksRegistry(pp, ctx, pp.upstreamsRegistry, mtk, nil, nil, logger)

				return &HttpServer{
					logger: logger,
					erpc: &ERPC{
						projectsRegistry: &ProjectsRegistry{
							preparedProjects: map[string]*PreparedProject{
								"test": pp,
							},
						},
					},
					healthCheckCfg: &common.HealthCheckConfig{
						Mode: common.HealthCheckModeSimple,
					},
					draining: &atomic.Bool{},
				}
			},
			projectId:    "test",
			architecture: "evm",
			chainId:      "123",
			request:      &http.Request{Method: "GET", URL: &url.URL{RawQuery: "eval=all:activeUpstreams", Path: "/healthcheck"}},
			wantStatus:   http.StatusOK,
			wantBody:     `OK`,
		},
	}

	for _, tt := range tests {
		t.Run(tt.name, func(t *testing.T) {
			ctx, ctxCancel := context.WithCancel(testCtx)
			defer ctxCancel()

			s := tt.setupServer(ctx)
			w := httptest.NewRecorder()
			startTime := time.Now()

			encoder := common.SonicCfg.NewEncoder(w)
			s.handleHealthCheck(ctx, w, tt.request, &startTime, tt.projectId, tt.architecture, tt.chainId, encoder, func(ctx context.Context, statusCode int, body error) {
				w.WriteHeader(statusCode)
				encoder.Encode(map[string]string{"error": body.Error()})
			})

			resp := w.Result()
			body, _ := io.ReadAll(resp.Body)

			assert.Equal(t, tt.wantStatus, resp.StatusCode)
			assert.Contains(t, string(body), tt.wantBody)

			if tt.wantCacheHit {
				assert.Equal(t, "HIT", resp.Header.Get("X-ERPC-Cache"))
			}
		})
	}
}

func TestHttpServer_ProviderBasedUpstreams(t *testing.T) {
	t.Run("SimpleCallExistingNetwork", func(t *testing.T) {
		cfg := &common.Config{
			Server: &common.ServerConfig{
				MaxTimeout: common.Duration(5 * time.Second).Ptr(),
			},
			Projects: []*common.ProjectConfig{
				{
					Id: "test_project",
					Networks: []*common.NetworkConfig{
						{
							Architecture: common.ArchitectureEvm,
							Evm: &common.EvmNetworkConfig{
								ChainId: 1,
							},
						},
					},
					Providers: []*common.ProviderConfig{
						{
							Id:     "alchemy-prod",
							Vendor: "alchemy",
							Settings: map[string]interface{}{
								"apiKey": "test-key",
							},
							UpstreamIdTemplate: "<PROVIDER>-<NETWORK>",
						},
					},
				},
			},
		}

		util.ResetGock()
		defer util.ResetGock()
		util.SetupMocksForEvmStatePoller()

		gock.New("https://eth-mainnet.g.alchemy.com").
			Post("/v2/test-key").
			Filter(func(request *http.Request) bool {
				return strings.Contains(util.SafeReadBody(request), "eth_getBalance")
			}).
			Reply(200).
			JSON(map[string]interface{}{
				"jsonrpc": "2.0",
				"id":      1,
				"result":  "0x123456",
			})

		sendRequest, _, _, shutdown, _ := createServerTestFixtures(cfg, t)
		defer shutdown()

		statusCode, body := sendRequest(`{"jsonrpc":"2.0","method":"eth_getBalance","params":[],"id":1234}`, nil, nil)
		assert.Equal(t, http.StatusOK, statusCode)
		assert.Contains(t, body, "0x123456")
	})

	t.Run("SimpleCallLazyLoadedNetwork", func(t *testing.T) {
		cfg := &common.Config{
			Server: &common.ServerConfig{
				MaxTimeout: common.Duration(5 * time.Second).Ptr(),
			},
			Projects: []*common.ProjectConfig{
				{
					Id: "test_project",
					Providers: []*common.ProviderConfig{
						{
							Id:     "alchemy-prod",
							Vendor: "alchemy",
							Settings: map[string]interface{}{
								"apiKey": "test-key",
							},
							UpstreamIdTemplate: "<PROVIDER>-<NETWORK>",
						},
					},
				},
			},
		}

		util.ResetGock()
		defer util.ResetGock()
		util.SetupMocksForEvmStatePoller()

		gock.New("https://eth-mainnet.g.alchemy.com").
			Post("/v2/test-key").
			Filter(func(request *http.Request) bool {
				return strings.Contains(util.SafeReadBody(request), "eth_getBalance")
			}).
			Reply(200).
			JSON(map[string]interface{}{
				"jsonrpc": "2.0",
				"id":      1,
				"result":  "0x123456",
			})

		sendRequest, _, _, shutdown, _ := createServerTestFixtures(cfg, t)
		defer shutdown()

		statusCode, body := sendRequest(`{"jsonrpc":"2.0","method":"eth_getBalance","params":[],"id":1234}`, nil, nil)
		assert.Equal(t, http.StatusOK, statusCode)
		assert.Contains(t, body, "0x123456")
	})

	t.Run("RespectsOnlyNetworksWhenNoMatch", func(t *testing.T) {
		cfg := &common.Config{
			Server: &common.ServerConfig{
				MaxTimeout: common.Duration(5 * time.Second).Ptr(),
			},
			Projects: []*common.ProjectConfig{
				{
					Id: "test_project",
					Providers: []*common.ProviderConfig{
						{
							Id:     "alchemy-prod",
							Vendor: "alchemy",
							Settings: map[string]interface{}{
								"apiKey": "test-key",
							},
							OnlyNetworks:       []string{"evm:5", "evm:10"},
							UpstreamIdTemplate: "<PROVIDER>-<NETWORK>",
						},
					},
				},
			},
		}

		util.ResetGock()
		defer util.ResetGock()
		util.SetupMocksForEvmStatePoller()
		defer util.AssertNoPendingMocks(t, 0)

		sendRequest, _, _, shutdown, _ := createServerTestFixtures(cfg, t)
		defer shutdown()

		// This request calls evm:1, which is not in the OnlyNetworks list
		statusCode, body := sendRequest(`{"jsonrpc":"2.0","method":"eth_getBalance","params":[],"id":1234}`, nil, nil)
		assert.Equal(t, http.StatusNotFound, statusCode)
		assert.Contains(t, body, "no upstreams found",
			"expected network evm:1 to not be recognized because only evm:5 and evm:10 are allowed")
	})

	t.Run("RespectsOnlyNetworksWhenMatch", func(t *testing.T) {
		cfg := &common.Config{
			Server: &common.ServerConfig{
				MaxTimeout: common.Duration(5 * time.Second).Ptr(),
			},
			Projects: []*common.ProjectConfig{
				{
					Id: "test_project",
					Providers: []*common.ProviderConfig{
						{
							Id:     "alchemy-prod",
							Vendor: "alchemy",
							Settings: map[string]interface{}{
								"apiKey": "test-key",
							},
							OnlyNetworks:       []string{"evm:1", "evm:10"},
							UpstreamIdTemplate: "<PROVIDER>-<NETWORK>",
						},
					},
				},
			},
		}

		util.ResetGock()
		defer util.ResetGock()
		util.SetupMocksForEvmStatePoller()
		defer util.AssertNoPendingMocks(t, 0)

		sendRequest, _, _, shutdown, _ := createServerTestFixtures(cfg, t)
		defer shutdown()

		gock.New("https://eth-mainnet.g.alchemy.com").
			Post("/v2/test-key").
			Filter(func(request *http.Request) bool {
				return strings.Contains(util.SafeReadBody(request), "eth_getBalance")
			}).
			Reply(200).
			JSON(map[string]interface{}{
				"jsonrpc": "2.0",
				"id":      1,
				"result":  "0x123456",
			})

		// This request calls evm:1, which is not in the OnlyNetworks list
		statusCode, body := sendRequest(`{"jsonrpc":"2.0","method":"eth_getBalance","params":[],"id":1234}`, nil, nil)
		assert.Equal(t, http.StatusOK, statusCode)
		assert.Contains(t, body, "0x123456")
	})

	t.Run("EventuallyAddsUpstreamWhenSupportsNetworkFailsInitially", func(t *testing.T) {
		cfg := &common.Config{
			Server: &common.ServerConfig{
				MaxTimeout: common.Duration(5 * time.Second).Ptr(),
			},
			Projects: []*common.ProjectConfig{
				{
					Id: "test_project",
					Providers: []*common.ProviderConfig{
						{
							Id:                 "envio-prod",
							Vendor:             "envio",
							UpstreamIdTemplate: "<PROVIDER>-<NETWORK>",
						},
					},
				},
			},
		}

		util.ResetGock()
		defer util.ResetGock()
		util.SetupMocksForEvmStatePoller()

		gock.New("https://12340001234.rpc.hypersync.xyz").
			Post("/").
			Filter(func(request *http.Request) bool {
				return strings.Contains(util.SafeReadBody(request), "eth_chainId")
			}).
			Reply(500).
			JSON(map[string]interface{}{
				"jsonrpc": "2.0",
				"id":      1,
				"error": map[string]interface{}{
					"code":    -32000,
					"message": "Internal bummer error",
				},
			})

		gock.New("https://12340001234.rpc.hypersync.xyz").
			Post("/").
			Filter(func(request *http.Request) bool {
				return strings.Contains(util.SafeReadBody(request), "eth_chainId")
			}).
			Reply(200).
			JSON(map[string]interface{}{
				"jsonrpc": "2.0",
				"id":      1,
				"result":  "0x2DF8579D2",
			})

		gock.New("https://12340001234.rpc.hypersync.xyz").
			Post("/").
			Filter(func(request *http.Request) bool {
				return strings.Contains(util.SafeReadBody(request), "eth_getLogs")
			}).
			Reply(200).
			JSON(map[string]interface{}{
				"jsonrpc": "2.0",
				"id":      1,
				"result":  "0x123456",
			})

		gock.New("https://12340001234.rpc.hypersync.xyz").
			Post("/").
			Filter(func(request *http.Request) bool {
				b := util.SafeReadBody(request)
				return strings.Contains(b, "eth_getBlockByNumber") && strings.Contains(b, "latest")
			}).
			Reply(200).
			JSON(map[string]interface{}{
				"jsonrpc": "2.0",
				"id":      1,
				"result": map[string]interface{}{
					"number": "0x123456",
					"hash":   "0x1234567890",
				},
			})

		sendRequest, _, _, shutdown, _ := createServerTestFixtures(cfg, t)
		defer shutdown()

		statusCode, body := sendRequest(`{"jsonrpc":"2.0","method":"eth_getLogs","params":[{"fromBlock":"0x0","toBlock":"0x0"}],"id":1234}`, nil, map[string]string{"chainId": "12340001234"})
		assert.Equal(t, http.StatusInternalServerError, statusCode)
		assert.Contains(t, body, "Internal bummer error")

		time.Sleep((3 * time.Second) + (100 * time.Millisecond))

		statusCode, body = sendRequest(`{"jsonrpc":"2.0","method":"eth_getLogs","params":[{"fromBlock":"0x0","toBlock":"0x0"}],"id":1234}`, nil, map[string]string{"chainId": "12340001234"})
		assert.Equal(t, http.StatusOK, statusCode)
		assert.Contains(t, body, "0x123456")
	})

	t.Run("InheritUpstreamDefaultsConfig", func(t *testing.T) {
		cfg := &common.Config{
			Server: &common.ServerConfig{
				MaxTimeout: common.Duration(5 * time.Second).Ptr(),
			},
			Projects: []*common.ProjectConfig{
				{
					Id: "test_project",
					UpstreamDefaults: &common.UpstreamConfig{
						Failsafe: []*common.FailsafeConfig{
							{
								Hedge: &common.HedgePolicyConfig{
									Delay:    common.Duration(10 * time.Millisecond),
									MaxCount: 267,
								},
							},
						},
						Evm: &common.EvmUpstreamConfig{
							StatePollerInterval: common.Duration(100 * time.Millisecond),
						},
					},
					Providers: []*common.ProviderConfig{
						{
							Id:                 "alchemy-prod",
							Vendor:             "alchemy",
							UpstreamIdTemplate: "<PROVIDER>-<NETWORK>",
							Settings: map[string]interface{}{
								"apiKey": "test-key",
							},
						},
					},
				},
			},
		}

		util.ResetGock()
		defer util.ResetGock()
		util.SetupMocksForEvmStatePoller()

		gock.New("https://eth-mainnet.g.alchemy.com").
			Post("/v2/test-key").
			Filter(func(request *http.Request) bool {
				return strings.Contains(util.SafeReadBody(request), "eth_chainId")
			}).
			Reply(200).
			JSON(map[string]interface{}{
				"jsonrpc": "2.0",
				"id":      1,
				"result":  "0x1",
			})

		gock.New("https://eth-mainnet.g.alchemy.com").
			Post("/v2/test-key").
			Filter(func(request *http.Request) bool {
				return strings.Contains(util.SafeReadBody(request), "eth_getLogs")
			}).
			Reply(200).
			JSON(map[string]interface{}{
				"jsonrpc": "2.0",
				"id":      1,
				"result":  "0x123456",
			})

		gock.New("https://eth-mainnet.g.alchemy.com").
			Post("/v2/test-key").
			Persist().
			Filter(func(request *http.Request) bool {
				b := util.SafeReadBody(request)
				return strings.Contains(b, "eth_getBlockByNumber") && strings.Contains(b, "latest")
			}).
			Reply(200).
			JSON(map[string]interface{}{
				"jsonrpc": "2.0",
				"id":      1,
				"result": map[string]interface{}{
					"number": "0x123456",
					"hash":   "0x1234567890",
				},
			})

		sendRequest, _, _, shutdown, erpcInstance := createServerTestFixtures(cfg, t)
		defer shutdown()

		time.Sleep(200 * time.Millisecond)

		statusCode, body := sendRequest(`{"jsonrpc":"2.0","method":"eth_getLogs","params":[{"fromBlock":"0x0","toBlock":"0x0"}],"id":1234}`, nil, nil)
		assert.Equal(t, http.StatusOK, statusCode)
		assert.Contains(t, body, "0x123456")

		prj, err := erpcInstance.GetProject("test_project")
		require.NoError(t, err)

		upstreams := prj.upstreamsRegistry.GetNetworkUpstreams(context.Background(), "evm:1")
		require.NotNil(t, upstreams)
		require.Equal(t, len(upstreams), 1)
		upsCfg := upstreams[0].Config()

		assert.Equalf(t, upsCfg.Failsafe[0].Hedge.MaxCount, 267, "Hedge policy maxCount should be set")
		assert.Equalf(t, upsCfg.Failsafe[0].Hedge.Delay, common.Duration(10*time.Millisecond), "Hedge policy delay should be set")
	})

	t.Run("InheritUpstreamsOverridesAfterUpstreamDefaultsConfig", func(t *testing.T) {
		cfg := &common.Config{
			Server: &common.ServerConfig{
				MaxTimeout: common.Duration(5 * time.Second).Ptr(),
			},
			Projects: []*common.ProjectConfig{
				{
					Id: "test_project",
					UpstreamDefaults: &common.UpstreamConfig{
						Failsafe: []*common.FailsafeConfig{
							{
								Hedge: &common.HedgePolicyConfig{
									Delay:    common.Duration(10 * time.Millisecond),
									MaxCount: 267,
								},
							},
						},
						Evm: &common.EvmUpstreamConfig{
							StatePollerInterval: common.Duration(100 * time.Millisecond),
						},
					},
					Providers: []*common.ProviderConfig{
						{
							Id:                 "alchemy-prod",
							Vendor:             "alchemy",
							UpstreamIdTemplate: "<PROVIDER>-<NETWORK>",
							Settings: map[string]interface{}{
								"apiKey": "test-key",
							},
							Overrides: map[string]*common.UpstreamConfig{
								"evm:1": {
									Failsafe: []*common.FailsafeConfig{
										{
											Retry: &common.RetryPolicyConfig{
												MaxAttempts: 123,
											},
										},
									},
								},
							},
						},
					},
				},
			},
		}

		util.ResetGock()
		defer util.ResetGock()
		util.SetupMocksForEvmStatePoller()

		gock.New("https://eth-mainnet.g.alchemy.com").
			Post("/v2/test-key").
			Filter(func(request *http.Request) bool {
				return strings.Contains(util.SafeReadBody(request), "eth_chainId")
			}).
			Reply(200).
			JSON(map[string]interface{}{
				"jsonrpc": "2.0",
				"id":      1,
				"result":  "0x1",
			})

		gock.New("https://eth-mainnet.g.alchemy.com").
			Post("/v2/test-key").
			Filter(func(request *http.Request) bool {
				return strings.Contains(util.SafeReadBody(request), "eth_getLogs")
			}).
			Reply(200).
			JSON(map[string]interface{}{
				"jsonrpc": "2.0",
				"id":      1,
				"result":  "0x123456",
			})

		gock.New("https://eth-mainnet.g.alchemy.com").
			Post("/v2/test-key").
			Filter(func(request *http.Request) bool {
				b := util.SafeReadBody(request)
				return strings.Contains(b, "eth_getBlockByNumber") && strings.Contains(b, "latest")
			}).
			Reply(200).
			JSON(map[string]interface{}{
				"jsonrpc": "2.0",
				"id":      1,
				"result": map[string]interface{}{
					"number": "0x123456",
					"hash":   "0x1234567890",
				},
			})

		sendRequest, _, _, shutdown, erpcInstance := createServerTestFixtures(cfg, t)
		defer shutdown()

		time.Sleep(200 * time.Millisecond)

		statusCode, body := sendRequest(`{"jsonrpc":"2.0","method":"eth_getLogs","params":[{"fromBlock":"0x0","toBlock":"0x0"}],"id":1234}`, nil, nil)
		assert.Equal(t, http.StatusOK, statusCode)
		assert.Contains(t, body, "0x123456")

		prj, err := erpcInstance.GetProject("test_project")
		require.NoError(t, err)

		upstreams := prj.upstreamsRegistry.GetNetworkUpstreams(context.Background(), "evm:1")
		require.NotNil(t, upstreams)
		require.Equal(t, len(upstreams), 1)
		upsCfg := upstreams[0].Config()

		assert.Equalf(t, upsCfg.Failsafe[0].Retry.MaxAttempts, 123, "Retry policy should be set")
		assert.Nilf(t, upsCfg.Failsafe[0].Hedge, "Hedge policy should not be set")
	})
}

func TestHttpServer_EvmGetLogs(t *testing.T) {
	t.Run("SuccessfulSplitIfOneOfSubRequestsNeedsRetries", func(t *testing.T) {
		util.ResetGock()
		defer util.ResetGock()
		util.SetupMocksForEvmStatePoller()
		defer util.AssertNoPendingMocks(t, 0)

		cfg := &common.Config{
			Server: &common.ServerConfig{
				MaxTimeout: common.Duration(5 * time.Second).Ptr(),
			},
			Projects: []*common.ProjectConfig{
				{
					Id: "test_project",
					Networks: []*common.NetworkConfig{
						{
							Architecture: "evm",
							Evm: &common.EvmNetworkConfig{
								ChainId: 1,
								Integrity: &common.EvmIntegrityConfig{
									EnforceGetLogsBlockRange: util.BoolPtr(true),
								},
							},
						},
					},
					Upstreams: []*common.UpstreamConfig{
						{
							Id:       "rpc1",
							Endpoint: "http://rpc1.localhost",
							Type:     common.UpstreamTypeEvm,
							Evm: &common.EvmUpstreamConfig{
								ChainId:                            1,
								GetLogsAutoSplittingRangeThreshold: 0x100,
							},
							Failsafe: []*common.FailsafeConfig{
								{
									Retry: &common.RetryPolicyConfig{
										MaxAttempts: 2,
									},
								},
							},
						},
					},
				},
			},
		}

		// Create the full request that will be split into three parts
		fullRangeRequest := `{
			"jsonrpc": "2.0",
			"method": "eth_getLogs",
			"params": [{
				"fromBlock": "0x11118000",
				"toBlock": "0x11118300",
				"address": "0x0000000000000000000000000000000000000000",
				"topics": ["0x1234567890123456789012345678901234567890123456789012345678901234"]
			}]
		}`

		// Mock successful response for first range
		gock.New("http://rpc1.localhost").
			Post("").
			Filter(func(request *http.Request) bool {
				body := util.SafeReadBody(request)
				return strings.Contains(body, "eth_getLogs") &&
					strings.Contains(body, `"fromBlock":"0x11118000"`) &&
					strings.Contains(body, `"toBlock":"0x111180ff"`)
			}).
			Reply(200).
			JSON(map[string]interface{}{
				"jsonrpc": "2.0",
				"id":      1,
				"result": []map[string]interface{}{
					{"logIndex": "0x1", "blockNumber": "0x11118050", "data": "0x1"},
				},
			})

		// Mock failing response for second range (first attempt)
		gock.New("http://rpc1.localhost").
			Post("").
			Filter(func(request *http.Request) bool {
				body := util.SafeReadBody(request)
				return strings.Contains(body, "eth_getLogs") &&
					strings.Contains(body, `"fromBlock":"0x11118100"`) &&
					strings.Contains(body, `"toBlock":"0x111181ff"`)
			}).
			Reply(503).
			JSON(map[string]interface{}{
				"jsonrpc": "2.0",
				"id":      2,
				"error": map[string]interface{}{
					"code":    -32000,
					"message": "Server error",
				},
			})

		// Mock successful response for second range (second attempt)
		gock.New("http://rpc1.localhost").
			Post("").
			Filter(func(request *http.Request) bool {
				body := util.SafeReadBody(request)
				return strings.Contains(body, "eth_getLogs") &&
					strings.Contains(body, `"fromBlock":"0x11118100"`) &&
					strings.Contains(body, `"toBlock":"0x111181ff"`)
			}).
			Reply(200).
			JSON(map[string]interface{}{
				"jsonrpc": "2.0",
				"id":      2,
				"result": []map[string]interface{}{
					{"logIndex": "0x2", "blockNumber": "0x11118150", "data": "0x2"},
				},
			})

		// Mock successful response for third range
		gock.New("http://rpc1.localhost").
			Post("").
			Filter(func(request *http.Request) bool {
				body := util.SafeReadBody(request)
				return strings.Contains(body, "eth_getLogs") &&
					strings.Contains(body, `"fromBlock":"0x11118200"`) &&
					strings.Contains(body, `"toBlock":"0x111182ff"`)
			}).
			Reply(200).
			JSON(map[string]interface{}{
				"jsonrpc": "2.0",
				"id":      3,
				"result": []map[string]interface{}{
					{"logIndex": "0x3", "blockNumber": "0x11118250", "data": "0x3"},
				},
			})

		// Mock successful response for last range
		gock.New("http://rpc1.localhost").
			Post("").
			Filter(func(request *http.Request) bool {
				body := util.SafeReadBody(request)
				return strings.Contains(body, "eth_getLogs") &&
					strings.Contains(body, `"fromBlock":"0x11118300"`) &&
					strings.Contains(body, `"toBlock":"0x11118300"`)
			}).
			Reply(200).
			JSON(map[string]interface{}{
				"jsonrpc": "2.0",
				"id":      3,
				"result": []map[string]interface{}{
					{"logIndex": "0x4", "blockNumber": "0x11118300", "data": "0x4"},
				},
			})

		sendRequest, _, _, shutdown, _ := createServerTestFixtures(cfg, t)
		defer shutdown()

		statusCode, body := sendRequest(fullRangeRequest, nil, nil)
		assert.Equal(t, http.StatusOK, statusCode)

		// Parse and verify the response contains logs from all three ranges
		var respObject map[string]interface{}
		err := sonic.UnmarshalString(body, &respObject)
		assert.NoError(t, err)

		logs, ok := respObject["result"].([]interface{})
		if !ok {
			t.Fatalf("Failed to parse logs: %v", respObject)
		}
		assert.Equal(t, 4, len(logs), "Expected exactly 4 logs (one from each range)")

		// Verify log block numbers and data
		blockNumbers := make([]string, len(logs))
		data := make([]string, len(logs))
		for i, l := range logs {
			log := l.(map[string]interface{})
			blockNumbers[i] = log["blockNumber"].(string)
			data[i] = log["data"].(string)
		}

		// Verify we got logs from all three ranges
		assert.Contains(t, blockNumbers, "0x11118050", "Missing log from first range")
		assert.Contains(t, blockNumbers, "0x11118150", "Missing log from retried middle range")
		assert.Contains(t, blockNumbers, "0x11118250", "Missing log from third range")

		// Verify data values
		assert.Contains(t, data, "0x1", "Missing data from first range")
		assert.Contains(t, data, "0x2", "Missing data from retried middle range")
		assert.Contains(t, data, "0x3", "Missing data from third range")
	})

	t.Run("FailSplitIfOneOfSubRequestsFailsServerSide", func(t *testing.T) {
		util.ResetGock()
		defer util.ResetGock()
		util.SetupMocksForEvmStatePoller()
		defer util.AssertNoPendingMocks(t, 0)

		cfg := &common.Config{
			Server: &common.ServerConfig{
				MaxTimeout: common.Duration(5 * time.Second).Ptr(),
			},
			Projects: []*common.ProjectConfig{
				{
					Id: "test_project",
					Networks: []*common.NetworkConfig{
						{
							Architecture: "evm",
							Evm: &common.EvmNetworkConfig{
								ChainId: 1,
								Integrity: &common.EvmIntegrityConfig{
									EnforceGetLogsBlockRange: util.BoolPtr(true),
								},
							},
						},
					},
					Upstreams: []*common.UpstreamConfig{
						{
							Id:       "rpc1",
							Endpoint: "http://rpc1.localhost",
							Type:     common.UpstreamTypeEvm,
							Evm: &common.EvmUpstreamConfig{
								ChainId:                            1,
								GetLogsAutoSplittingRangeThreshold: 0x100,
							},
							Failsafe: []*common.FailsafeConfig{
								{
									Retry: &common.RetryPolicyConfig{
										MaxAttempts: 2,
									},
								},
							},
						},
					},
				},
			},
		}

		// Create the request that will be split into multiple parts
		fullRangeRequest := `{
			"jsonrpc": "2.0",
			"method": "eth_getLogs",
			"params": [{
				"fromBlock": "0x11118000",
				"toBlock": "0x11118300",
				"address": "0x0000000000000000000000000000000000000000",
				"topics": ["0x1234567890123456789012345678901234567890123456789012345678901234"]
			}]
		}`

		// Mock successful response for first range
		gock.New("http://rpc1.localhost").
			Post("").
			Filter(func(request *http.Request) bool {
				body := util.SafeReadBody(request)
				return strings.Contains(body, "eth_getLogs") &&
					strings.Contains(body, `"fromBlock":"0x11118000"`) &&
					strings.Contains(body, `"toBlock":"0x111180ff"`)
			}).
			Reply(200).
			JSON(map[string]interface{}{
				"jsonrpc": "2.0",
				"id":      1,
				"result": []map[string]interface{}{
					{"logIndex": "0x1", "blockNumber": "0x11118050", "data": "0x1"},
				},
			})

		// Mock failing responses for other ranges
		gock.New("http://rpc1.localhost").
			Post("").
			Times(6).
			Filter(func(request *http.Request) bool {
				body := util.SafeReadBody(request)
				return strings.Contains(body, "eth_getLogs") &&
					!(strings.Contains(body, `"fromBlock":"0x11118000"`) &&
						strings.Contains(body, `"toBlock":"0x111180ff"`))
			}).
			Reply(503).
			JSON(map[string]interface{}{
				"jsonrpc": "2.0",
				"id":      2,
				"error": map[string]interface{}{
					"code":    -32603,
					"message": "Server error",
				},
			})

		sendRequest, _, _, shutdown, _ := createServerTestFixtures(cfg, t)
		defer shutdown()

		// Make the request and verify it fails
		statusCode, body := sendRequest(fullRangeRequest, nil, nil)

		// Verify response indicates failure
		assert.Equal(t, http.StatusServiceUnavailable, statusCode)

		// Parse the error response
		var respObject map[string]interface{}
		err := sonic.UnmarshalString(body, &respObject)
		assert.NoError(t, err)

		// Verify error structure
		assert.Contains(t, respObject, "error")
		errorObj := respObject["error"].(map[string]interface{})
		assert.Equal(t, float64(-32603), errorObj["code"].(float64))
		assert.Contains(t, errorObj["message"].(string), "Server error")
	})

	t.Run("FailSplitIfOneOfSubRequestsFailsMissingData", func(t *testing.T) {
		util.ResetGock()
		defer util.ResetGock()
		util.SetupMocksForEvmStatePoller()
		defer util.AssertNoPendingMocks(t, 1)

		cfg := &common.Config{
			Server: &common.ServerConfig{
				MaxTimeout: common.Duration(5 * time.Second).Ptr(),
			},
			Projects: []*common.ProjectConfig{
				{
					Id: "test_project",
					Networks: []*common.NetworkConfig{
						{
							Architecture: "evm",
							Evm: &common.EvmNetworkConfig{
								ChainId: 1,
								Integrity: &common.EvmIntegrityConfig{
									EnforceGetLogsBlockRange: util.BoolPtr(true),
								},
							},
							Failsafe: []*common.FailsafeConfig{
								{
									Retry: &common.RetryPolicyConfig{
										MaxAttempts: 2,
									},
								},
							},
						},
					},
					Upstreams: []*common.UpstreamConfig{
						{
							Id:       "rpc1",
							Endpoint: "http://rpc1.localhost",
							Type:     common.UpstreamTypeEvm,
							Evm: &common.EvmUpstreamConfig{
								ChainId:                            1,
								GetLogsAutoSplittingRangeThreshold: 0x100,
							},
							Failsafe: []*common.FailsafeConfig{
								{
									Retry: &common.RetryPolicyConfig{
										MaxAttempts: 2,
									},
								},
							},
						},
					},
				},
			},
		}

		// Create the request that will be split into multiple parts
		fullRangeRequest := `{
			"jsonrpc": "2.0",
			"method": "eth_getLogs",
			"params": [{
				"fromBlock": "0x11118000",
				"toBlock": "0x11118300",
				"address": "0x0000000000000000000000000000000000000000",
				"topics": ["0x1234567890123456789012345678901234567890123456789012345678901234"]
			}]
		}`

		// Mock successful response for first range
		gock.New("http://rpc1.localhost").
			Post("").
			Filter(func(request *http.Request) bool {
				body := util.SafeReadBody(request)
				return strings.Contains(body, "eth_getLogs") &&
					strings.Contains(body, `"fromBlock":"0x11118000"`) &&
					strings.Contains(body, `"toBlock":"0x111180ff"`)
			}).
			Reply(200).
			JSON(map[string]interface{}{
				"jsonrpc": "2.0",
				"id":      1,
				"result": []map[string]interface{}{
					{"logIndex": "0x1", "blockNumber": "0x11118050", "data": "0x1"},
				},
			})

		// Mock failing responses for second range (both attempts)
		gock.New("http://rpc1.localhost").
			Post("").
			Times(2). // Will be called twice due to retry
			Filter(func(request *http.Request) bool {
				body := util.SafeReadBody(request)
				return strings.Contains(body, "eth_getLogs") &&
					strings.Contains(body, `"fromBlock":"0x11118100"`) &&
					strings.Contains(body, `"toBlock":"0x111181ff"`)
			}).
			Reply(503).
			JSON(map[string]interface{}{
				"jsonrpc": "2.0",
				"id":      2,
				"error": map[string]interface{}{
					"code":    -32602,
					"message": "missing trie node",
				},
			})

		// We don't need to mock the third range because the request should fail after
		// the second range fails all retry attempts

		sendRequest, _, _, shutdown, _ := createServerTestFixtures(cfg, t)
		defer shutdown()

		// Make the request and verify it fails
		statusCode, body := sendRequest(fullRangeRequest, nil, nil)
		assert.Equal(t, http.StatusOK, statusCode)

		// Parse the error response
		var respObject map[string]interface{}
		err := sonic.UnmarshalString(body, &respObject)
		assert.NoError(t, err)

		// Verify error structure
		assert.Contains(t, respObject, "error")
		errorObj := respObject["error"].(map[string]interface{})
		assert.Equal(t, float64(-32014), errorObj["code"].(float64))
		assert.Contains(t, errorObj["message"].(string), "missing")
	})
}

func TestHttpServer_EvmGetBlockByNumber(t *testing.T) {
	util.ResetGock()
	defer util.ResetGock()

	t.Run("FallbackToHighestBlockIfUpstreamReturnsOlderBlock", func(t *testing.T) {
		// 1. Reset gock, set up poller mocks, etc.
		util.ResetGock()
		defer util.ResetGock()

		// 2. Create a config with 2 upstreams and enforce highest block
		cfg := &common.Config{
			Server: &common.ServerConfig{
				MaxTimeout: common.Duration(5 * time.Second).Ptr(),
			},
			Projects: []*common.ProjectConfig{
				{
					Id: "test_project",
					Networks: []*common.NetworkConfig{
						{
							Architecture: "evm",
							Evm: &common.EvmNetworkConfig{
								ChainId: 1,
								Integrity: &common.EvmIntegrityConfig{
									EnforceHighestBlock: util.BoolPtr(true),
								},
							},
						},
					},
					Upstreams: []*common.UpstreamConfig{
						{
							Id:       "rpc1",
							Endpoint: "http://rpc1.localhost",
							Type:     common.UpstreamTypeEvm,
							Evm: &common.EvmUpstreamConfig{
								ChainId:             1,
								StatePollerInterval: common.Duration(10 * time.Second),
							},
						},
						{
							Id:       "rpc2",
							Endpoint: "http://rpc2.localhost",
							Type:     common.UpstreamTypeEvm,
							Evm: &common.EvmUpstreamConfig{
								ChainId:             1,
								StatePollerInterval: common.Duration(10 * time.Second),
							},
						},
					},
				},
			},
		}

		// 3. Request: eth_getBlockByNumber("latest", true)
		requestBody := `{
			"jsonrpc": "2.0",
			"id":      1,
			"method":  "eth_getBlockByNumber",
			"params": ["latest", true]
		}`

		// 4. Mock latest block and eth_syncing for state poller
		gock.New("http://rpc1.localhost").
			Post("").
			Persist().
			Filter(func(request *http.Request) bool {
				body := util.SafeReadBody(request)
				return strings.Contains(body, "eth_syncing")
			}).
			Reply(200).
			JSON([]byte(`{"result":false}`))
		gock.New("http://rpc2.localhost").
			Post("").
			Persist().
			Filter(func(request *http.Request) bool {
				body := util.SafeReadBody(request)
				return strings.Contains(body, "eth_syncing")
			}).
			Reply(200).
			JSON([]byte(`{"result":false}`))

		gock.New("http://rpc1.localhost").
			Post("").
			Filter(func(request *http.Request) bool {
				body := util.SafeReadBody(request)
				return strings.Contains(body, "eth_getBlockByNumber") && strings.Contains(body, "latest")
			}).
			Reply(200).
			JSON([]byte(`{"result":{"number":"0x111"}}`))

		gock.New("http://rpc2.localhost").
			Post("").
			Filter(func(request *http.Request) bool {
				body := util.SafeReadBody(request)
				return strings.Contains(body, "eth_getBlockByNumber") && strings.Contains(body, "latest")
			}).
			Reply(200).
			JSON([]byte(`{"result":{"number":"0x222"}}`))

		// 5. Mock "rpc1" response for user's call
		gock.New("http://rpc1.localhost").
			Post("").
			Filter(func(request *http.Request) bool {
				body := util.SafeReadBody(request)
				return strings.Contains(body, "eth_getBlockByNumber") && strings.Contains(body, "latest")
			}).
			Reply(200).
			JSON(map[string]interface{}{
				"jsonrpc": "2.0",
				"id":      1,
				"result": map[string]interface{}{
					"number": "0x113",
				},
			})

		// 6. Mock "rpc2" returning the newer block
		gock.New("http://rpc2.localhost").
			Post("").
			Filter(func(req *http.Request) bool {
				// The code will exclude the failing upstream using the directive "!rpc1"
				// and request 0x222 specifically
				body := util.SafeReadBody(req)
				return strings.Contains(body, "eth_getBlockByNumber") &&
					strings.Contains(body, `"0x222"`)
			}).
			Reply(200).
			JSON(map[string]interface{}{
				"jsonrpc": "2.0",
				"id":      1,
				"result": map[string]interface{}{
					"number": "0x222",
					"hash":   "0x123",
				},
			})

		// 7. Spin up the test server, make the request, and check the final result
		sendRequest, _, _, shutdown, _ := createServerTestFixtures(cfg, t)
		defer shutdown()

		statusCode, body := sendRequest(requestBody, nil, nil)

		assert.Equal(t, http.StatusOK, statusCode, "should return 200 OK body: %s", body)

		var respObject map[string]interface{}
		err := sonic.UnmarshalString(body, &respObject)
		assert.NoError(t, err, "should parse response body")

		// 8. Confirm "result.hash" is 0x123, the newer block
		result, hasResult := respObject["result"].(map[string]interface{})
		assert.True(t, hasResult, "response should have a 'result' field")
		assert.Equal(t, "0x123", result["hash"], "should fallback to the highest known block")

		assert.Equal(t, 2, len(gock.Pending()), "unexpected pending requests")
	})

	t.Run("ReturnBlockIfUpstreamReturnsNewerBlock", func(t *testing.T) {
		util.ResetGock()
		defer util.ResetGock()

		// Create a config with 1 upstream and enforce highest block.
		cfg := &common.Config{
			Server: &common.ServerConfig{
				MaxTimeout: common.Duration(5 * time.Second).Ptr(),
			},
			Projects: []*common.ProjectConfig{
				{
					Id: "test_project",
					Networks: []*common.NetworkConfig{
						{
							Architecture: "evm",
							Evm: &common.EvmNetworkConfig{
								ChainId: 1,
								Integrity: &common.EvmIntegrityConfig{
									EnforceHighestBlock: util.BoolPtr(true),
								},
							},
						},
					},
					Upstreams: []*common.UpstreamConfig{
						{
							Id:       "rpc1",
							Endpoint: "http://rpc1.localhost",
							Type:     common.UpstreamTypeEvm,
							Evm: &common.EvmUpstreamConfig{
								ChainId:             1,
								StatePollerInterval: common.Duration(10 * time.Second),
							},
						},
					},
				},
			},
		}

		requestBody := `{
			"jsonrpc": "2.0",
			"id":      999,
			"method":  "eth_getBlockByNumber",
			"params": ["latest", false]
		}`

		// Mock poller calls for "rpc1" => we say "eth_syncing" = false, and eth_getBlockByNumber("latest") = 0x100
		gock.New("http://rpc1.localhost").
			Post("").
			Persist().
			Filter(func(request *http.Request) bool {
				body := util.SafeReadBody(request)
				return strings.Contains(body, "eth_syncing")
			}).
			Reply(200).
			JSON([]byte(`{"result":false}`))

		gock.New("http://rpc1.localhost").
			Post("").
			Filter(func(request *http.Request) bool {
				body := util.SafeReadBody(request)
				return strings.Contains(body, "eth_getBlockByNumber") && strings.Contains(body, `"latest"`)
			}).
			Reply(200).
			JSON([]byte(`{"result":{"number":"0x100"}}`))

		// Mock "rpc1" returning the user's newer block 0x123 in response to the request
		// for the method "eth_getBlockByNumber('latest')".
		gock.New("http://rpc1.localhost").
			Post("").
			Filter(func(request *http.Request) bool {
				body := util.SafeReadBody(request)
				return strings.Contains(body, "eth_getBlockByNumber") && strings.Contains(body, `"latest"`)
			}).
			Reply(200).
			JSON(map[string]interface{}{
				"jsonrpc": "2.0",
				"id":      999,
				"result": map[string]interface{}{
					"number": "0x123",
					"hash":   "0xabcdef12345",
				},
			})

		// Spin up the test server, make the request, and check final result.
		sendRequest, _, _, shutdown, _ := createServerTestFixtures(cfg, t)
		defer shutdown()

		statusCode, body := sendRequest(requestBody, nil, nil)

		assert.Equal(t, http.StatusOK, statusCode)

		var respObject map[string]interface{}
		err := sonic.UnmarshalString(body, &respObject)
		assert.NoError(t, err, "should parse response body successfully")

		// Confirm result.number is "0x123" — the upstream's newer block
		result, hasResult := respObject["result"].(map[string]interface{})
		assert.True(t, hasResult, "response should have a 'result' field")
		assert.Equal(t, "0x123", result["number"], "upstream's newer block should be returned as-is")

		assert.Equal(t, 1, len(gock.Pending()), "unexpected pending requests")
	})

	t.Run("ReturnsHigherAvailableBlockIfNoUpstreamHasHighestBlock", func(t *testing.T) {
		util.ResetGock()
		defer util.ResetGock()

		// Create a config with 1 upstream and enforce highest block.
		cfg := &common.Config{
			Server: &common.ServerConfig{
				MaxTimeout: common.Duration(100 * time.Second).Ptr(),
			},
			Projects: []*common.ProjectConfig{
				{
					Id: "test_project",
					Networks: []*common.NetworkConfig{
						{
							Architecture: "evm",
							Evm: &common.EvmNetworkConfig{
								ChainId: 1,
								Integrity: &common.EvmIntegrityConfig{
									EnforceHighestBlock: util.BoolPtr(true),
								},
							},
						},
					},
					Upstreams: []*common.UpstreamConfig{
						{
							Id:       "rpc1",
							Endpoint: "http://rpc1.localhost",
							Type:     common.UpstreamTypeEvm,
							Evm: &common.EvmUpstreamConfig{
								ChainId:             1,
								StatePollerInterval: common.Duration(10 * time.Second),
							},
						},
						{
							Id:       "rpc2",
							Endpoint: "http://rpc2.localhost",
							Type:     common.UpstreamTypeEvm,
							Evm: &common.EvmUpstreamConfig{
								ChainId:             1,
								StatePollerInterval: common.Duration(10 * time.Second),
							},
						},
					},
				},
			},
		}

		requestBody := `{
			"jsonrpc": "2.0",
			"id":      999,
			"method":  "eth_getBlockByNumber",
			"params": ["latest", false]
		}`

		// Mock poller calls for "rpc1" => we say "eth_syncing" = false, and eth_getBlockByNumber("latest") = 0x100
		gock.New("http://rpc1.localhost").
			Post("").
			Persist().
			Filter(func(request *http.Request) bool {
				body := util.SafeReadBody(request)
				return strings.Contains(body, "eth_syncing")
			}).
			Reply(200).
			JSON([]byte(`{"result":false}`))
		gock.New("http://rpc2.localhost").
			Post("").
			Persist().
			Filter(func(request *http.Request) bool {
				body := util.SafeReadBody(request)
				return strings.Contains(body, "eth_syncing")
			}).
			Reply(200).
			JSON([]byte(`{"result":false}`))

		gock.New("http://rpc1.localhost").
			Post("").
			Filter(func(request *http.Request) bool {
				body := util.SafeReadBody(request)
				return strings.Contains(body, "eth_getBlockByNumber") && strings.Contains(body, `"latest"`)
			}).
			Reply(200).
			JSON([]byte(`{"result":{"number":"0x777"}}`))
		gock.New("http://rpc2.localhost").
			Post("").
			Filter(func(request *http.Request) bool {
				body := util.SafeReadBody(request)
				return strings.Contains(body, "eth_getBlockByNumber") && strings.Contains(body, `"latest"`)
			}).
			Reply(200).
			JSON([]byte(`{"result":{"number":"0x777"}}`))

		gock.New("http://rpc1.localhost").
			Post("").
			Filter(func(request *http.Request) bool {
				body := util.SafeReadBody(request)
				return strings.Contains(body, "eth_getBlockByNumber") && strings.Contains(body, `"finalized"`)
			}).
			Reply(200).
			JSON([]byte(`{"result":{"number":"0x775"}}`))
		gock.New("http://rpc2.localhost").
			Post("").
			Filter(func(request *http.Request) bool {
				body := util.SafeReadBody(request)
				return strings.Contains(body, "eth_getBlockByNumber") && strings.Contains(body, `"finalized"`)
			}).
			Reply(200).
			JSON([]byte(`{"result":{"number":"0x775"}}`))

		// Mock "rpc1" returning the user's newer block 0x123 in response to the request
		// for the method "eth_getBlockByNumber('latest')".
		gock.New("http://rpc1.localhost").
			Post("").
			Filter(func(request *http.Request) bool {
				body := util.SafeReadBody(request)
				return strings.Contains(body, "eth_getBlockByNumber") && strings.Contains(body, `"latest"`)
			}).
			Reply(200).
			JSON(map[string]interface{}{
				"jsonrpc": "2.0",
				"id":      999,
				"result": map[string]interface{}{
					"number": "0x123", // Lower than highest latest block (0x777)
					"hash":   "0x6a251dd26d1f5b4c84bb434fea376a91c8d37c11dc8b496ca1e79a9101906df7",
				},
			})
		gock.New("http://rpc2.localhost").
			Post("").
			Filter(func(request *http.Request) bool {
				body := util.SafeReadBody(request)
				return strings.Contains(body, "eth_getBlockByNumber") && strings.Contains(body, `"0x777"`)
			}).
			Reply(200).
			JSON(map[string]interface{}{
				"jsonrpc": "2.0",
				"id":      999,
				"result":  nil,
			})

		// Spin up the test server, make the request, and check final result.
		sendRequest, _, _, shutdown, _ := createServerTestFixtures(cfg, t)
		defer shutdown()

		statusCode, body := sendRequest(requestBody, nil, nil)

		assert.Equal(t, http.StatusOK, statusCode)

		var respObject map[string]interface{}
		err := sonic.UnmarshalString(body, &respObject)
		assert.NoError(t, err, "should parse response body successfully")

		assert.Contains(t, body, "0x123")

		assert.Equal(t, 2, len(gock.Pending()), "unexpected pending requests")
	})

	t.Run("ReturnsMissingDataIfAllUpstreamsReturnNull", func(t *testing.T) {
		util.ResetGock()
		util.SetupMocksForEvmStatePoller()
		defer util.ResetGock()
		defer util.AssertNoPendingMocks(t, 0)

		// Create a config with 1 upstream and enforce highest block.
		cfg := &common.Config{
			Server: &common.ServerConfig{
				MaxTimeout: common.Duration(100 * time.Second).Ptr(),
			},
			Projects: []*common.ProjectConfig{
				{
					Id: "test_project",
					Networks: []*common.NetworkConfig{
						{
							Architecture: "evm",
							Evm: &common.EvmNetworkConfig{
								ChainId: 1,
								Integrity: &common.EvmIntegrityConfig{
									EnforceHighestBlock: util.BoolPtr(true),
								},
							},
						},
					},
					Upstreams: []*common.UpstreamConfig{
						{
							Id:       "rpc1",
							Endpoint: "http://rpc1.localhost",
							Type:     common.UpstreamTypeEvm,
							Evm: &common.EvmUpstreamConfig{
								ChainId:             1,
								StatePollerInterval: common.Duration(10 * time.Second),
							},
						},
						{
							Id:       "rpc2",
							Endpoint: "http://rpc2.localhost",
							Type:     common.UpstreamTypeEvm,
							Evm: &common.EvmUpstreamConfig{
								ChainId:             1,
								StatePollerInterval: common.Duration(10 * time.Second),
							},
						},
					},
				},
			},
		}

		requestBody := `{
			"jsonrpc": "2.0",
			"id":      999,
			"method":  "eth_getBlockByNumber",
			"params": ["0x777", false]
		}`

		gock.New("http://rpc1.localhost").
			Post("").
			Filter(func(request *http.Request) bool {
				body := util.SafeReadBody(request)
				return strings.Contains(body, "eth_getBlockByNumber") && strings.Contains(body, `"0x777"`)
			}).
			Reply(200).
			JSON(map[string]interface{}{
				"jsonrpc": "2.0",
				"id":      999,
				"result":  nil,
			})

		// Spin up the test server, make the request, and check final result.
		sendRequest, _, _, shutdown, _ := createServerTestFixtures(cfg, t)
		defer shutdown()

		statusCode, body := sendRequest(requestBody, nil, nil)

		assert.Equal(t, http.StatusOK, statusCode)

		var respObject map[string]interface{}
		err := sonic.UnmarshalString(body, &respObject)
		assert.NoError(t, err, "should parse response body successfully")

		assert.Contains(t, body, "block not found")
		assert.Contains(t, body, "-32014")
	})

	t.Run("FailFastIfSharedStateIsTooSlow", func(t *testing.T) {
		util.ResetGock()
		defer util.ResetGock()

		// Create a config with 1 upstream and enforce highest block.
		cfg := &common.Config{
			Server: &common.ServerConfig{
				MaxTimeout: common.Duration(100 * time.Second).Ptr(),
			},
			Database: &common.DatabaseConfig{
				SharedState: &common.SharedStateConfig{
					Connector: &common.ConnectorConfig{
						Driver: "mock",
						Mock: &common.MockConnectorConfig{
							MemoryConnectorConfig: common.MemoryConnectorConfig{
								MaxItems: 100_000, MaxTotalSize: "1GB",
							},
							GetDelay: 100 * time.Minute,
							SetDelay: 100 * time.Minute,
						},
					},
					FallbackTimeout: common.Duration(100 * time.Millisecond),
				},
			},
			Projects: []*common.ProjectConfig{
				{
					Id: "test_project",
					Networks: []*common.NetworkConfig{
						{
							Architecture: "evm",
							Evm: &common.EvmNetworkConfig{
								ChainId: 1,
								Integrity: &common.EvmIntegrityConfig{
									EnforceHighestBlock: util.BoolPtr(true),
								},
							},
						},
					},
					Upstreams: []*common.UpstreamConfig{
						{
							Id:       "rpc1",
							Endpoint: "http://rpc1.localhost",
							Type:     common.UpstreamTypeEvm,
							Evm: &common.EvmUpstreamConfig{
								ChainId:             1,
								StatePollerInterval: common.Duration(1000 * time.Second),
							},
						},
						{
							Id:       "rpc2",
							Endpoint: "http://rpc2.localhost",
							Type:     common.UpstreamTypeEvm,
							Evm: &common.EvmUpstreamConfig{
								ChainId:             1,
								StatePollerInterval: common.Duration(1000 * time.Second),
							},
						},
					},
				},
			},
		}

		requestBody := `{
			"jsonrpc": "2.0",
			"id":      999,
			"method":  "eth_getBlockByNumber",
			"params": ["latest", false]
		}`

		// Mock poller calls for "rpc1" => we say "eth_syncing" = false, and eth_getBlockByNumber("latest") = 0x100
		gock.New("http://rpc1.localhost").
			Post("").
			Persist().
			Filter(func(request *http.Request) bool {
				body := util.SafeReadBody(request)
				return strings.Contains(body, "eth_syncing")
			}).
			Reply(200).
			JSON([]byte(`{"result":false}`))
		gock.New("http://rpc2.localhost").
			Post("").
			Persist().
			Filter(func(request *http.Request) bool {
				body := util.SafeReadBody(request)
				return strings.Contains(body, "eth_syncing")
			}).
			Reply(200).
			JSON([]byte(`{"result":false}`))

		gock.New("http://rpc1.localhost").
			Post("").
			Filter(func(request *http.Request) bool {
				body := util.SafeReadBody(request)
				return strings.Contains(body, "eth_getBlockByNumber") && strings.Contains(body, `"latest"`)
			}).
			Reply(200).
			JSON([]byte(`{"result":{"number":"0x777"}}`))
		gock.New("http://rpc2.localhost").
			Post("").
			Filter(func(request *http.Request) bool {
				body := util.SafeReadBody(request)
				return strings.Contains(body, "eth_getBlockByNumber") && strings.Contains(body, `"latest"`)
			}).
			Reply(200).
			JSON([]byte(`{"result":{"number":"0x777"}}`))

		gock.New("http://rpc1.localhost").
			Post("").
			Filter(func(request *http.Request) bool {
				body := util.SafeReadBody(request)
				return strings.Contains(body, "eth_getBlockByNumber") && strings.Contains(body, `"finalized"`)
			}).
			Reply(200).
			JSON([]byte(`{"result":{"number":"0x775"}}`))
		gock.New("http://rpc2.localhost").
			Post("").
			Filter(func(request *http.Request) bool {
				body := util.SafeReadBody(request)
				return strings.Contains(body, "eth_getBlockByNumber") && strings.Contains(body, `"finalized"`)
			}).
			Reply(200).
			JSON([]byte(`{"result":{"number":"0x775"}}`))

		// Mock "rpc1" returning the user's newer block 0x123 in response to the request
		// for the method "eth_getBlockByNumber('latest')".
		gock.New("http://rpc1.localhost").
			Post("").
			Filter(func(request *http.Request) bool {
				body := util.SafeReadBody(request)
				return strings.Contains(body, "eth_getBlockByNumber") && strings.Contains(body, `"latest"`)
			}).
			Reply(200).
			JSON(map[string]interface{}{
				"jsonrpc": "2.0",
				"id":      999,
				"result": map[string]interface{}{
					"number": "0x123", // Lower than highest latest block (0x777)
					"hash":   "0x6a251dd26d1f5b4c84bb434fea376a91c8d37c11dc8b496ca1e79a9101906df7",
				},
			})
		gock.New("http://rpc2.localhost").
			Post("").
			Filter(func(request *http.Request) bool {
				body := util.SafeReadBody(request)
				return strings.Contains(body, "eth_getBlockByNumber") && strings.Contains(body, `"0x777"`)
			}).
			Reply(200).
			JSON(map[string]interface{}{
				"jsonrpc": "2.0",
				"id":      999,
				"result":  nil,
			})

		// Spin up the test server, make the request, and check final result.
		sendRequest, _, _, shutdown, _ := createServerTestFixtures(cfg, t)
		defer shutdown()

		statusCode, body := sendRequest(requestBody, nil, nil)

		assert.Equal(t, http.StatusOK, statusCode)

		var respObject map[string]interface{}
		err := sonic.UnmarshalString(body, &respObject)
		assert.NoError(t, err, "should parse response body successfully")

		assert.Contains(t, body, "0x123")

		assert.Equal(t, 2, len(gock.Pending()), "unexpected pending requests")
	})

	t.Run("FailFastIfSharedStateIsDown", func(t *testing.T) {
		util.ResetGock()
		defer util.ResetGock()

		// Create a config with 1 upstream and enforce highest block.
		cfg := &common.Config{
			Server: &common.ServerConfig{
				MaxTimeout: common.Duration(100 * time.Second).Ptr(),
			},
			Database: &common.DatabaseConfig{
				SharedState: &common.SharedStateConfig{
					Connector: &common.ConnectorConfig{
						Driver: "mock",
						Mock: &common.MockConnectorConfig{
							MemoryConnectorConfig: common.MemoryConnectorConfig{
								MaxItems: 100_000, MaxTotalSize: "1GB",
							},
							GetErrorRate: 1,
							SetErrorRate: 1,
						},
					},
					FallbackTimeout: common.Duration(100 * time.Millisecond),
				},
			},
			Projects: []*common.ProjectConfig{
				{
					Id: "test_project",
					Networks: []*common.NetworkConfig{
						{
							Architecture: "evm",
							Evm: &common.EvmNetworkConfig{
								ChainId: 1,
								Integrity: &common.EvmIntegrityConfig{
									EnforceHighestBlock: util.BoolPtr(true),
								},
							},
						},
					},
					Upstreams: []*common.UpstreamConfig{
						{
							Id:       "rpc1",
							Endpoint: "http://rpc1.localhost",
							Type:     common.UpstreamTypeEvm,
							Evm: &common.EvmUpstreamConfig{
								ChainId:             1,
								StatePollerInterval: common.Duration(1000 * time.Second),
							},
						},
						{
							Id:       "rpc2",
							Endpoint: "http://rpc2.localhost",
							Type:     common.UpstreamTypeEvm,
							Evm: &common.EvmUpstreamConfig{
								ChainId:             1,
								StatePollerInterval: common.Duration(1000 * time.Second),
							},
						},
					},
				},
			},
		}

		requestBody := `{
			"jsonrpc": "2.0",
			"id":      999,
			"method":  "eth_getBlockByNumber",
			"params": ["latest", false]
		}`

		// Mock poller calls for "rpc1" => we say "eth_syncing" = false, and eth_getBlockByNumber("latest") = 0x100
		gock.New("http://rpc1.localhost").
			Post("").
			Persist().
			Filter(func(request *http.Request) bool {
				body := util.SafeReadBody(request)
				return strings.Contains(body, "eth_syncing")
			}).
			Reply(200).
			JSON([]byte(`{"result":false}`))
		gock.New("http://rpc2.localhost").
			Post("").
			Persist().
			Filter(func(request *http.Request) bool {
				body := util.SafeReadBody(request)
				return strings.Contains(body, "eth_syncing")
			}).
			Reply(200).
			JSON([]byte(`{"result":false}`))

		gock.New("http://rpc1.localhost").
			Post("").
			Filter(func(request *http.Request) bool {
				body := util.SafeReadBody(request)
				return strings.Contains(body, "eth_getBlockByNumber") && strings.Contains(body, `"latest"`)
			}).
			Reply(200).
			JSON([]byte(`{"result":{"number":"0x777"}}`))
		gock.New("http://rpc2.localhost").
			Post("").
			Filter(func(request *http.Request) bool {
				body := util.SafeReadBody(request)
				return strings.Contains(body, "eth_getBlockByNumber") && strings.Contains(body, `"latest"`)
			}).
			Reply(200).
			JSON([]byte(`{"result":{"number":"0x777"}}`))

		gock.New("http://rpc1.localhost").
			Post("").
			Filter(func(request *http.Request) bool {
				body := util.SafeReadBody(request)
				return strings.Contains(body, "eth_getBlockByNumber") && strings.Contains(body, `"finalized"`)
			}).
			Reply(200).
			JSON([]byte(`{"result":{"number":"0x775"}}`))
		gock.New("http://rpc2.localhost").
			Post("").
			Filter(func(request *http.Request) bool {
				body := util.SafeReadBody(request)
				return strings.Contains(body, "eth_getBlockByNumber") && strings.Contains(body, `"finalized"`)
			}).
			Reply(200).
			JSON([]byte(`{"result":{"number":"0x775"}}`))

		// Mock "rpc1" returning the user's newer block 0x123 in response to the request
		// for the method "eth_getBlockByNumber('latest')".
		gock.New("http://rpc1.localhost").
			Post("").
			Filter(func(request *http.Request) bool {
				body := util.SafeReadBody(request)
				return strings.Contains(body, "eth_getBlockByNumber") && strings.Contains(body, `"latest"`)
			}).
			Reply(200).
			JSON(map[string]interface{}{
				"jsonrpc": "2.0",
				"id":      999,
				"result": map[string]interface{}{
					"number": "0x123", // Lower than highest latest block (0x777)
					"hash":   "0x6a251dd26d1f5b4c84bb434fea376a91c8d37c11dc8b496ca1e79a9101906df7",
				},
			})
		gock.New("http://rpc2.localhost").
			Post("").
			Filter(func(request *http.Request) bool {
				body := util.SafeReadBody(request)
				return strings.Contains(body, "eth_getBlockByNumber") && strings.Contains(body, `"0x777"`)
			}).
			Reply(200).
			JSON(map[string]interface{}{
				"jsonrpc": "2.0",
				"id":      999,
				"result":  nil,
			})

		// Spin up the test server, make the request, and check final result.
		sendRequest, _, _, shutdown, _ := createServerTestFixtures(cfg, t)
		defer shutdown()

		statusCode, body := sendRequest(requestBody, nil, nil)

		assert.Equal(t, http.StatusOK, statusCode)

		var respObject map[string]interface{}
		err := sonic.UnmarshalString(body, &respObject)
		assert.NoError(t, err, "should parse response body successfully")

		assert.Contains(t, body, "0x123")

		assert.Equal(t, 2, len(gock.Pending()), "unexpected pending requests")
	})

	t.Run("ShouldSkipHookIfHighestBlockCheckDisabled", func(t *testing.T) {
		util.ResetGock()
		defer util.ResetGock()

		// Provide a config where Evm.Integrity.EnforceHighestBlock = false
		cfg := &common.Config{
			Server: &common.ServerConfig{
				MaxTimeout: common.Duration(5 * time.Second).Ptr(),
			},
			Projects: []*common.ProjectConfig{
				{
					Id: "test_project",
					Networks: []*common.NetworkConfig{
						{
							Architecture: "evm",
							Evm: &common.EvmNetworkConfig{
								ChainId: 1,
								Integrity: &common.EvmIntegrityConfig{
									EnforceHighestBlock: util.BoolPtr(false),
								},
							},
						},
					},
					Upstreams: []*common.UpstreamConfig{
						{
							Id:       "rpc1",
							Endpoint: "http://rpc1.localhost",
							Type:     common.UpstreamTypeEvm,
							Evm: &common.EvmUpstreamConfig{
								ChainId:             1,
								StatePollerInterval: common.Duration(10 * time.Second),
							},
						},
					},
				},
			},
		}

		// We'll request the latest block from upstream, but the poller will internally store a higher block.
		// Because enforceHighestBlock = false, we expect no override logic (the server should just return the direct result).
		requestBody := `{
			"jsonrpc": "2.0",
			"id":      999,
			"method":  "eth_getBlockByNumber",
			"params": ["latest", false]
		}`

		// Mock poller calls: "eth_syncing" => false, then a poller sees "latest" = 0x300
		gock.New("http://rpc1.localhost").
			Post("").
			Persist().
			Filter(func(request *http.Request) bool {
				body := util.SafeReadBody(request)
				return strings.Contains(body, "eth_syncing")
			}).
			Reply(200).
			JSON([]byte(`{"result":false}`))

		// Poller viewpoint for "latest" => block 0x300
		gock.New("http://rpc1.localhost").
			Post("").
			Filter(func(request *http.Request) bool {
				body := util.SafeReadBody(request)
				return strings.Contains(body, "eth_getBlockByNumber") && strings.Contains(body, `"latest"`)
			}).
			Reply(200).
			JSON([]byte(`{"result":{"number":"0x300"}}`))

		// Mock the user call: it will also request "eth_getBlockByNumber" "latest" => upstream actually returns 0x200
		// Because HighestBlockCheck is disabled, the server should NOT override it with 0x300.
		gock.New("http://rpc1.localhost").
			Post("").
			Filter(func(request *http.Request) bool {
				// This filter picks up the user's actual request (ID=999).
				body := util.SafeReadBody(request)
				return strings.Contains(body, `"id":999`) && strings.Contains(body, `"eth_getBlockByNumber"`)
			}).
			Reply(200).
			JSON(map[string]interface{}{
				"jsonrpc": "2.0",
				"id":      999,
				"result": map[string]interface{}{
					"number": "0x200",
					"hash":   "0xabc_no_override",
				},
			})

		// Spin up the test server and send the request
		sendRequest, _, _, shutdown, _ := createServerTestFixtures(cfg, t)
		defer shutdown()

		statusCode, body := sendRequest(requestBody, nil, nil)
		assert.Equal(t, http.StatusOK, statusCode)

		var respObject map[string]interface{}
		err := sonic.UnmarshalString(body, &respObject)
		assert.NoError(t, err, "should parse response body")

		// We expect the server to return block number "0x200" exactly as the upstream did,
		// ignoring the poller's knowledge of 0x300, since enforceHighestBlock is false.
		result, hasResult := respObject["result"].(map[string]interface{})
		assert.True(t, hasResult, "response should have a 'result' field")
		assert.Equal(t, "0x200", result["number"], "server should skip highest-block override when disabled")

		assert.Equal(t, 1, len(gock.Pending()), "unexpected pending requests")
	})

	t.Run("ShouldReturnForwardErrorIfUpstreamFailsPreserveCodes", func(t *testing.T) {
		util.ResetGock()
		defer util.ResetGock()

		// Provide a config with Evm.Integrity.EnforceHighestBlock = true
		cfg := &common.Config{
			Server: &common.ServerConfig{
				MaxTimeout: common.Duration(5 * time.Second).Ptr(),
			},
			Projects: []*common.ProjectConfig{
				{
					Id: "test_project",
					Networks: []*common.NetworkConfig{
						{
							Architecture: "evm",
							Evm: &common.EvmNetworkConfig{
								ChainId: 1,
								Integrity: &common.EvmIntegrityConfig{
									EnforceHighestBlock: util.BoolPtr(true),
								},
							},
						},
					},
					Upstreams: []*common.UpstreamConfig{
						{
							Id:       "rpc1",
							Endpoint: "http://rpc1.localhost",
							Type:     common.UpstreamTypeEvm,
							Evm: &common.EvmUpstreamConfig{
								ChainId:             1,
								StatePollerInterval: common.Duration(10 * time.Second),
							},
						},
					},
				},
			},
		}

		// We'll request the latest block from upstream to trigger the forward call
		requestBody := `{
			"jsonrpc": "2.0",
			"id":      777,
			"method":  "eth_getBlockByNumber",
			"params": ["latest", true]
		}`

		// Mock poller calls: "eth_syncing" => false, then "eth_getBlockByNumber(latest)" => 0x100 so that
		// the poller thinks the chain is at block 0x100
		gock.New("http://rpc1.localhost").
			Post("").
			Persist().
			Filter(func(request *http.Request) bool {
				body := util.SafeReadBody(request)
				return strings.Contains(body, "eth_syncing")
			}).
			Reply(200).
			JSON([]byte(`{"result":false}`))

		gock.New("http://rpc1.localhost").
			Post("").
			Filter(func(request *http.Request) bool {
				body := util.SafeReadBody(request)
				return strings.Contains(body, "eth_getBlockByNumber") && strings.Contains(body, `"latest"`)
			}).
			Reply(200).
			JSON(map[string]interface{}{
				"jsonrpc": "2.0",
				"id":      1,
				"result": map[string]interface{}{
					"number": "0x100",
				},
			})

		// When the user actually calls "eth_getBlockByNumber('latest')", the forward call fails with a 503 error.
		// The post-forward hook should just return the error as-is, without overriding or fallback logic.
		gock.New("http://rpc1.localhost").
			Post("").
			Filter(func(request *http.Request) bool {
				body := util.SafeReadBody(request)
				return strings.Contains(body, `"id":777`) && strings.Contains(body, `"eth_getBlockByNumber"`)
			}).
			Reply(503).
			JSON(map[string]interface{}{
				"jsonrpc": "2.0",
				"id":      777,
				"error": map[string]interface{}{
					"code":    -3212345,
					"message": "Upstream error",
				},
			})

		// Spin up the test server and make the request
		sendRequest, _, _, shutdown, _ := createServerTestFixtures(cfg, t)
		defer shutdown()

		statusCode, respBody := sendRequest(requestBody, nil, nil)
		assert.Equal(t, 503, statusCode, "should reflect upstream's 500 error")

		// Verify the server forwards the original error info
		var respObject map[string]interface{}
		err := sonic.UnmarshalString(respBody, &respObject)
		assert.NoError(t, err, "should parse error response body")
		assert.Contains(t, respObject, "error", "should contain error field")

		errorObj := respObject["error"].(map[string]interface{})
		assert.Equal(t, float64(-3212345), errorObj["code"].(float64), "error code should match upstream error")
		assert.Contains(t, errorObj["message"].(string), "Upstream error", "error message should match upstream message")

		assert.Equal(t, 1, len(gock.Pending()), "unexpected pending requests")
	})

	t.Run("ShouldNoopIfParamIsDirectHex", func(t *testing.T) {
		util.ResetGock()
		defer util.ResetGock()

		// Provide a config with EnforceHighestBlock = true, so we can confirm
		// that the hook is skipped if the param is a direct hex number.
		cfg := &common.Config{
			Server: &common.ServerConfig{
				MaxTimeout: common.Duration(5 * time.Second).Ptr(),
			},
			Projects: []*common.ProjectConfig{
				{
					Id: "test_project",
					Networks: []*common.NetworkConfig{
						{
							Architecture: "evm",
							Evm: &common.EvmNetworkConfig{
								ChainId: 1,
								Integrity: &common.EvmIntegrityConfig{
									EnforceHighestBlock: util.BoolPtr(true),
								},
							},
						},
					},
					Upstreams: []*common.UpstreamConfig{
						{
							Id:       "rpc1",
							Endpoint: "http://rpc1.localhost",
							Type:     common.UpstreamTypeEvm,
							Evm: &common.EvmUpstreamConfig{
								ChainId:             1,
								StatePollerInterval: common.Duration(10 * time.Second),
							},
						},
					},
				},
			},
		}

		// Mock poller calls: "eth_syncing" => false, "latest" => 0x300
		gock.New("http://rpc1.localhost").
			Post("").
			Persist().
			Filter(func(r *http.Request) bool {
				return strings.Contains(util.SafeReadBody(r), "eth_syncing")
			}).
			Reply(200).
			JSON(map[string]interface{}{"result": false})

		gock.New("http://rpc1.localhost").
			Post("").
			Filter(func(r *http.Request) bool {
				return strings.Contains(util.SafeReadBody(r), "eth_getBlockByNumber") &&
					strings.Contains(util.SafeReadBody(r), `"latest"`)
			}).
			Reply(200).
			JSON(map[string]interface{}{
				"result": map[string]interface{}{
					"number": "0x300",
				},
			})

		// Mock the user request for eth_getBlockByNumber("0x12345", false)
		// Because it's a direct hex, we expect the hook to NOT override this.
		userRequestBody := `{
			"jsonrpc": "2.0",
			"id":      9999,
			"method":  "eth_getBlockByNumber",
			"params": ["0x12345", false]
		}`

		gock.New("http://rpc1.localhost").
			Post("").
			Filter(func(r *http.Request) bool {
				body := util.SafeReadBody(r)
				return strings.Contains(body, `"id":9999`) &&
					strings.Contains(body, `"eth_getBlockByNumber"`) &&
					strings.Contains(body, `"0x12345"`)
			}).
			Reply(200).
			JSON(map[string]interface{}{
				"jsonrpc": "2.0",
				"id":      9999,
				"result": map[string]interface{}{
					"number": "0x12345",
					"hash":   "0xabc_hex",
				},
			})

		sendRequest, _, _, shutdown, _ := createServerTestFixtures(cfg, t)
		defer shutdown()

		statusCode, respBody := sendRequest(userRequestBody, nil, nil)
		assert.Equal(t, http.StatusOK, statusCode)

		var respObj map[string]interface{}
		err := sonic.UnmarshalString(respBody, &respObj)
		require.NoError(t, err, "should parse response body")

		result := respObj["result"].(map[string]interface{})
		assert.Equal(t, "0xabc_hex", result["hash"], "direct hex param should not be overridden")

		assert.Equal(t, 1, len(gock.Pending()), "unexpected pending requests")
	})

	t.Run("ShouldNoopIfParamIsEarliestOrPending", func(t *testing.T) {
		util.ResetGock()
		defer util.ResetGock()

		// Provide a config with EnforceHighestBlock = true. We'll confirm the hook
		// is skipped for 'earliest' and 'pending'.
		cfg := &common.Config{
			Server: &common.ServerConfig{
				MaxTimeout: common.Duration(5 * time.Second).Ptr(),
			},
			Projects: []*common.ProjectConfig{
				{
					Id: "test_project",
					Networks: []*common.NetworkConfig{
						{
							Architecture: "evm",
							Evm: &common.EvmNetworkConfig{
								ChainId: 1,
								Integrity: &common.EvmIntegrityConfig{
									EnforceHighestBlock: util.BoolPtr(true),
								},
							},
						},
					},
					Upstreams: []*common.UpstreamConfig{
						{
							Id:       "rpc1",
							Endpoint: "http://rpc1.localhost",
							Type:     common.UpstreamTypeEvm,
							Evm: &common.EvmUpstreamConfig{
								ChainId:             1,
								StatePollerInterval: common.Duration(10 * time.Second),
							},
						},
					},
				},
			},
		}

		// Mock poller calls: "eth_syncing" => false, "latest" => 0x300
		gock.New("http://rpc1.localhost").
			Post("").
			Persist().
			Filter(func(r *http.Request) bool {
				return strings.Contains(util.SafeReadBody(r), "eth_syncing")
			}).
			Reply(200).
			JSON(map[string]interface{}{"result": false})

		gock.New("http://rpc1.localhost").
			Post("").
			Filter(func(r *http.Request) bool {
				return strings.Contains(util.SafeReadBody(r), "eth_getBlockByNumber") &&
					strings.Contains(util.SafeReadBody(r), `"latest"`)
			}).
			Reply(200).
			JSON(map[string]interface{}{
				"result": map[string]interface{}{
					"number": "0x300",
				},
			})

		sendRequest, _, _, shutdown, _ := createServerTestFixtures(cfg, t)
		defer shutdown()

		// We'll test "earliest" -> returns 0x0
		userRequestEarliest := `{
			"jsonrpc":"2.0",
			"id":1,
			"method":"eth_getBlockByNumber",
			"params":["earliest",true]
		}`
		gock.New("http://rpc1.localhost").
			Post("").
			Filter(func(r *http.Request) bool {
				body := util.SafeReadBody(r)
				return strings.Contains(body, `"id":1`) &&
					strings.Contains(body, `"eth_getBlockByNumber"`) &&
					strings.Contains(body, `"earliest"`)
			}).
			Reply(200).
			JSON(map[string]interface{}{
				"jsonrpc": "2.0",
				"id":      1,
				"result": map[string]interface{}{
					"number": "0x0",
					"hash":   "0xearliest",
				},
			})

		statusCodeEarliest, respBodyEarliest := sendRequest(userRequestEarliest, nil, nil)
		assert.Equal(t, http.StatusOK, statusCodeEarliest)

		var respObjEarliest map[string]interface{}
		errEarliest := sonic.UnmarshalString(respBodyEarliest, &respObjEarliest)
		require.NoError(t, errEarliest, "should parse earliest response")

		resultEarliest := respObjEarliest["result"].(map[string]interface{})
		assert.Equal(t, "0xearliest", resultEarliest["hash"], "earliest block should be returned unchanged")

		// We'll test "pending" -> returns e.g. 0x301 (typical pending block num)
		userRequestPending := `{
			"jsonrpc":"2.0",
			"id":2,
			"method":"eth_getBlockByNumber",
			"params":["pending",false]
		}`
		gock.New("http://rpc1.localhost").
			Post("").
			Filter(func(r *http.Request) bool {
				body := util.SafeReadBody(r)
				return strings.Contains(body, `"id":2`) &&
					strings.Contains(body, `"eth_getBlockByNumber"`) &&
					strings.Contains(body, `"pending"`)
			}).
			Reply(200).
			JSON(map[string]interface{}{
				"jsonrpc": "2.0",
				"id":      2,
				"result": map[string]interface{}{
					"number": "0x301",
					"hash":   "0xpending",
				},
			})

		statusCodePending, respBodyPending := sendRequest(userRequestPending, nil, nil)
		assert.Equal(t, http.StatusOK, statusCodePending)

		var respObjPending map[string]interface{}
		errPending := sonic.UnmarshalString(respBodyPending, &respObjPending)
		require.NoError(t, errPending, "should parse pending response")

		resultPending := respObjPending["result"].(map[string]interface{})
		assert.Equal(t, "0xpending", resultPending["hash"], "pending block should be returned unchanged")

		assert.Equal(t, 1, len(gock.Pending()), "unexpected pending requests")
	})

	t.Run("ShouldOverrideIfUpstreamReturnsOlderBlockOnFinalized", func(t *testing.T) {
		// This test covers the scenario:
		// - User calls eth_getBlockByNumber("finalized", true)
		// - The chosen upstream returns a finalized block number X
		// - The poller, however, knows a newer finalized block number X+5
		// - The code triggers a second request to a different upstream ("!firstUpstream") to fetch block X+5
		// - We confirm that the final response to the user is the newer block X+5.

		util.ResetGock()
		defer util.ResetGock()

		// Create a config with 2 upstreams, and EnforceHighestBlock = true.
		cfg := &common.Config{
			Server: &common.ServerConfig{
				MaxTimeout: common.Duration(5 * time.Second).Ptr(),
			},
			Projects: []*common.ProjectConfig{
				{
					Id: "test_project",
					Networks: []*common.NetworkConfig{
						{
							Architecture: common.ArchitectureEvm,
							Evm: &common.EvmNetworkConfig{
								ChainId: 1,
								Integrity: &common.EvmIntegrityConfig{
									EnforceHighestBlock: util.BoolPtr(true),
								},
							},
						},
					},
					Upstreams: []*common.UpstreamConfig{
						{
							Id:       "rpc1",
							Endpoint: "http://rpc1.localhost",
							Type:     common.UpstreamTypeEvm,
							Evm: &common.EvmUpstreamConfig{
								ChainId:             1,
								StatePollerInterval: common.Duration(10 * time.Second),
							},
						},
						{
							Id:       "rpc2",
							Endpoint: "http://rpc2.localhost",
							Type:     common.UpstreamTypeEvm,
							Evm: &common.EvmUpstreamConfig{
								ChainId:             1,
								StatePollerInterval: common.Duration(10 * time.Second),
							},
						},
					},
				},
			},
		}

		// Mock poller calls so that upstreams are recognized and we learn what the "finalized" block is on each:
		// The poller loop typically calls:
		//   eth_syncing
		//   eth_getBlockByNumber("latest")
		//   eth_getBlockByNumber("finalized") if available
		// We'll fake that upstream1 sees finalized = 0x100, upstream2 sees finalized = 0x105
		// Thus the poller aggregates and says the highest finalized is 0x105.

		// Mark both upstreams as not syncing
		gock.New("http://rpc1.localhost").
			Post("").
			Persist().
			Filter(func(r *http.Request) bool { return strings.Contains(util.SafeReadBody(r), "eth_syncing") }).
			Reply(200).
			JSON(map[string]interface{}{"result": false})
		gock.New("http://rpc2.localhost").
			Post("").
			Persist().
			Filter(func(r *http.Request) bool { return strings.Contains(util.SafeReadBody(r), "eth_syncing") }).
			Reply(200).
			JSON(map[string]interface{}{"result": false})
		gock.New("http://rpc1.localhost").
			Post("").
			Persist().
			Filter(func(r *http.Request) bool {
				return strings.Contains(util.SafeReadBody(r), "eth_getBlockByNumber") &&
					strings.Contains(util.SafeReadBody(r), `"latest"`)
			}).
			Reply(200).
			JSON(map[string]interface{}{
				"result": map[string]interface{}{
					"number": "0x444",
				},
			})
		gock.New("http://rpc2.localhost").
			Post("").
			Persist().
			Filter(func(r *http.Request) bool {
				return strings.Contains(util.SafeReadBody(r), "eth_getBlockByNumber") &&
					strings.Contains(util.SafeReadBody(r), `"latest"`)
			}).
			Reply(200).
			JSON(map[string]interface{}{
				"result": map[string]interface{}{
					"number": "0x444",
				},
			})

		// Poller sees upstream1 for finalized => 0x100
		gock.New("http://rpc1.localhost").
			Post("").
			Filter(func(r *http.Request) bool {
				return strings.Contains(util.SafeReadBody(r), "eth_getBlockByNumber") &&
					strings.Contains(util.SafeReadBody(r), `"finalized"`)
			}).
			Reply(200).
			JSON(map[string]interface{}{
				"result": map[string]interface{}{
					"number": "0x100",
				},
			})

		// Poller sees upstream2 for finalized => 0x105
		gock.New("http://rpc2.localhost").
			Post("").
			Filter(func(r *http.Request) bool {
				return strings.Contains(util.SafeReadBody(r), "eth_getBlockByNumber") &&
					strings.Contains(util.SafeReadBody(r), `"finalized"`)
			}).
			Reply(200).
			JSON(map[string]interface{}{
				"result": map[string]interface{}{
					"number": "0x105",
				},
			})

		// Now the user calls eth_getBlockByNumber("finalized", true).
		// The server picks upstream1 first. Let's say upstream1 returns block 0x100:
		userRequest := `{
			"jsonrpc": "2.0",
			"id":      42,
			"method":  "eth_getBlockByNumber",
			"params": ["finalized", true]
		}`

		gock.New("http://rpc1.localhost").
			Post("").
			Filter(func(r *http.Request) bool {
				body := util.SafeReadBody(r)
				return strings.Contains(body, `"id":42`) &&
					strings.Contains(body, `"eth_getBlockByNumber"`) &&
					strings.Contains(body, `"finalized"`)
			}).
			Reply(200).
			JSON(map[string]interface{}{
				"jsonrpc": "2.0",
				"id":      42,
				"result": map[string]interface{}{
					"number": "0x100",
					"hash":   "0x111111bb83862798c81820bbaae8bfbc542b8abf73c130583f2b36521cf10624",
				},
			})

		// The server sees that the poller says the highest finalized is 0x105, so it triggers a second request
		// to a different upstream ("!rpc1") for block 0x105.
		// We mock that request:
		gock.New("http://rpc2.localhost").
			Post("").
			Filter(func(r *http.Request) bool {
				// We expect a request for exactly block 0x105.
				body := util.SafeReadBody(r)
				return strings.Contains(body, "eth_getBlockByNumber") &&
					strings.Contains(body, "0x105")
			}).
			Reply(200).
			JSON(map[string]interface{}{
				"jsonrpc": "2.0",
				"id":      42,
				"result": map[string]interface{}{
					"number": "0x105",
					"hash":   "0x222222bb83862798c81820bbaae8bfbc542b8abf73c130583f2b36521cf10624",
				},
			})

		// Spin up the test server, send the request, check final result is 0x105 from the second upstream.
		sendRequest, _, _, shutdown, _ := createServerTestFixtures(cfg, t)
		defer shutdown()

		statusCode, respBody := sendRequest(userRequest, nil, nil)
		assert.Equal(t, http.StatusOK, statusCode, "overall request should be 200")

		var respObj map[string]interface{}
		err := sonic.UnmarshalString(respBody, &respObj)
		require.NoError(t, err, "should parse response body")

		result, hasResult := respObj["result"].(map[string]interface{})
		require.True(t, hasResult, "the response must contain a 'result' object")

		assert.Equal(t, "0x105", result["number"], "the server should override the older 0x100 with finalized 0x105")
		assert.Equal(t, "0x222222bb83862798c81820bbaae8bfbc542b8abf73c130583f2b36521cf10624", result["hash"], "the final data should come from the second upstream")

		assert.Equal(t, 4, len(gock.Pending()), "unexpected pending requests")
	})

	t.Run("ShouldStickWithUpstreamBlockIfItMatchesHighestOnFinalized", func(t *testing.T) {
		util.ResetGock()
		defer util.ResetGock()

		// Use a config with 2 upstreams, EnforceHighestBlock = true,
		// so we can confirm that even with multiple upstreams, no fallback request is triggered if
		// the first upstream's "finalized" block is already the highest known block.
		cfg := &common.Config{
			Server: &common.ServerConfig{
				MaxTimeout: common.Duration(5 * time.Second).Ptr(),
			},
			Projects: []*common.ProjectConfig{
				{
					Id: "test_project",
					Networks: []*common.NetworkConfig{
						{
							Architecture: common.ArchitectureEvm,
							Evm: &common.EvmNetworkConfig{
								ChainId: 1,
								Integrity: &common.EvmIntegrityConfig{
									EnforceHighestBlock: util.BoolPtr(true),
								},
							},
						},
					},
					Upstreams: []*common.UpstreamConfig{
						{
							Id:       "rpc1",
							Endpoint: "http://rpc1.localhost",
							Type:     common.UpstreamTypeEvm,
							Evm: &common.EvmUpstreamConfig{
								ChainId:             1,
								StatePollerInterval: common.Duration(10 * time.Second),
							},
						},
						{
							Id:       "rpc2",
							Endpoint: "http://rpc2.localhost",
							Type:     common.UpstreamTypeEvm,
							Evm: &common.EvmUpstreamConfig{
								ChainId:             1,
								StatePollerInterval: common.Duration(10 * time.Second),
							},
						},
					},
				},
			},
		}

		// ----------------------------
		// Poller Mock Setup
		// ----------------------------
		// Mark both upstreams as "not syncing."
		gock.New("http://rpc1.localhost").
			Post("").
			Persist().
			Filter(func(r *http.Request) bool {
				return strings.Contains(util.SafeReadBody(r), "eth_syncing")
			}).
			Reply(200).
			JSON(map[string]interface{}{"result": false})

		gock.New("http://rpc2.localhost").
			Post("").
			Persist().
			Filter(func(r *http.Request) bool {
				return strings.Contains(util.SafeReadBody(r), "eth_syncing")
			}).
			Reply(200).
			JSON(map[string]interface{}{"result": false})

		// Poller calls eth_getBlockByNumber("latest") to establish each upstream's tip
		gock.New("http://rpc1.localhost").
			Post("").
			Filter(func(r *http.Request) bool {
				return strings.Contains(util.SafeReadBody(r), "eth_getBlockByNumber") &&
					strings.Contains(util.SafeReadBody(r), `"latest"`)
			}).
			Reply(200).
			JSON(map[string]interface{}{
				"result": map[string]interface{}{
					"number": "0x300",
				},
			})

		gock.New("http://rpc2.localhost").
			Post("").
			Filter(func(r *http.Request) bool {
				return strings.Contains(util.SafeReadBody(r), "eth_getBlockByNumber") &&
					strings.Contains(util.SafeReadBody(r), `"latest"`)
			}).
			Reply(200).
			JSON(map[string]interface{}{
				"result": map[string]interface{}{
					"number": "0x300",
				},
			})

		// Poller calls eth_getBlockByNumber("finalized") if it's supported. We'll say each upstream's finalized is 0x100.
		// So the poller sees that the highest finalized block across both upstreams is also 0x100.
		gock.New("http://rpc1.localhost").
			Post("").
			Filter(func(r *http.Request) bool {
				return strings.Contains(util.SafeReadBody(r), `"finalized"`)
			}).
			Reply(200).
			JSON(map[string]interface{}{
				"result": map[string]interface{}{
					"number": "0x100",
				},
			})
		gock.New("http://rpc2.localhost").
			Post("").
			Filter(func(r *http.Request) bool {
				return strings.Contains(util.SafeReadBody(r), `"finalized"`)
			}).
			Reply(200).
			JSON(map[string]interface{}{
				"result": map[string]interface{}{
					"number": "0x100",
				},
			})

		// ----------------------------
		// User Request: eth_getBlockByNumber("finalized", true)
		// ----------------------------
		// The chosen upstream returns block 0x100, which matches poller's highest finalized block.
		userRequest := `{
			"jsonrpc": "2.0",
			"id":      999,
			"method":  "eth_getBlockByNumber",
			"params": ["finalized", true]
		}`

		gock.New("http://rpc1.localhost").
			Post("").
			Filter(func(r *http.Request) bool {
				body := util.SafeReadBody(r)
				return strings.Contains(body, `"id":999`) &&
					strings.Contains(body, `"eth_getBlockByNumber"`) &&
					strings.Contains(body, `"finalized"`)
			}).
			Reply(200).
			JSON(map[string]interface{}{
				"jsonrpc": "2.0",
				"id":      999,
				"result": map[string]interface{}{
					"number": "0x100",
					"hash":   "0x222222bb83862798c81820bbaae8bfbc542b8abf73c130583f2b36521cf10624",
				},
			})

		// We expect no second request to the other upstream for block 0x100,
		// because the block number from the first upstream matches the highest known finalized block.

		// ----------------------------
		// Spin up the test server, send request
		// ----------------------------
		sendRequest, _, _, shutdown, _ := createServerTestFixtures(cfg, t)
		defer shutdown()

		statusCode, respBody := sendRequest(userRequest, nil, nil)
		assert.Equal(t, http.StatusOK, statusCode, "overall request should be successful")

		// Parse the response
		var respObj map[string]interface{}
		err := sonic.UnmarshalString(respBody, &respObj)
		require.NoError(t, err, "should parse response body")

		// Ensure that result is still 0x100 and the same hash, meaning we used the original upstream response
		result, hasResult := respObj["result"].(map[string]interface{})
		require.True(t, hasResult, "must have a 'result' object in the JSON")

		assert.Equal(t, "0x100", result["number"], "should match poller's highest finalized block with no override")
		assert.Equal(t, "0x222222bb83862798c81820bbaae8bfbc542b8abf73c130583f2b36521cf10624", result["hash"], "should remain the same as upstream's response")

		assert.True(t, len(gock.Pending()) == 2, "unexpected pending requests")
	})

	t.Run("ShouldHandleInvalidBlockTag", func(t *testing.T) {
		util.ResetGock()
		defer util.ResetGock()

		// Provide a config with EnforceHighestBlock = true so we can confirm that
		// the logic still skips override if the block tag is not one of the recognized keywords.
		cfg := &common.Config{
			Server: &common.ServerConfig{
				MaxTimeout: common.Duration(5 * time.Second).Ptr(),
			},
			Projects: []*common.ProjectConfig{
				{
					Id: "test_project",
					Networks: []*common.NetworkConfig{
						{
							Architecture: "evm",
							Evm: &common.EvmNetworkConfig{
								ChainId: 1,
								Integrity: &common.EvmIntegrityConfig{
									EnforceHighestBlock: util.BoolPtr(true),
								},
							},
						},
					},
					Upstreams: []*common.UpstreamConfig{
						{
							Id:       "rpc1",
							Endpoint: "http://rpc1.localhost",
							Type:     common.UpstreamTypeEvm,
							Evm: &common.EvmUpstreamConfig{
								ChainId:             1,
								StatePollerInterval: common.Duration(10 * time.Second),
							},
						},
					},
				},
			},
		}

		// Mock poller calls: "eth_syncing" => false, then "latest" => 0x300, just so the poller
		// has some known state. We won't use it because the block tag is invalid, so the hook shouldn't apply.
		for _, rpc := range cfg.Projects[0].Upstreams {
			gock.New(rpc.Endpoint).
				Post("").
				Persist().
				Filter(func(request *http.Request) bool {
					return strings.Contains(util.SafeReadBody(request), "eth_syncing")
				}).
				Reply(200).
				JSON(map[string]interface{}{"result": false})

			gock.New(rpc.Endpoint).
				Post("").
				Persist().
				Filter(func(request *http.Request) bool {
					return strings.Contains(util.SafeReadBody(request), "eth_getBlockByNumber") &&
						strings.Contains(util.SafeReadBody(request), `"latest"`)
				}).
				Reply(200).
				JSON(map[string]interface{}{
					"result": map[string]interface{}{
						"number": "0x300",
					},
				})
		}

		// The user calls eth_getBlockByNumber("unknownTag", false). Since "unknownTag" is neither
		// 'latest', 'finalized', 'pending', 'earliest', nor a direct hex, we expect NO override logic to happen.
		// The server should forward the call as-is, and return whatever the upstream responds.
		userRequestBody := `{
			"jsonrpc": "2.0",
			"id":      5050,
			"method":  "eth_getBlockByNumber",
			"params": ["unknownTag", false]
		}`

		// Mock the upstream returning a normal block result, e.g. block "0xABCD" for "unknownTag".
		// In reality, many upstreams might just return an error for an unrecognized block tag,
		// but for testing, let's assume it returns a valid response so we can confirm the override is skipped.
		gock.New("http://rpc1.localhost").
			Post("").
			Filter(func(r *http.Request) bool {
				body := util.SafeReadBody(r)
				return strings.Contains(body, `"id":5050`) &&
					strings.Contains(body, `"eth_getBlockByNumber"`) &&
					strings.Contains(body, `"unknownTag"`)
			}).
			Reply(200).
			JSON(map[string]interface{}{
				"jsonrpc": "2.0",
				"id":      5050,
				"result": map[string]interface{}{
					"number": "0xabcd",
					"hash":   "0xhash_for_unknownTag",
				},
			})

		sendRequest, _, _, shutdown, _ := createServerTestFixtures(cfg, t)
		defer shutdown()

		statusCode, respBody := sendRequest(userRequestBody, nil, nil)
		assert.Equal(t, http.StatusOK, statusCode, "the server should pass the response as-is")

		var respObj map[string]interface{}
		err := sonic.UnmarshalString(respBody, &respObj)
		require.NoError(t, err, "should parse response body")

		// Confirm the server didn't do any override logic; it just returned whatever the upstream said.
		result := respObj["result"].(map[string]interface{})
		assert.Equal(t, "0xabcd", result["number"], "invalid block tag should not trigger any override")
		assert.Equal(t, "0xhash_for_unknownTag", result["hash"], "the block hash should match upstream exactly")

		// The 2 persistent poller mocks remain pending after use
		assert.Equal(t, 2, len(gock.Pending()), "unexpected pending requests")
	})

	t.Run("ShouldHandleSuccessfulConsensus", func(t *testing.T) {
		util.ResetGock()
		defer util.ResetGock()

		cfg := &common.Config{
			Server: &common.ServerConfig{
				MaxTimeout: common.Duration(5 * time.Second).Ptr(),
			},
			Projects: []*common.ProjectConfig{
				{
					Id: "test_project",
					Networks: []*common.NetworkConfig{
						{
							Architecture: "evm",
							Evm: &common.EvmNetworkConfig{
								ChainId: 1,
								Integrity: &common.EvmIntegrityConfig{
									EnforceHighestBlock: util.BoolPtr(true),
								},
							},
							Failsafe: []*common.FailsafeConfig{
								{
									MatchMethod: "*",
									Consensus: &common.ConsensusPolicyConfig{
										RequiredParticipants:    3,
										AgreementThreshold:      2,
										DisputeBehavior:         common.ConsensusDisputeBehaviorReturnError,
										LowParticipantsBehavior: common.ConsensusLowParticipantsBehaviorReturnError,
									},
								},
							},
						},
					},
					Upstreams: []*common.UpstreamConfig{
						{
							Id:       "rpc1",
							Endpoint: "http://rpc1.localhost",
							Type:     common.UpstreamTypeEvm,
							Evm: &common.EvmUpstreamConfig{
								ChainId:             1,
								StatePollerInterval: common.Duration(10 * time.Second),
							},
						},
						{
							Id:       "rpc2",
							Endpoint: "http://rpc2.localhost",
							Type:     common.UpstreamTypeEvm,
							Evm: &common.EvmUpstreamConfig{
								ChainId:             1,
								StatePollerInterval: common.Duration(10 * time.Second),
							},
						},
						{
							Id:       "rpc3",
							Endpoint: "http://rpc3.localhost",
							Type:     common.UpstreamTypeEvm,
							Evm: &common.EvmUpstreamConfig{
								ChainId:             1,
								StatePollerInterval: common.Duration(10 * time.Second),
							},
						},
					},
				},
			},
		}

		// Mock poller calls: "eth_syncing" => false, then "latest" => 0x300, just so the poller
		// has some known state. We won't use it because the block tag is invalid, so the hook shouldn't apply.
		for _, rpc := range cfg.Projects[0].Upstreams {
			gock.New(rpc.Endpoint).
				Post("").
				Persist().
				Filter(func(request *http.Request) bool {
					return strings.Contains(util.SafeReadBody(request), "eth_syncing")
				}).
				Reply(200).
				JSON(map[string]interface{}{"result": false})

			gock.New(rpc.Endpoint).
				Post("").
				Persist().
				Filter(func(request *http.Request) bool {
					return strings.Contains(util.SafeReadBody(request), "eth_getBlockByNumber") &&
						strings.Contains(util.SafeReadBody(request), `"latest"`)
				}).
				Reply(200).
				JSON(map[string]interface{}{
					"result": map[string]interface{}{
						"number": "0x300",
					},
				})
		}

		sendRequest, _, _, shutdown, _ := createServerTestFixtures(cfg, t)
		defer shutdown()
		userRequest := `{
			"jsonrpc": "2.0",
			"id": 5010,
			"method": "eth_getBlockByNumber",
			"params": ["0x300", true]
		}`

		for _, rpc := range cfg.Projects[0].Upstreams {
			gock.New(rpc.Endpoint).
				Post("").
				Filter(func(r *http.Request) bool {
					body := util.SafeReadBody(r)
					return strings.Contains(body, `"eth_getBlockByNumber"`) &&
						strings.Contains(body, `"0x300"`)
				}).
				Reply(200).
				JSON(map[string]interface{}{
					"jsonrpc": "2.0",
					"id":      1, // ID doesn't matter for the response
					"result": map[string]interface{}{
						"number": "0x300",
						"hash":   "0xhash_for_consensus",
					},
				})
		}

		statusCode, respBody := sendRequest(userRequest, nil, nil)
		assert.Equal(t, http.StatusOK, statusCode, "status code should indicate success")

		var respObj map[string]interface{}
		err := sonic.UnmarshalString(respBody, &respObj)
		require.NoError(t, err, "should parse response body")

		result, ok := respObj["result"].(map[string]interface{})
		assert.True(t, ok, "result should be present")
		assert.Equal(t, "0x300", result["number"], "the block number should match the upstream's response")
		assert.Equal(t, "0xhash_for_consensus", result["hash"], "the block hash should match upstream exactly")
	})

	t.Run("ShouldHandleConsensusFailureDueToLowParticipants", func(t *testing.T) {
		util.ResetGock()
		defer util.ResetGock()

		cfg := &common.Config{
			Server: &common.ServerConfig{
				MaxTimeout: common.Duration(5 * time.Second).Ptr(),
			},
			Projects: []*common.ProjectConfig{
				{
					Id: "test_project",
					Networks: []*common.NetworkConfig{
						{
							Architecture: "evm",
							Evm: &common.EvmNetworkConfig{
								ChainId: 1,
								Integrity: &common.EvmIntegrityConfig{
									EnforceHighestBlock: util.BoolPtr(true),
								},
							},
							Failsafe: []*common.FailsafeConfig{
								{
									MatchMethod: "*",
									Consensus: &common.ConsensusPolicyConfig{
										RequiredParticipants:    3,
										AgreementThreshold:      2,
										DisputeBehavior:         common.ConsensusDisputeBehaviorReturnError,
										LowParticipantsBehavior: common.ConsensusLowParticipantsBehaviorReturnError,
									},
								},
							},
						},
					},
					Upstreams: []*common.UpstreamConfig{
						{
							Id:       "rpc1",
							Endpoint: "http://rpc1.localhost",
							Type:     common.UpstreamTypeEvm,
							Evm: &common.EvmUpstreamConfig{
								ChainId:             1,
								StatePollerInterval: common.Duration(10 * time.Second),
							},
						},
					},
				},
			},
		}

		// Mock poller calls: "eth_syncing" => false, then "latest" => 0x300, just so the poller
		// has some known state. We won't use it because the block tag is invalid, so the hook shouldn't apply.
		for _, rpc := range cfg.Projects[0].Upstreams {
			gock.New(rpc.Endpoint).
				Post("").
				Persist().
				Filter(func(request *http.Request) bool {
					return strings.Contains(util.SafeReadBody(request), "eth_syncing")
				}).
				Reply(200).
				JSON(map[string]interface{}{"result": false})

			gock.New(rpc.Endpoint).
				Post("").
				Persist().
				Filter(func(request *http.Request) bool {
					return strings.Contains(util.SafeReadBody(request), "eth_getBlockByNumber") &&
						strings.Contains(util.SafeReadBody(request), `"latest"`)
				}).
				Reply(200).
				JSON(map[string]interface{}{
					"result": map[string]interface{}{
						"number": "0x300",
					},
				})
		}

		sendRequest, _, _, shutdown, _ := createServerTestFixtures(cfg, t)
		defer shutdown()
		userRequest := `{
			"jsonrpc": "2.0",
			"id": 5010,
			"method": "eth_getBlockByNumber",
			"params": ["0x300", true]
		}`

		gock.New("http://rpc1.localhost").
			Post("").
			// Due to consensus policy implementation currently, we will send 3 requests
			// to the same upstream but then fail with low participants as opposed to short circuiting.
			Times(3).
			Filter(func(r *http.Request) bool {
				body := util.SafeReadBody(r)
				return strings.Contains(body, `"eth_getBlockByNumber"`) &&
					strings.Contains(body, `"0x300"`)
			}).
			Reply(200).
			JSON(map[string]interface{}{
				"jsonrpc": "2.0",
				"id":      1, // ID doesn't matter for the response
				"result": map[string]interface{}{
					"number": "0x300",
					"hash":   "0xhash_for_consensus",
				},
			})

		statusCode, respBody := sendRequest(userRequest, nil, nil)
		assert.Equal(t, http.StatusPreconditionFailed, statusCode, "status code should indicate failure")

		var respObj map[string]interface{}
		err := sonic.UnmarshalString(respBody, &respObj)
		require.NoError(t, err, "should parse response body")

		errResp, ok := respObj["error"].(map[string]interface{})
		assert.True(t, ok, "error should be present")
		assert.Equal(t, float64(-32603), errResp["code"], "error code should be -32603")
		assert.Contains(t, errResp["message"], "not enough participants", "error message should be 'not enough participants'")
	})

	t.Run("ShouldHandleConsensusFailureDueToDispute", func(t *testing.T) {
		util.ResetGock()
		defer util.ResetGock()

		cfg := &common.Config{
			Server: &common.ServerConfig{
				MaxTimeout: common.Duration(5 * time.Second).Ptr(),
			},
			Projects: []*common.ProjectConfig{
				{
					Id: "test_project",
					Networks: []*common.NetworkConfig{
						{
							Architecture: "evm",
							Evm: &common.EvmNetworkConfig{
								ChainId: 1,
								Integrity: &common.EvmIntegrityConfig{
									EnforceHighestBlock: util.BoolPtr(true),
								},
							},
							Failsafe: []*common.FailsafeConfig{
								{
									MatchMethod: "*",
									Consensus: &common.ConsensusPolicyConfig{
										RequiredParticipants:    3,
										AgreementThreshold:      2,
										DisputeBehavior:         common.ConsensusDisputeBehaviorReturnError,
										LowParticipantsBehavior: common.ConsensusLowParticipantsBehaviorReturnError,
									},
								},
							},
						},
					},
					Upstreams: []*common.UpstreamConfig{
						{
							Id:       "rpc1",
							Endpoint: "http://rpc1.localhost",
							Type:     common.UpstreamTypeEvm,
							Evm: &common.EvmUpstreamConfig{
								ChainId:             1,
								StatePollerInterval: common.Duration(10 * time.Second),
							},
						},
						{
							Id:       "rpc2",
							Endpoint: "http://rpc2.localhost",
							Type:     common.UpstreamTypeEvm,
							Evm: &common.EvmUpstreamConfig{
								ChainId:             1,
								StatePollerInterval: common.Duration(10 * time.Second),
							},
						},
						{
							Id:       "rpc3",
							Endpoint: "http://rpc3.localhost",
							Type:     common.UpstreamTypeEvm,
							Evm: &common.EvmUpstreamConfig{
								ChainId:             1,
								StatePollerInterval: common.Duration(10 * time.Second),
							},
						},
					},
				},
			},
		}

		// Mock poller calls: "eth_syncing" => false, then "latest" => 0x300, just so the poller
		// has some known state. We won't use it because the block tag is invalid, so the hook shouldn't apply.
		for _, rpc := range cfg.Projects[0].Upstreams {
			gock.New(rpc.Endpoint).
				Post("").
				Persist().
				Filter(func(request *http.Request) bool {
					return strings.Contains(util.SafeReadBody(request), "eth_syncing")
				}).
				Reply(200).
				JSON(map[string]interface{}{"result": false})

			gock.New(rpc.Endpoint).
				Post("").
				Persist().
				Filter(func(request *http.Request) bool {
					return strings.Contains(util.SafeReadBody(request), "eth_getBlockByNumber") &&
						strings.Contains(util.SafeReadBody(request), `"latest"`)
				}).
				Reply(200).
				JSON(map[string]interface{}{
					"result": map[string]interface{}{
						"number": "0x300",
					},
				})
		}

		sendRequest, _, _, shutdown, _ := createServerTestFixtures(cfg, t)
		defer shutdown()
		userRequest := `{
			"jsonrpc": "2.0",
			"id": 5010,
			"method": "eth_getBlockByNumber",
			"params": ["0x300", true]
		}`

		for idx, rpc := range cfg.Projects[0].Upstreams {
			gock.New(rpc.Endpoint).
				Post("").
				Filter(func(r *http.Request) bool {
					body := util.SafeReadBody(r)
					return strings.Contains(body, `"eth_getBlockByNumber"`) &&
						strings.Contains(body, `"0x300"`)
				}).
				Reply(200).
				JSON(map[string]interface{}{
					"jsonrpc": "2.0",
					"id":      1, // ID doesn't matter for the response
					"result": map[string]interface{}{
						"number": "0x300",
						"hash":   fmt.Sprintf("0xhash_for_consensus_%d", idx),
					},
				})
		}

		statusCode, respBody := sendRequest(userRequest, nil, nil)
		assert.Equal(t, http.StatusConflict, statusCode, "status code should indicate failure")

		var respObj map[string]interface{}
		err := sonic.UnmarshalString(respBody, &respObj)
		require.NoError(t, err, "should parse response body")

		errResp, ok := respObj["error"].(map[string]interface{})
		assert.True(t, ok, "error should be present")
		assert.Equal(t, float64(-32603), errResp["code"], "error code should be -32603")
		assert.Equal(t, "not enough agreement among responses", errResp["message"], "error message should be 'not enough agreement among responses'")
	})
}

func createServerTestFixtures(cfg *common.Config, t *testing.T) (
	func(body string, headers map[string]string, queryParams map[string]string) (int, string),
	func(host string) (int, map[string]string, string),
	string,
	func(),
	*ERPC,
) {
	logger := log.Logger
	ctx, cancel := context.WithCancel(context.Background())

	var ssr data.SharedStateRegistry
	var err error
	if cfg != nil && cfg.Database != nil && cfg.Database.SharedState != nil {
		ssr, err = data.NewSharedStateRegistry(ctx, &logger, cfg.Database.SharedState)
	} else {
		ssr, err = data.NewSharedStateRegistry(ctx, &logger, &common.SharedStateConfig{
			Connector: &common.ConnectorConfig{
				Driver: "memory",
				Memory: &common.MemoryConnectorConfig{
					MaxItems: 100_000, MaxTotalSize: "1GB",
				},
			},
		})
	}
	if err != nil {
		panic(err)
	}
	erpcInstance, err := NewERPC(ctx, &logger, ssr, nil, cfg)
	require.NoError(t, err)

	err = erpcInstance.Bootstrap(ctx)
	require.NoError(t, err)

	httpServer, err := NewHttpServer(ctx, &logger, cfg.Server, cfg.HealthCheck, cfg.Admin, erpcInstance)
	require.NoError(t, err)

	listener, err := net.Listen("tcp", "127.0.0.1:0")
	require.NoError(t, err)
	port := listener.Addr().(*net.TCPAddr).Port

	go func() {
		err := httpServer.server.Serve(listener)
		if err != nil && err != http.ErrServerClosed {
			t.Errorf("Server error: %v", err)
		}
	}()

	time.Sleep(100 * time.Millisecond)

	upstream.ReorderUpstreams(erpcInstance.projectsRegistry.preparedProjects["test_project"].upstreamsRegistry)

	baseURL := fmt.Sprintf("http://localhost:%d", port)

	sendRequest := func(body string, headers map[string]string, queryParams map[string]string) (int, string) {
		rctx, cancel := context.WithTimeout(ctx, 100*time.Second)
		defer cancel()
		chainId := "1"
		if queryParams["chainId"] != "" {
			chainId = queryParams["chainId"]
		}
		req, err := http.NewRequestWithContext(rctx, "POST", baseURL+"/test_project/evm/"+chainId, strings.NewReader(body))
		require.NoError(t, err)
		req.Header.Set("Content-Type", "application/json")
		for k, v := range headers {
			req.Header.Set(k, v)
		}
		q := req.URL.Query()
		for k, v := range queryParams {
			q.Add(k, v)
		}
		req.URL.RawQuery = q.Encode()

		client := &http.Client{
			Timeout: 60 * time.Second,
		}
		resp, err := client.Do(req)
		if err != nil {
			return 0, err.Error()
		}
		defer resp.Body.Close()

		respBody, err := io.ReadAll(resp.Body)
		if err != nil {
			return resp.StatusCode, err.Error()
		}
		return resp.StatusCode, string(respBody)
	}

	sendOptionsRequest := func(host string) (int, map[string]string, string) {
		req, err := http.NewRequestWithContext(ctx, "OPTIONS", baseURL+"/test_project/evm/1", nil)
		require.NoError(t, err)
		req.Header.Set("Content-Type", "application/json")
		if host != "" {
			req.Header.Set("Host", host)
			req.Header.Set("Origin", host)
		}
		client := &http.Client{
			Timeout: 10 * time.Second,
		}
		resp, err := client.Do(req)
		if err != nil {
			return 0, nil, err.Error()
		}
		defer resp.Body.Close()

		respBody, err := io.ReadAll(resp.Body)
		if err != nil {
			return resp.StatusCode, nil, err.Error()
		}

		headers := make(map[string]string)
		for k, v := range resp.Header {
			headers[k] = v[0]
		}
		return resp.StatusCode, headers, string(respBody)
	}

	return sendRequest, sendOptionsRequest, baseURL, func() {
		httpServer.server.Shutdown(ctx)
		listener.Close()
		cancel()

		// TODO Can we do it more strictly maybe via a Shutdown() sequence?
		// This to wait for batch processor to stop + initializers to finish
		time.Sleep(500 * time.Millisecond)
	}, erpcInstance
}<|MERGE_RESOLUTION|>--- conflicted
+++ resolved
@@ -4661,11 +4661,7 @@
 			setupServer: func(ctx context.Context) *HttpServer {
 				pp := &PreparedProject{
 					Config:            &common.ProjectConfig{Id: "test", Upstreams: []*common.UpstreamConfig{up1}},
-<<<<<<< HEAD
-					upstreamsRegistry: upstream.NewUpstreamsRegistry(ctx, logger, "", []*common.UpstreamConfig{up1}, ssr, nil, vr, nil, nil, mtk, 0*time.Second, nil),
-=======
-					upstreamsRegistry: upstream.NewUpstreamsRegistry(ctx, logger, "", []*common.UpstreamConfig{up1}, ssr, nil, vr, pr, nil, mtk, 0*time.Second),
->>>>>>> 51d1d944
+					upstreamsRegistry: upstream.NewUpstreamsRegistry(ctx, logger, "", []*common.UpstreamConfig{up1}, ssr, nil, vr, pr, nil, mtk, 0*time.Second, &common.ProjectConfig{Id: "test", Upstreams: []*common.UpstreamConfig{up1}}),
 				}
 				err := pp.upstreamsRegistry.Bootstrap(ctx)
 				require.NoError(t, err)
@@ -4720,11 +4716,7 @@
 			setupServer: func(ctx context.Context) *HttpServer {
 				pp := &PreparedProject{
 					Config:            &common.ProjectConfig{Id: "test", Upstreams: []*common.UpstreamConfig{up1}},
-<<<<<<< HEAD
-					upstreamsRegistry: upstream.NewUpstreamsRegistry(ctx, logger, "", []*common.UpstreamConfig{up1}, ssr, nil, vr, nil, nil, mtk, 0*time.Second, nil),
-=======
-					upstreamsRegistry: upstream.NewUpstreamsRegistry(ctx, logger, "", []*common.UpstreamConfig{up1}, ssr, nil, vr, pr, nil, mtk, 0*time.Second),
->>>>>>> 51d1d944
+					upstreamsRegistry: upstream.NewUpstreamsRegistry(ctx, logger, "", []*common.UpstreamConfig{up1}, ssr, nil, vr, pr, nil, mtk, 0*time.Second, &common.ProjectConfig{Id: "test", Upstreams: []*common.UpstreamConfig{up1}}),
 				}
 				err := pp.upstreamsRegistry.Bootstrap(ctx)
 				require.NoError(t, err)
@@ -4756,11 +4748,7 @@
 			setupServer: func(ctx context.Context) *HttpServer {
 				pp := &PreparedProject{
 					Config:            &common.ProjectConfig{Id: "test", Upstreams: []*common.UpstreamConfig{up1}},
-<<<<<<< HEAD
-					upstreamsRegistry: upstream.NewUpstreamsRegistry(ctx, logger, "", []*common.UpstreamConfig{up1}, ssr, nil, vr, nil, nil, mtk, 0*time.Second, nil),
-=======
-					upstreamsRegistry: upstream.NewUpstreamsRegistry(ctx, logger, "", []*common.UpstreamConfig{up1}, ssr, nil, vr, pr, nil, mtk, 0*time.Second),
->>>>>>> 51d1d944
+					upstreamsRegistry: upstream.NewUpstreamsRegistry(ctx, logger, "", []*common.UpstreamConfig{up1}, ssr, nil, vr, pr, nil, mtk, 0*time.Second, &common.ProjectConfig{Id: "test", Upstreams: []*common.UpstreamConfig{up1}}),
 				}
 				err := pp.upstreamsRegistry.Bootstrap(ctx)
 				require.NoError(t, err)
@@ -4792,11 +4780,7 @@
 			setupServer: func(ctx context.Context) *HttpServer {
 				pp := &PreparedProject{
 					Config:            &common.ProjectConfig{Id: "test", Upstreams: []*common.UpstreamConfig{up1}},
-<<<<<<< HEAD
-					upstreamsRegistry: upstream.NewUpstreamsRegistry(ctx, logger, "", []*common.UpstreamConfig{up1}, ssr, nil, vr, nil, nil, mtk, 0*time.Second, nil),
-=======
-					upstreamsRegistry: upstream.NewUpstreamsRegistry(ctx, logger, "", []*common.UpstreamConfig{up1}, ssr, nil, vr, pr, nil, mtk, 0*time.Second),
->>>>>>> 51d1d944
+					upstreamsRegistry: upstream.NewUpstreamsRegistry(ctx, logger, "", []*common.UpstreamConfig{up1}, ssr, nil, vr, pr, nil, mtk, 0*time.Second, &common.ProjectConfig{Id: "test", Upstreams: []*common.UpstreamConfig{up1}}),
 				}
 				err := pp.upstreamsRegistry.Bootstrap(ctx)
 				require.NoError(t, err)
@@ -4838,11 +4822,7 @@
 				}
 				pp := &PreparedProject{
 					Config:            &common.ProjectConfig{Id: "test", Upstreams: []*common.UpstreamConfig{upNoChainId}},
-<<<<<<< HEAD
-					upstreamsRegistry: upstream.NewUpstreamsRegistry(ctx, logger, "", []*common.UpstreamConfig{upNoChainId}, ssr, nil, vr, nil, nil, mtk, 0*time.Second, nil),
-=======
-					upstreamsRegistry: upstream.NewUpstreamsRegistry(ctx, logger, "", []*common.UpstreamConfig{upNoChainId}, ssr, nil, vr, pr, nil, mtk, 0*time.Second),
->>>>>>> 51d1d944
+					upstreamsRegistry: upstream.NewUpstreamsRegistry(ctx, logger, "", []*common.UpstreamConfig{upNoChainId}, ssr, nil, vr, pr, nil, mtk, 0*time.Second, &common.ProjectConfig{Id: "test", Upstreams: []*common.UpstreamConfig{upNoChainId}}),
 				}
 				_ = pp.upstreamsRegistry.Bootstrap(ctx)
 				pp.networksRegistry = NewNetworksRegistry(pp, ctx, pp.upstreamsRegistry, mtk, nil, nil, logger)
@@ -4873,11 +4853,7 @@
 			setupServer: func(ctx context.Context) *HttpServer {
 				pp := &PreparedProject{
 					Config:            &common.ProjectConfig{Id: "test", Upstreams: []*common.UpstreamConfig{up1}},
-<<<<<<< HEAD
-					upstreamsRegistry: upstream.NewUpstreamsRegistry(ctx, logger, "", []*common.UpstreamConfig{up1}, ssr, nil, vr, nil, nil, mtk, 0*time.Second, nil),
-=======
-					upstreamsRegistry: upstream.NewUpstreamsRegistry(ctx, logger, "", []*common.UpstreamConfig{up1}, ssr, nil, vr, pr, nil, mtk, 0*time.Second),
->>>>>>> 51d1d944
+					upstreamsRegistry: upstream.NewUpstreamsRegistry(ctx, logger, "", []*common.UpstreamConfig{up1}, ssr, nil, vr, pr, nil, mtk, 0*time.Second, &common.ProjectConfig{Id: "test", Upstreams: []*common.UpstreamConfig{up1}}),
 				}
 				_ = pp.upstreamsRegistry.Bootstrap(ctx)
 				pp.networksRegistry = NewNetworksRegistry(pp, ctx, pp.upstreamsRegistry, mtk, nil, nil, logger)
@@ -4914,11 +4890,7 @@
 			setupServer: func(ctx context.Context) *HttpServer {
 				pp := &PreparedProject{
 					Config:            &common.ProjectConfig{Id: "test", Upstreams: []*common.UpstreamConfig{up1}},
-<<<<<<< HEAD
-					upstreamsRegistry: upstream.NewUpstreamsRegistry(ctx, logger, "", []*common.UpstreamConfig{up1}, ssr, nil, vr, nil, nil, mtk, 0*time.Second, nil),
-=======
-					upstreamsRegistry: upstream.NewUpstreamsRegistry(ctx, logger, "", []*common.UpstreamConfig{up1}, ssr, nil, vr, pr, nil, mtk, 0*time.Second),
->>>>>>> 51d1d944
+					upstreamsRegistry: upstream.NewUpstreamsRegistry(ctx, logger, "", []*common.UpstreamConfig{up1}, ssr, nil, vr, pr, nil, mtk, 0*time.Second, &common.ProjectConfig{Id: "test", Upstreams: []*common.UpstreamConfig{up1}}),
 				}
 				_ = pp.upstreamsRegistry.Bootstrap(ctx)
 				pp.networksRegistry = NewNetworksRegistry(pp, ctx, pp.upstreamsRegistry, mtk, nil, nil, logger)
@@ -4964,11 +4936,7 @@
 
 				pp := &PreparedProject{
 					Config:            &common.ProjectConfig{Id: "test", Upstreams: []*common.UpstreamConfig{up1, upBad}},
-<<<<<<< HEAD
-					upstreamsRegistry: upstream.NewUpstreamsRegistry(ctx, logger, "", []*common.UpstreamConfig{up1, upBad}, ssr, nil, vr, nil, nil, mtk, 0*time.Second, nil),
-=======
-					upstreamsRegistry: upstream.NewUpstreamsRegistry(ctx, logger, "", []*common.UpstreamConfig{up1, upBad}, ssr, nil, vr, pr, nil, mtk, 0*time.Second),
->>>>>>> 51d1d944
+					upstreamsRegistry: upstream.NewUpstreamsRegistry(ctx, logger, "", []*common.UpstreamConfig{up1, upBad}, ssr, nil, vr, pr, nil, mtk, 0*time.Second, &common.ProjectConfig{Id: "test", Upstreams: []*common.UpstreamConfig{up1, upBad}}),
 				}
 				_ = pp.upstreamsRegistry.Bootstrap(ctx)
 				pp.networksRegistry = NewNetworksRegistry(pp, ctx, pp.upstreamsRegistry, mtk, nil, nil, logger)
@@ -5010,7 +4978,7 @@
 			setupServer: func(ctx context.Context) *HttpServer {
 				pp := &PreparedProject{
 					Config:            &common.ProjectConfig{Id: "test", Upstreams: []*common.UpstreamConfig{up1}},
-					upstreamsRegistry: upstream.NewUpstreamsRegistry(ctx, logger, "", []*common.UpstreamConfig{up1}, ssr, nil, vr, pr, nil, mtk, 0*time.Second),
+					upstreamsRegistry: upstream.NewUpstreamsRegistry(ctx, logger, "", []*common.UpstreamConfig{up1}, ssr, nil, vr, pr, nil, mtk, 0*time.Second, &common.ProjectConfig{Id: "test", Upstreams: []*common.UpstreamConfig{up1}}),
 				}
 				_ = pp.upstreamsRegistry.Bootstrap(ctx)
 				pp.networksRegistry = NewNetworksRegistry(pp, ctx, pp.upstreamsRegistry, mtk, nil, nil, logger)
@@ -5050,7 +5018,7 @@
 			setupServer: func(ctx context.Context) *HttpServer {
 				pp := &PreparedProject{
 					Config:            &common.ProjectConfig{Id: "test", Upstreams: []*common.UpstreamConfig{up1}},
-					upstreamsRegistry: upstream.NewUpstreamsRegistry(ctx, logger, "", []*common.UpstreamConfig{up1}, ssr, nil, vr, pr, nil, mtk, 0*time.Second),
+					upstreamsRegistry: upstream.NewUpstreamsRegistry(ctx, logger, "", []*common.UpstreamConfig{up1}, ssr, nil, vr, pr, nil, mtk, 0*time.Second, &common.ProjectConfig{Id: "test", Upstreams: []*common.UpstreamConfig{up1}}),
 				}
 				_ = pp.upstreamsRegistry.Bootstrap(ctx)
 				pp.networksRegistry = NewNetworksRegistry(pp, ctx, pp.upstreamsRegistry, mtk, nil, nil, logger)
@@ -5087,7 +5055,7 @@
 			setupServer: func(ctx context.Context) *HttpServer {
 				pp := &PreparedProject{
 					Config:            &common.ProjectConfig{Id: "test", Upstreams: []*common.UpstreamConfig{up1}},
-					upstreamsRegistry: upstream.NewUpstreamsRegistry(ctx, logger, "", []*common.UpstreamConfig{up1}, ssr, nil, vr, pr, nil, mtk, 0*time.Second),
+					upstreamsRegistry: upstream.NewUpstreamsRegistry(ctx, logger, "", []*common.UpstreamConfig{up1}, ssr, nil, vr, pr, nil, mtk, 0*time.Second, &common.ProjectConfig{Id: "test", Upstreams: []*common.UpstreamConfig{up1}}),
 				}
 				_ = pp.upstreamsRegistry.Bootstrap(ctx)
 				pp.networksRegistry = NewNetworksRegistry(pp, ctx, pp.upstreamsRegistry, mtk, nil, nil, logger)
@@ -5131,7 +5099,7 @@
 			setupServer: func(ctx context.Context) *HttpServer {
 				pp := &PreparedProject{
 					Config:            &common.ProjectConfig{Id: "test", Upstreams: []*common.UpstreamConfig{up1}},
-					upstreamsRegistry: upstream.NewUpstreamsRegistry(ctx, logger, "", []*common.UpstreamConfig{up1}, ssr, nil, vr, pr, nil, mtk, 0*time.Second),
+					upstreamsRegistry: upstream.NewUpstreamsRegistry(ctx, logger, "", []*common.UpstreamConfig{up1}, ssr, nil, vr, pr, nil, mtk, 0*time.Second, &common.ProjectConfig{Id: "test", Upstreams: []*common.UpstreamConfig{up1}}),
 				}
 				_ = pp.upstreamsRegistry.Bootstrap(ctx)
 				pp.networksRegistry = NewNetworksRegistry(pp, ctx, pp.upstreamsRegistry, mtk, nil, nil, logger)
@@ -5163,7 +5131,7 @@
 			setupServer: func(ctx context.Context) *HttpServer {
 				pp := &PreparedProject{
 					Config:            &common.ProjectConfig{Id: "test", Upstreams: []*common.UpstreamConfig{up1}},
-					upstreamsRegistry: upstream.NewUpstreamsRegistry(ctx, logger, "", []*common.UpstreamConfig{up1}, ssr, nil, vr, pr, nil, mtk, 0*time.Second),
+					upstreamsRegistry: upstream.NewUpstreamsRegistry(ctx, logger, "", []*common.UpstreamConfig{up1}, ssr, nil, vr, pr, nil, mtk, 0*time.Second, &common.ProjectConfig{Id: "test", Upstreams: []*common.UpstreamConfig{up1}}),
 				}
 				_ = pp.upstreamsRegistry.Bootstrap(ctx)
 				pp.networksRegistry = NewNetworksRegistry(pp, ctx, pp.upstreamsRegistry, mtk, nil, nil, logger)
@@ -5195,7 +5163,7 @@
 			setupServer: func(ctx context.Context) *HttpServer {
 				pp := &PreparedProject{
 					Config:            &common.ProjectConfig{Id: "test", Upstreams: []*common.UpstreamConfig{up1}},
-					upstreamsRegistry: upstream.NewUpstreamsRegistry(ctx, logger, "", []*common.UpstreamConfig{up1}, ssr, nil, vr, pr, nil, mtk, 0*time.Second),
+					upstreamsRegistry: upstream.NewUpstreamsRegistry(ctx, logger, "", []*common.UpstreamConfig{up1}, ssr, nil, vr, pr, nil, mtk, 0*time.Second, &common.ProjectConfig{Id: "test", Upstreams: []*common.UpstreamConfig{up1}}),
 				}
 				_ = pp.upstreamsRegistry.Bootstrap(ctx)
 				pp.networksRegistry = NewNetworksRegistry(pp, ctx, pp.upstreamsRegistry, mtk, nil, nil, logger)
@@ -5228,11 +5196,7 @@
 			setupServer: func(ctx context.Context) *HttpServer {
 				pp := &PreparedProject{
 					Config:            &common.ProjectConfig{Id: "test", Upstreams: []*common.UpstreamConfig{up1}},
-<<<<<<< HEAD
-					upstreamsRegistry: upstream.NewUpstreamsRegistry(ctx, logger, "", []*common.UpstreamConfig{up1}, ssr, nil, vr, nil, nil, mtk, 0*time.Second, nil),
-=======
 					upstreamsRegistry: upstream.NewUpstreamsRegistry(ctx, logger, "", []*common.UpstreamConfig{up1}, ssr, nil, vr, pr, nil, mtk, 0*time.Second),
->>>>>>> 51d1d944
 				}
 				_ = pp.upstreamsRegistry.Bootstrap(ctx)
 				pp.networksRegistry = NewNetworksRegistry(pp, ctx, pp.upstreamsRegistry, mtk, nil, nil, logger)
@@ -5263,13 +5227,8 @@
 			name: "Eval strategy - all:activeUpstreams - Failure (no upstreams configured)",
 			setupServer: func(ctx context.Context) *HttpServer {
 				pp := &PreparedProject{
-<<<<<<< HEAD
-					Config:            &common.ProjectConfig{Id: "test", Upstreams: []*common.UpstreamConfig{up1}},
-					upstreamsRegistry: upstream.NewUpstreamsRegistry(ctx, logger, "", []*common.UpstreamConfig{up1}, ssr, nil, vr, nil, nil, mtk, 0*time.Second, nil),
-=======
 					Config:            &common.ProjectConfig{Id: "test", Upstreams: []*common.UpstreamConfig{}, Providers: []*common.ProviderConfig{}},
 					upstreamsRegistry: upstream.NewUpstreamsRegistry(ctx, logger, "", []*common.UpstreamConfig{}, ssr, nil, vr, pr, nil, mtk, 0*time.Second),
->>>>>>> 51d1d944
 				}
 				_ = pp.upstreamsRegistry.Bootstrap(ctx)
 				pp.networksRegistry = NewNetworksRegistry(pp, ctx, pp.upstreamsRegistry, mtk, nil, nil, logger)
@@ -5306,13 +5265,8 @@
 					// Missing ChainId to force initialization failure
 				}
 				pp := &PreparedProject{
-<<<<<<< HEAD
-					Config:            &common.ProjectConfig{Id: "test", Upstreams: []*common.UpstreamConfig{up1}},
-					upstreamsRegistry: upstream.NewUpstreamsRegistry(ctx, logger, "", []*common.UpstreamConfig{up1}, ssr, nil, vr, nil, nil, mtk, 0*time.Second, nil),
-=======
 					Config:            &common.ProjectConfig{Id: "test", Upstreams: []*common.UpstreamConfig{upNoChainId}},
 					upstreamsRegistry: upstream.NewUpstreamsRegistry(ctx, logger, "", []*common.UpstreamConfig{upNoChainId}, ssr, nil, vr, pr, nil, mtk, 0*time.Second),
->>>>>>> 51d1d944
 				}
 				_ = pp.upstreamsRegistry.Bootstrap(ctx)
 				pp.networksRegistry = NewNetworksRegistry(pp, ctx, pp.upstreamsRegistry, mtk, nil, nil, logger)
@@ -5344,11 +5298,7 @@
 			setupServer: func(ctx context.Context) *HttpServer {
 				pp := &PreparedProject{
 					Config:            &common.ProjectConfig{Id: "test", Upstreams: []*common.UpstreamConfig{up1}},
-<<<<<<< HEAD
-					upstreamsRegistry: upstream.NewUpstreamsRegistry(ctx, logger, "", []*common.UpstreamConfig{up1}, ssr, nil, vr, nil, nil, mtk, 0*time.Second, nil),
-=======
 					upstreamsRegistry: upstream.NewUpstreamsRegistry(ctx, logger, "", []*common.UpstreamConfig{up1}, ssr, nil, vr, pr, nil, mtk, 0*time.Second),
->>>>>>> 51d1d944
 				}
 				_ = pp.upstreamsRegistry.Bootstrap(ctx)
 				pp.networksRegistry = NewNetworksRegistry(pp, ctx, pp.upstreamsRegistry, mtk, nil, nil, logger)
@@ -5383,13 +5333,8 @@
 			name: "Eval strategy - all:activeUpstreams - Success with providers configured",
 			setupServer: func(ctx context.Context) *HttpServer {
 				pp := &PreparedProject{
-<<<<<<< HEAD
-					Config:            &common.ProjectConfig{Id: "test", Upstreams: []*common.UpstreamConfig{up1}},
-					upstreamsRegistry: upstream.NewUpstreamsRegistry(ctx, logger, "", []*common.UpstreamConfig{up1}, ssr, nil, vr, nil, nil, mtk, 0*time.Second, nil),
-=======
 					Config:            &common.ProjectConfig{Id: "test", Upstreams: []*common.UpstreamConfig{up1}, Providers: []*common.ProviderConfig{{Id: "test-provider", Vendor: "alchemy"}}},
 					upstreamsRegistry: upstream.NewUpstreamsRegistry(ctx, logger, "", []*common.UpstreamConfig{up1}, ssr, nil, vr, pr, nil, mtk, 0*time.Second),
->>>>>>> 51d1d944
 				}
 				_ = pp.upstreamsRegistry.Bootstrap(ctx)
 				pp.networksRegistry = NewNetworksRegistry(pp, ctx, pp.upstreamsRegistry, mtk, nil, nil, logger)
@@ -5438,13 +5383,8 @@
 				}
 
 				pp := &PreparedProject{
-<<<<<<< HEAD
-					Config:            &common.ProjectConfig{Id: "test", Upstreams: []*common.UpstreamConfig{up1}},
-					upstreamsRegistry: upstream.NewUpstreamsRegistry(ctx, logger, "", []*common.UpstreamConfig{up1}, ssr, nil, vr, nil, nil, mtk, 0*time.Second, nil),
-=======
 					Config:            &common.ProjectConfig{Id: "test", Upstreams: []*common.UpstreamConfig{up1, up2}},
 					upstreamsRegistry: upstream.NewUpstreamsRegistry(ctx, logger, "", []*common.UpstreamConfig{up1, up2}, ssr, nil, vr, pr, nil, mtk, 0*time.Second),
->>>>>>> 51d1d944
 				}
 				_ = pp.upstreamsRegistry.Bootstrap(ctx)
 				pp.networksRegistry = NewNetworksRegistry(pp, ctx, pp.upstreamsRegistry, mtk, nil, nil, logger)
