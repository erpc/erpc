package upstream

import (
	"bytes"
	"context"
	"encoding/json"
	"errors"
	"fmt"
	"net/http"
	"net/url"
	"strings"
	"sync"
	"time"

	"github.com/bytedance/sonic/ast"
	"github.com/erpc/erpc/common"
	"github.com/erpc/erpc/util"
	"github.com/rs/zerolog"
)

type HttpJsonRpcClient interface {
	GetType() ClientType
	SupportsNetwork(ctx context.Context, networkId string) (bool, error)
	SendRequest(ctx context.Context, req *common.NormalizedRequest) (*common.NormalizedResponse, error)
}

type GenericHttpJsonRpcClient struct {
	Url *url.URL

	appCtx     context.Context
	logger     *zerolog.Logger
	upstream   *Upstream
	httpClient *http.Client

	supportsBatch bool
	batchMaxSize  int
	batchMaxWait  time.Duration

	batchMu       sync.Mutex
	batchRequests map[interface{}]*batchRequest
	batchDeadline *time.Time
	batchTimer    *time.Timer
}

type batchRequest struct {
	ctx      context.Context
	request  *common.NormalizedRequest
	response chan *common.NormalizedResponse
	err      chan error
}

func NewGenericHttpJsonRpcClient(appCtx context.Context, logger *zerolog.Logger, pu *Upstream, parsedUrl *url.URL) (HttpJsonRpcClient, error) {
	client := &GenericHttpJsonRpcClient{
		Url: parsedUrl,

		appCtx:   appCtx,
		logger:   logger,
		upstream: pu,
	}

	if pu.config.JsonRpc != nil {
		jc := pu.config.JsonRpc
		if jc.SupportsBatch != nil && *jc.SupportsBatch {
			client.supportsBatch = true

			if jc.BatchMaxSize > 0 {
				client.batchMaxSize = jc.BatchMaxSize
			} else {
				client.batchMaxSize = 10
			}
			if jc.BatchMaxWait != "" {
				duration, err := time.ParseDuration(jc.BatchMaxWait)
				if err != nil {
					return nil, err
				}
				client.batchMaxWait = duration
			} else {
				client.batchMaxWait = 50 * time.Millisecond
			}

			client.batchRequests = make(map[interface{}]*batchRequest)
		}
	}

	if util.IsTest() {
		client.httpClient = &http.Client{}
	} else {
		client.httpClient = &http.Client{
			Timeout: 60 * time.Second,
			Transport: &http.Transport{
				MaxIdleConns:        1024,
				MaxIdleConnsPerHost: 256,
				IdleConnTimeout:     90 * time.Second,
			},
		}
	}

	go func() {
		<-appCtx.Done()
		client.shutdown()
	}()

	return client, nil
}

func (c *GenericHttpJsonRpcClient) GetType() ClientType {
	return ClientTypeHttpJsonRpc
}

func (c *GenericHttpJsonRpcClient) SupportsNetwork(ctx context.Context, networkId string) (bool, error) {
	cfg := c.upstream.Config()
	if cfg.Evm != nil && cfg.Evm.ChainId > 0 {
		return util.EvmNetworkId(cfg.Evm.ChainId) == networkId, nil
	}
	return false, nil
}

func (c *GenericHttpJsonRpcClient) SendRequest(ctx context.Context, req *common.NormalizedRequest) (*common.NormalizedResponse, error) {
	if !c.supportsBatch {
		return c.sendSingleRequest(ctx, req)
	}

	responseChan := make(chan *common.NormalizedResponse, 1)
	errChan := make(chan error, 1)

	startedAt := time.Now()
	jrReq, err := req.JsonRpcRequest()
	if err != nil {
		return nil, common.NewErrUpstreamRequest(
			err,
			c.upstream.Config().Id,
			req.NetworkId(),
			jrReq.Method,
			0, 0, 0, 0,
		)
	}

	bReq := &batchRequest{
		ctx:      ctx,
		request:  req,
		response: responseChan,
		err:      errChan,
	}

	c.queueRequest(jrReq.ID, bReq)

	select {
	case response := <-responseChan:
		return response, nil
	case err := <-errChan:
		return nil, err
	case <-ctx.Done():
		err := ctx.Err()
		if errors.Is(err, context.DeadlineExceeded) {
			err = common.NewErrEndpointRequestTimeout(time.Since(startedAt))
		}
		return nil, err
	}
}

func (c *GenericHttpJsonRpcClient) shutdown() {
	c.batchMu.Lock()
	if c.batchTimer != nil {
		c.batchTimer.Stop()
	}
	c.processBatch(true)
}

func (c *GenericHttpJsonRpcClient) queueRequest(id interface{}, req *batchRequest) {
	c.logger.Trace().Interface("id", id).Object("request", req.request).Msgf("attempt to queue request for batch")
	c.batchMu.Lock()

	if _, ok := c.batchRequests[id]; ok {
		// We must not include multiple requests with same ID in batch requests
		// to avoid issues when mapping responses.
		c.batchTimer.Stop()
		c.processBatch(true)
		c.queueRequest(id, req)
		return
	}

	c.batchRequests[id] = req
	ctxd, ok := req.ctx.Deadline()
	if ctxd.After(time.Now()) && ok {
		if c.batchDeadline == nil || ctxd.After(*c.batchDeadline) {
			duration := time.Until(ctxd)
			c.logger.Trace().Dur("duration", duration).Msgf("extending current batch deadline")
			c.batchDeadline = &ctxd
		}
	}

	if c.logger.GetLevel() == zerolog.TraceLevel {
		ids := make([]interface{}, 0, len(c.batchRequests))
		for _, req := range c.batchRequests {
			ids = append(ids, req.request.ID())
			jrr, _ := req.request.JsonRpcRequest()
			jrr.Lock()
			rqs, _ := common.SonicCfg.Marshal(jrr)
			jrr.Unlock()
			c.logger.Trace().Interface("id", req.request.ID()).Str("method", jrr.Method).Msgf("request in batch: %s", string(rqs))
		}
		c.logger.Trace().Interface("ids", ids).Msgf("current batch requests")
	} else {
		c.logger.Debug().Msgf("queuing request %+v for batch (current batch size: %d)", id, len(c.batchRequests))
	}

	if len(c.batchRequests) == 1 {
		c.logger.Trace().Interface("id", id).Msgf("starting batch timer")
		c.batchTimer = time.AfterFunc(c.batchMaxWait, func() { c.processBatch(false) })
	}

	if len(c.batchRequests) >= c.batchMaxSize {
		c.logger.Trace().Interface("id", id).Msgf("committing batch to process total of %d requests", len(c.batchRequests))
		c.batchTimer.Stop()
		c.processBatch(true)
	} else {
		c.logger.Trace().Interface("id", id).Msgf("continue waiting for batch")
		c.batchMu.Unlock()
	}
}

func (c *GenericHttpJsonRpcClient) processBatch(alreadyLocked bool) {
	if c.appCtx != nil {
		err := c.appCtx.Err()
		if err != nil {
			var msg string
			if err == context.Canceled {
				msg = "shutting down http client batch processing (ignoring batch requests if any)"
				err = nil
			} else {
				msg = "context error on batch processing (ignoring batch requests if any)"
			}
			if c.logger.GetLevel() == zerolog.TraceLevel {
				if !alreadyLocked {
					c.batchMu.Lock()
					alreadyLocked = false
				}
				ids := make([]interface{}, 0, len(c.batchRequests))
				for _, req := range c.batchRequests {
					ids = append(ids, req.request.ID())
				}
				c.batchMu.Unlock()
				c.logger.Trace().Err(err).Interface("remainingIds", ids).Msg(msg)
			} else {
				c.logger.Debug().Err(err).Msg(msg)
			}
			return
		}
	}
	var batchCtx context.Context
	var cancelCtx context.CancelFunc

	if !alreadyLocked {
		c.batchMu.Lock()
	}
	if c.logger.GetLevel() == zerolog.TraceLevel {
		ids := make([]interface{}, 0, len(c.batchRequests))
		for id := range c.batchRequests {
			ids = append(ids, id)
		}
		c.logger.Debug().Interface("ids", ids).Msgf("processing batch with %d requests", len(c.batchRequests))
	} else {
		c.logger.Debug().Msgf("processing batch with %d requests", len(c.batchRequests))
	}
	requests := c.batchRequests
	if c.batchDeadline != nil {
		duration := time.Until(*c.batchDeadline)
		c.logger.Trace().
			Dur("deadline", duration).
			Msg("creating batch context with highest deadline")
		batchCtx, cancelCtx = context.WithDeadline(c.appCtx, *c.batchDeadline)
		defer cancelCtx()
	} else {
		batchCtx = c.appCtx
	}
	c.batchRequests = make(map[interface{}]*batchRequest)
	c.batchDeadline = nil
	c.batchMu.Unlock()

	ln := len(requests)
	if ln == 0 {
		return
	}

	batchReq := make([]common.JsonRpcRequest, 0, ln)
	for _, req := range requests {
		jrReq, err := req.request.JsonRpcRequest()
		c.logger.Trace().Interface("id", req.request.ID()).Str("method", jrReq.Method).Msgf("preparing batch request")
		if err != nil {
			req.err <- common.NewErrUpstreamRequest(
				err,
				c.upstream.Config().Id,
				req.request.NetworkId(),
				jrReq.Method,
				0, 0, 0, 0,
			)
			continue
		}
		req.request.RLock()
		jrReq.RLock()
		batchReq = append(batchReq, common.JsonRpcRequest{
			JSONRPC: jrReq.JSONRPC,
			Method:  jrReq.Method,
			Params:  jrReq.Params,
			ID:      jrReq.ID,
		})
	}

	requestBody, err := common.SonicCfg.Marshal(batchReq)
	for _, req := range requests {
		req.request.RUnlock()
		jrReq, _ := req.request.JsonRpcRequest()
		if jrReq != nil {
			jrReq.RUnlock()
		}
	}
	if err != nil {
		for _, req := range requests {
			req.err <- err
		}
		return
	}

	c.logger.Debug().Msgf("sending batch json rpc POST request to %s: %s", c.Url.Host, requestBody)

	reqStartTime := time.Now()
	httpReq, err := http.NewRequestWithContext(batchCtx, "POST", c.Url.String(), bytes.NewReader(requestBody))
	if err != nil {
		for _, req := range requests {
			req.err <- &common.BaseError{
				Code:    "ErrHttp",
				Message: fmt.Sprintf("%v", err),
				Details: map[string]interface{}{
					"url":        c.Url.String(),
					"upstreamId": c.upstream.Config().Id,
					"request":    requestBody,
				},
			}
		}
		return
	}
	httpReq.Header.Set("Content-Type", "application/json")
	httpReq.Header.Set("User-Agent", fmt.Sprintf("erpc (%s/%s; Project/%s; Budget/%s)", common.ErpcVersion, common.ErpcCommitSha, c.upstream.ProjectId, c.upstream.config.RateLimitBudget))

	// Make the HTTP request
	resp, err := c.httpClient.Do(httpReq)
	if err != nil {
		cause := context.Cause(batchCtx)
		if cause == nil {
			cause = batchCtx.Err()
		}
		if cause != nil {
			err = cause
		}
		if errors.Is(err, context.DeadlineExceeded) || errors.Is(err, context.Canceled) {
			for _, req := range requests {
				req.err <- common.NewErrEndpointRequestTimeout(time.Since(reqStartTime))
			}
		} else {
			for _, req := range requests {
				req.err <- common.NewErrEndpointTransportFailure(err)
			}
		}
		return
	}

	c.processBatchResponse(requests, resp)
}

func (c *GenericHttpJsonRpcClient) processBatchResponse(requests map[interface{}]*batchRequest, resp *http.Response) {
	defer resp.Body.Close()

	bodyBytes, err := util.ReadAll(resp.Body, 128*1024, int(resp.ContentLength)) // 128KB
	if err != nil {
		for _, req := range requests {
			req.err <- err
		}
		return
	}

	bodyStr := util.Mem2Str(bodyBytes)
	searcher := ast.NewSearcher(bodyStr)
	searcher.CopyReturn = false
	searcher.ConcurrentRead = false
	searcher.ValidateJSON = false

	if c.logger.GetLevel() == zerolog.TraceLevel {
		if len(bodyBytes) > 20*1024 {
			c.logger.Trace().Str("head", util.Mem2Str(bodyBytes[:20*1024])).Str("tail", util.Mem2Str(bodyBytes[len(bodyBytes)-20*1024:])).Msgf("processing batch response from upstream (trimmed to first and last 20k)")
		} else {
			c.logger.Trace().RawJSON("response", bodyBytes).Msgf("processing batch response from upstream")
		}
	}

	rootNode, err := searcher.GetByPath()
	if err != nil {
		jrResp := &common.JsonRpcResponse{}
		err = jrResp.ParseError(bodyStr)
		if err != nil {
			for _, req := range requests {
				req.err <- err
			}
			return
		}
		for _, req := range requests {
			jrr, err := jrResp.Clone()
			if err != nil {
				req.err <- err
			} else {
				nr := common.NewNormalizedResponse().
					WithRequest(req.request).
					WithJsonRpcResponse(jrr)
				err = c.normalizeJsonRpcError(resp, nr)
				req.err <- err
			}
		}
		return
	}

	if rootNode.TypeSafe() == ast.V_ARRAY {
		arrNodes, err := rootNode.ArrayUseNode()
		if err != nil {
			for _, req := range requests {
				req.err <- err
			}
			return
		}
		for _, elemNode := range arrNodes {
			var id interface{}
			jrResp, err := getJsonRpcResponseFromNode(elemNode)
			if jrResp != nil {
				id = jrResp.ID()
			}
			if id == nil {
				c.logger.Warn().Msgf("unexpected response received without ID: %s", bodyStr)
			} else if req, ok := requests[id]; ok {
				nr := common.NewNormalizedResponse().WithRequest(req.request).WithJsonRpcResponse(jrResp)
				if err != nil {
					req.err <- err
				} else {
					err := c.normalizeJsonRpcError(resp, nr)
					if err != nil {
						req.err <- err
					} else {
						req.response <- nr
					}
				}
				delete(requests, id)
			} else {
				c.logger.Warn().Msgf("unexpected response received with ID: %s", id)
			}
		}
		// Handle any remaining requests that didn't receive a response
		anyMissingId := false
		for _, req := range requests {
			req.err <- fmt.Errorf("no response received for request ID: %d", req.request.ID())
			anyMissingId = true
		}
		if anyMissingId {
			c.logger.Error().Str("response", util.Mem2Str(bodyBytes)).Msgf("some requests did not receive a response (matching ID)")
		}
	} else if rootNode.TypeSafe() == ast.V_OBJECT {
		// Single object response
		jrResp, err := getJsonRpcResponseFromNode(rootNode)
		if err != nil {
			for _, req := range requests {
				req.err <- err
			}
			return
		}
		for _, req := range requests {
			nr := common.NewNormalizedResponse().WithRequest(req.request).WithJsonRpcResponse(jrResp)
			err := c.normalizeJsonRpcError(resp, nr)
			if err != nil {
				req.err <- err
			} else {
				req.response <- nr
			}
		}
	} else {
		// Unexpected response type
		for _, req := range requests {
			req.err <- common.NewErrUpstreamMalformedResponse(fmt.Errorf("unexpected response type (not array nor object): %s", bodyStr), c.upstream.Config().Id)
		}
	}
}

func getJsonRpcResponseFromNode(rootNode ast.Node) (*common.JsonRpcResponse, error) {
	idNode := rootNode.GetByPath("id")
	rawID, _ := idNode.Raw()
	resultNode := rootNode.GetByPath("result")
	rawResult, rawResultErr := resultNode.Raw()
	errorNode := rootNode.GetByPath("error")
	rawError, rawErrorErr := errorNode.Raw()

	if rawResultErr != nil && rawErrorErr != nil {
		var jrResp *common.JsonRpcResponse

		if rawID != "" {
			err := jrResp.SetIDBytes(util.Str2Mem(rawID))
			if err != nil {
				return nil, err
			}
		}

		cause := fmt.Sprintf("cannot parse json rpc response from upstream, for result: %s, for error: %s", rawResult, rawError)
		jrResp = &common.JsonRpcResponse{
			Result: util.Str2Mem(rawResult),
			Error: common.NewErrJsonRpcExceptionExternal(
				int(common.JsonRpcErrorParseException),
				cause,
				"",
			),
		}

		return jrResp, nil
	}

	return common.NewJsonRpcResponseFromBytes(
		util.Str2Mem(rawID),
		util.Str2Mem(rawResult),
		util.Str2Mem(rawError),
	)
}

func (c *GenericHttpJsonRpcClient) sendSingleRequest(ctx context.Context, req *common.NormalizedRequest) (*common.NormalizedResponse, error) {
	// TODO check if context is cancellable and then get the "cause" that is already set
	jrReq, err := req.JsonRpcRequest()
	if err != nil {
		return nil, common.NewErrUpstreamRequest(
			err,
			c.upstream.Config().Id,
			req.NetworkId(),
			jrReq.Method,
			0,
			0,
			0,
			0,
		)
	}

	jrReq.RLock()
	requestBody, err := common.SonicCfg.Marshal(common.JsonRpcRequest{
		JSONRPC: jrReq.JSONRPC,
		Method:  jrReq.Method,
		Params:  jrReq.Params,
		ID:      jrReq.ID,
	})
	jrReq.RUnlock()

	if err != nil {
		return nil, err
	}

	c.logger.Debug().RawJSON("request", requestBody).Msgf("sending json rpc POST request to %s", c.Url.Host)

	reqStartTime := time.Now()
	httpReq, errReq := http.NewRequestWithContext(ctx, "POST", c.Url.String(), bytes.NewBuffer(requestBody))
	httpReq.Header.Set("Content-Type", "application/json")
	if errReq != nil {
		return nil, &common.BaseError{
			Code:    "ErrHttp",
			Message: fmt.Sprintf("%v", errReq),
			Details: map[string]interface{}{
				"url":        c.Url.String(),
				"upstreamId": c.upstream.Config().Id,
				"request":    requestBody,
			},
		}
	}

	resp, err := c.httpClient.Do(httpReq)
	if err != nil {
		cause := context.Cause(ctx)
		if cause == nil {
			cause = ctx.Err()
		}
		if cause != nil {
			err = cause
		}
		if errors.Is(err, context.DeadlineExceeded) || errors.Is(err, context.Canceled) {
			return nil, common.NewErrEndpointRequestTimeout(time.Since(reqStartTime))
		}
		return nil, common.NewErrEndpointTransportFailure(err)
	}

	nr := common.NewNormalizedResponse().
		WithRequest(req).
		WithBody(resp.Body).
		WithExpectedSize(int(resp.ContentLength))

	return nr, c.normalizeJsonRpcError(resp, nr)
}

func (c *GenericHttpJsonRpcClient) normalizeJsonRpcError(r *http.Response, nr *common.NormalizedResponse) error {
	jr, err := nr.JsonRpcResponse()

	if c.logger.GetLevel() == zerolog.TraceLevel {
		maxTraceSize := 20 * 1024
		if len(jr.Result) > maxTraceSize {
			tailStart := len(jr.Result) - maxTraceSize
			if tailStart < maxTraceSize {
				tailStart = maxTraceSize
			}
			c.logger.Trace().Str("head", util.Mem2Str(jr.Result[:maxTraceSize])).Str("tail", util.Mem2Str(jr.Result[tailStart:])).Msgf("processing json rpc response from upstream (trimmed to first and last 20k)")
		} else {
			c.logger.Trace().RawJSON("result", jr.Result).Interface("error", jr.Error).Msgf("processing json rpc response from upstream")
		}
	}

	if err != nil {
		e := common.NewErrJsonRpcExceptionInternal(
			0,
			common.JsonRpcErrorParseException,
			"could not parse json rpc response from upstream",
			err,
			map[string]interface{}{
				"upstreamId": c.upstream.Config().Id,
				"statusCode": r.StatusCode,
				"headers":    r.Header,
			},
		)
		return e
	}

	if e := extractJsonRpcError(r, nr, jr); e != nil {
		return e
	}

	if jr.Error == nil {
		return nil
	}

	e := common.NewErrJsonRpcExceptionInternal(
		0,
		common.JsonRpcErrorServerSideException,
		"unknown json-rpc error",
		jr.Error,
		map[string]interface{}{
			"upstreamId": c.upstream.Config().Id,
			"statusCode": r.StatusCode,
			"headers":    r.Header,
		},
	)

	return e
}

func extractJsonRpcError(r *http.Response, nr *common.NormalizedResponse, jr *common.JsonRpcResponse) error {
	if jr != nil && jr.Error != nil {
		err := jr.Error

		var details map[string]interface{} = make(map[string]interface{})
		details["statusCode"] = r.StatusCode
		details["headers"] = util.ExtractUsefulHeaders(r)

		if ver := getVendorSpecificErrorIfAny(r, nr, jr, details); ver != nil {
			return ver
		}

		code := common.JsonRpcErrorNumber(err.Code)

		switch err.Data.(type) {
		case string:
			s := err.Data.(string)
			if s != "" {
				// Some providers such as Alchemy prefix the data with this string
				// we omit this prefix for standardization.
				if strings.HasPrefix(s, "Reverted ") {
					details["data"] = s[9:]
				} else {
					details["data"] = s
				}
			}
		default:
			// passthrough error data as is
			details["data"] = err.Data
		}

		// Infer from known status codes
		if r.StatusCode == 415 || code == common.JsonRpcErrorUnsupportedException {
			return common.NewErrEndpointUnsupported(
				common.NewErrJsonRpcExceptionInternal(
					int(code),
					common.JsonRpcErrorUnsupportedException,
					err.Message,
					nil,
					details,
				),
			)
		} else if r.StatusCode == 429 ||
			strings.Contains(err.Message, "requests limited to") ||
			strings.Contains(err.Message, "has exceeded") ||
			strings.Contains(err.Message, "Exceeded the quota") ||
			strings.Contains(err.Message, "Too many requests") ||
			strings.Contains(err.Message, "Too Many Requests") ||
			strings.Contains(err.Message, "under too much load") {
			return common.NewErrEndpointCapacityExceeded(
				common.NewErrJsonRpcExceptionInternal(
					int(code),
					common.JsonRpcErrorCapacityExceeded,
					err.Message,
					nil,
					details,
				),
			)
		} else if strings.Contains(err.Message, "block range") ||
			strings.Contains(err.Message, "exceeds the range") ||
			strings.Contains(err.Message, "Max range") ||
			strings.Contains(err.Message, "limited to") ||
			strings.Contains(err.Message, "response size should not") ||
			strings.Contains(err.Message, "returned more than") ||
			strings.Contains(err.Message, "exceeds max results") ||
			strings.Contains(err.Message, "response too large") ||
			strings.Contains(err.Message, "query exceeds limit") ||
			strings.Contains(err.Message, "exceeds the range") ||
			strings.Contains(err.Message, "range limit exceeded") {
			return common.NewErrEndpointRequestTooLarge(
				common.NewErrJsonRpcExceptionInternal(
					int(code),
					common.JsonRpcErrorCapacityExceeded,
					err.Message,
					nil,
					details,
				),
				common.EvmBlockRangeTooLarge,
			)
		} else if strings.Contains(err.Message, "specify less number of address") {
			return common.NewErrEndpointRequestTooLarge(
				common.NewErrJsonRpcExceptionInternal(
					int(code),
					common.JsonRpcErrorCapacityExceeded,
					err.Message,
					nil,
					details,
				),
				common.EvmAddressesTooLarge,
			)
		} else if strings.Contains(err.Message, "reached the free tier") ||
			strings.Contains(err.Message, "Monthly capacity limit") {
			return common.NewErrEndpointBillingIssue(
				common.NewErrJsonRpcExceptionInternal(
					int(code),
					common.JsonRpcErrorCapacityExceeded,
					err.Message,
					nil,
					details,
				),
			)
<<<<<<< HEAD
		} else if common.EvmIsMissingDataError(err) {
=======
		} else if strings.HasPrefix(err.Message, "pending block is not available") ||
			strings.HasPrefix(err.Message, "pending block not found") ||
			strings.HasPrefix(err.Message, "Pending block not found") ||
			strings.HasPrefix(err.Message, "safe block not found") ||
			strings.HasPrefix(err.Message, "Safe block not found") ||
			strings.HasPrefix(err.Message, "finalized block not found") ||
			strings.HasPrefix(err.Message, "Finalized block not found") {
			// This error means node does not support "finalized/safe/pending" blocks.
			// ref https://github.com/ethereum/go-ethereum/blob/368e16f39d6c7e5cce72a92ec289adbfbaed4854/eth/api_backend.go#L67-L95
			details["blockTag"] = strings.ToLower(strings.SplitN(err.Message, " ", 2)[0])
			return common.NewErrEndpointClientSideException(
				common.NewErrJsonRpcExceptionInternal(
					int(code),
					common.JsonRpcErrorClientSideException,
					err.Message,
					nil,
					details,
				),
			)
		} else if strings.Contains(err.Message, "missing trie node") ||
			strings.Contains(err.Message, "header not found") ||
			strings.Contains(err.Message, "could not find block") ||
			strings.Contains(err.Message, "unknown block") ||
			strings.Contains(err.Message, "Unknown block") ||
			strings.Contains(err.Message, "height must be less than or equal") ||
			strings.Contains(err.Message, "invalid blockhash finalized") ||
			strings.Contains(err.Message, "Expect block number from id") ||
			strings.Contains(err.Message, "block not found") ||
			strings.Contains(err.Message, "block height passed is invalid") ||
			// Usually happens on Avalanche when querying a pretty recent block:
			strings.Contains(err.Message, "cannot query unfinalized") ||
			strings.Contains(err.Message, "height is not available") ||
			// This usually happens when sending a trace_* request to a newly created block:
			strings.Contains(err.Message, "genesis is not traceable") ||
			strings.Contains(err.Message, "could not find FinalizeBlock") ||
			strings.Contains(err.Message, "no historical rpc") ||
			(strings.Contains(err.Message, "blocks specified") && strings.Contains(err.Message, "cannot be found")) ||
			strings.Contains(err.Message, "transaction not found") ||
			strings.Contains(err.Message, "cannot find transaction") ||
			strings.Contains(err.Message, "after last accepted block") ||
			strings.Contains(err.Message, "is greater than latest") ||
			strings.Contains(err.Message, "No state available") {
>>>>>>> dc7aa4e9
			return common.NewErrEndpointMissingData(
				common.NewErrJsonRpcExceptionInternal(
					int(code),
					common.JsonRpcErrorMissingData,
					err.Message,
					nil,
					details,
				),
			)
		} else if code == -32004 || code == -32001 {
			return common.NewErrEndpointUnsupported(
				common.NewErrJsonRpcExceptionInternal(
					int(code),
					common.JsonRpcErrorUnsupportedException,
					err.Message,
					nil,
					details,
				),
			)
		} else if code == -32602 ||
			strings.Contains(err.Message, "param is required") ||
			strings.Contains(err.Message, "Invalid Request") ||
			strings.Contains(err.Message, "validation errors") ||
			strings.Contains(err.Message, "invalid argument") {
			if dt, ok := err.Data.(map[string]interface{}); ok {
				if msg, ok := dt["message"]; ok {
					if strings.Contains(msg.(string), "validation errors in batch") {
						// Intentionally return a server-side error for failed requests in a batch
						// so they are retried in a different batch.
						// TODO Should we split a batch instead on json-rpc client level?
						return common.NewErrEndpointServerSideException(
							common.NewErrJsonRpcExceptionInternal(
								int(code),
								common.JsonRpcErrorServerSideException,
								err.Message,
								nil,
								details,
							),
							nil,
						)
					}
				}
			}
			return common.NewErrEndpointClientSideException(
				common.NewErrJsonRpcExceptionInternal(
					int(code),
					common.JsonRpcErrorInvalidArgument,
					err.Message,
					nil,
					details,
				),
			)
		} else if strings.Contains(err.Message, "execution timeout") {
			return common.NewErrEndpointServerSideException(
				common.NewErrJsonRpcExceptionInternal(
					int(code),
					common.JsonRpcErrorNodeTimeout,
					err.Message,
					nil,
					details,
				),
				nil,
			)
		} else if strings.Contains(err.Message, "reverted") ||
			strings.Contains(err.Message, "VM execution error") ||
			strings.Contains(err.Message, "transaction: revert") ||
			strings.Contains(err.Message, "VM Exception") {
			return common.NewErrEndpointClientSideException(
				common.NewErrJsonRpcExceptionInternal(
					int(code),
					common.JsonRpcErrorEvmReverted,
					err.Message,
					nil,
					details,
				),
			)
		} else if strings.Contains(err.Message, "insufficient funds") ||
			strings.Contains(err.Message, "insufficient balance") ||
			strings.Contains(err.Message, "out of gas") ||
			strings.Contains(err.Message, "gas too low") {
			return common.NewErrEndpointClientSideException(
				common.NewErrJsonRpcExceptionInternal(
					int(code),
					common.JsonRpcErrorCallException,
					err.Message,
					nil,
					details,
				),
			)
		} else if strings.Contains(err.Message, "not found") ||
			strings.Contains(err.Message, "does not exist") ||
			strings.Contains(err.Message, "is not available") ||
			strings.Contains(err.Message, "is disabled") {
			if strings.Contains(err.Message, "Method") ||
				strings.Contains(err.Message, "method") ||
				strings.Contains(err.Message, "Module") ||
				strings.Contains(err.Message, "module") {
				return common.NewErrEndpointUnsupported(
					common.NewErrJsonRpcExceptionInternal(
						int(code),
						common.JsonRpcErrorUnsupportedException,
						err.Message,
						nil,
						details,
					),
				)
			} else if strings.Contains(err.Message, "header") ||
				strings.Contains(err.Message, "block") ||
				strings.Contains(err.Message, "Header") ||
				strings.Contains(err.Message, "Block") {
				return common.NewErrEndpointMissingData(
					common.NewErrJsonRpcExceptionInternal(
						int(code),
						common.JsonRpcErrorMissingData,
						err.Message,
						nil,
						details,
					),
				)
			} else {
				return common.NewErrEndpointClientSideException(
					common.NewErrJsonRpcExceptionInternal(
						int(code),
						common.JsonRpcErrorClientSideException,
						err.Message,
						nil,
						details,
					),
				)
			}
		} else if strings.Contains(err.Message, "Unsupported method") ||
			strings.Contains(err.Message, "not supported") ||
			strings.Contains(err.Message, "method is not whitelisted") ||
			strings.Contains(err.Message, "is not included in your current plan") {
			return common.NewErrEndpointUnsupported(
				common.NewErrJsonRpcExceptionInternal(
					int(code),
					common.JsonRpcErrorUnsupportedException,
					err.Message,
					nil,
					details,
				),
			)
		} else if code == -32600 {
			return common.NewErrEndpointClientSideException(
				common.NewErrJsonRpcExceptionInternal(
					int(code),
					common.JsonRpcErrorInvalidArgument,
					err.Message,
					nil,
					details,
				),
			)
		} else if r.StatusCode == 401 || r.StatusCode == 403 || strings.Contains(err.Message, "not allowed to access") {
			return common.NewErrEndpointUnauthorized(
				common.NewErrJsonRpcExceptionInternal(
					int(code),
					common.JsonRpcErrorUnauthorized,
					err.Message,
					nil,
					details,
				),
			)
		}

		// By default we consider a problem on the server so that retry/failover mechanisms try other upstreams
		return common.NewErrEndpointServerSideException(
			common.NewErrJsonRpcExceptionInternal(
				int(code),
				common.JsonRpcErrorServerSideException,
				err.Message,
				nil,
				details,
			),
			nil,
		)
	}

	// There's a special case for certain clients that return a normal response for reverts:
	if jr != nil && jr.Result != nil && len(jr.Result) > 0 {
		dt := util.Mem2Str(jr.Result)
		// keccak256("Error(string)")
		if len(dt) > 11 && dt[1:11] == "0x08c379a0" {
			return common.NewErrEndpointClientSideException(
				common.NewErrJsonRpcExceptionInternal(
					0,
					common.JsonRpcErrorEvmReverted,
					"transaction reverted",
					nil,
					map[string]interface{}{
						"data": json.RawMessage(jr.Result),
					},
				),
			)
		} else {
			// Trace and debug requests might fail due to operation timeout.
			// The response structure is not a standard json-rpc error response,
			// so we need to check the response body for a timeout message.
			// We avoid using JSON parsing to keep it fast on large (50MB) trace data.
			if rq := nr.Request(); rq != nil {
				m, _ := rq.Method()
				if strings.HasPrefix(m, "trace_") ||
					strings.HasPrefix(m, "debug_") ||
					strings.HasPrefix(m, "eth_trace") {
					if strings.Contains(dt, "execution timeout") {
						// Returning a server-side exception so that retry/failover mechanisms retry same and/or other upstreams.
						return common.NewErrEndpointServerSideException(
							common.NewErrJsonRpcExceptionInternal(
								0,
								common.JsonRpcErrorNodeTimeout,
								"execution timeout",
								nil,
								map[string]interface{}{
									"data": json.RawMessage(jr.Result),
								},
							),
							nil,
						)
					}
				}
			}
		}
	}

	return nil
}

func getVendorSpecificErrorIfAny(
	rp *http.Response,
	nr *common.NormalizedResponse,
	jr *common.JsonRpcResponse,
	details map[string]interface{},
) error {
	req := nr.Request()
	if req == nil {
		return nil
	}

	ups := req.LastUpstream()
	if ups == nil {
		return nil
	}

	vn := ups.Vendor()
	if vn == nil {
		return nil
	}

	return vn.GetVendorSpecificErrorIfAny(rp, jr, details)
}<|MERGE_RESOLUTION|>--- conflicted
+++ resolved
@@ -747,9 +747,6 @@
 					details,
 				),
 			)
-<<<<<<< HEAD
-		} else if common.EvmIsMissingDataError(err) {
-=======
 		} else if strings.HasPrefix(err.Message, "pending block is not available") ||
 			strings.HasPrefix(err.Message, "pending block not found") ||
 			strings.HasPrefix(err.Message, "Pending block not found") ||
@@ -769,30 +766,7 @@
 					details,
 				),
 			)
-		} else if strings.Contains(err.Message, "missing trie node") ||
-			strings.Contains(err.Message, "header not found") ||
-			strings.Contains(err.Message, "could not find block") ||
-			strings.Contains(err.Message, "unknown block") ||
-			strings.Contains(err.Message, "Unknown block") ||
-			strings.Contains(err.Message, "height must be less than or equal") ||
-			strings.Contains(err.Message, "invalid blockhash finalized") ||
-			strings.Contains(err.Message, "Expect block number from id") ||
-			strings.Contains(err.Message, "block not found") ||
-			strings.Contains(err.Message, "block height passed is invalid") ||
-			// Usually happens on Avalanche when querying a pretty recent block:
-			strings.Contains(err.Message, "cannot query unfinalized") ||
-			strings.Contains(err.Message, "height is not available") ||
-			// This usually happens when sending a trace_* request to a newly created block:
-			strings.Contains(err.Message, "genesis is not traceable") ||
-			strings.Contains(err.Message, "could not find FinalizeBlock") ||
-			strings.Contains(err.Message, "no historical rpc") ||
-			(strings.Contains(err.Message, "blocks specified") && strings.Contains(err.Message, "cannot be found")) ||
-			strings.Contains(err.Message, "transaction not found") ||
-			strings.Contains(err.Message, "cannot find transaction") ||
-			strings.Contains(err.Message, "after last accepted block") ||
-			strings.Contains(err.Message, "is greater than latest") ||
-			strings.Contains(err.Message, "No state available") {
->>>>>>> dc7aa4e9
+		} else if common.EvmIsMissingDataError(err) {
 			return common.NewErrEndpointMissingData(
 				common.NewErrJsonRpcExceptionInternal(
 					int(code),
